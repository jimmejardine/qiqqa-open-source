--- conflicted
+++ resolved
@@ -1,245 +1,242 @@
-﻿#if XULRUNNER_GECKO_ANTIQUE
-
-using System;
-using System.Collections.Generic;
-using System.Runtime.InteropServices;
-using Qiqqa.Common.Configuration;
-using Qiqqa.UtilisationTracking;
-using Utilities;
-using Directory = Alphaleonis.Win32.Filesystem.Directory;
-using File = Alphaleonis.Win32.Filesystem.File;
-using Path = Alphaleonis.Win32.Filesystem.Path;
-
-
-#if false
-namespace Qiqqa.WebBrowsing.GeckoStuff
-{
-    public static class GeckoManager
-    {
-#region --- Some external DLLs that we will need ------------------------------------------------
-
-        [DllImport("kernel32.dll", CharSet = CharSet.Unicode, SetLastError = true)]
-        [return: MarshalAs(UnmanagedType.Bool)]
-        static extern bool SetDllDirectory(string lpPathName);
-
-        [DllImport("kernel32.dll", CharSet = CharSet.Unicode, SetLastError = true)]
-        [return: MarshalAs(UnmanagedType.Bool)]
-        static extern bool SetEnvironmentVariable(string lpName, string lpValue);
-
-        [DllImport("kernel32.dll", CharSet = CharSet.Unicode, SetLastError = true)]
-        static extern IntPtr LoadLibraryEx(string dllFilePath, IntPtr hFile, uint dwFlags);
-
-        [DllImport("kernel32.dll", CharSet = CharSet.Unicode, SetLastError = true)]
-        static extern bool FreeLibrary(IntPtr dllPointer);
-
-        //static uint LOAD_LIBRARY_AS_DATAFILE = 0x00000002;
-        //static uint LOAD_LIBRARY_AS_DATAFILE_EXCLUSIVE = 0x00000040;
-        private static uint LOAD_WITH_ALTERED_SEARCH_PATH = 0x00000008;
-
-#endregion ------------------------------------------------------------------------------------
-
-#region --- Our dependency DLLs ---------------------------------------------------------------
-
-        private static List<string> DEPENDENCY_DLLS = new List<string>
-        {
-            
-            // Order is IMPORTANT - they are loaded in REVERSE dependency so that Windows never invokes its own dependency resolution code
-            "msvcr100",
-            "msvcp100",
-            "mozglue",
-            //"breakpadinjector",   //  - causes a crash on jimme's machines...
-            "icudt52",
-            "icuuc52",
-            "icuin52",
-            "sandboxbroker",
-            //"nspr4",
-            "mozjs",
-            //"plc4",
-            //"plds4",
-            //"nssutil3",            
-            "nss3",
-            //"smime3",
-            //"ssl3",
-            //"mozsqlite3",
-            "mozalloc",
-            "gkmedias",
-            "xul",
-            "softokn3",
-            "nssdbm3",
-            "nssckbi",
-            //"d3dx9_43",
-            "D3DCompiler_43",
-            "D3DCompiler_46",
-            "libGLESv2",
-            "libEGL",
-            "IA2Marshal",
-            "gkmedias",
-            "freebl3",
-            "AccessibleMarshal",
-        };
-
-#endregion ------------------------------------------------------------------------------------
-
-
-        private static bool have_initialised = false;
-
-        public static void Initialise()
-        {
-            try
-            {
-                Logging.Info("+Initialising Gecko DLL search path");
-
-                // Work out the paths
-                string installation_directory = GeckoInstaller.InstallationDirectory;
-
-                // Set the application PATH to try load the DLL
-                {
-                    string path_value = ConfigurationManager.Instance.StartupDirectoryForQiqqa + ";" + GeckoInstaller.InstallationDirectory;
-                    if (!SetEnvironmentVariable("PATH", path_value))
-                    {
-                        Logging.Error("There was a problem setting the PATH for Qiqqa to {0}", path_value);
-                    }
-                }
-
-                // Set the DLL loader installation directory
-                {
-                    if (!SetDllDirectory(installation_directory))
-                    {
-                        Logging.Error("There was a problem setting the Gecko DLL search path to {0}", installation_directory);
-                    }
-                }
-
-                // Preload each of the dependency DLLS
-                {
-                    Logging.Info("+Preloading GeckoFX DLLs");
-                    foreach (string dependency_dll in DEPENDENCY_DLLS)
-                    {
-                        try
-                        {
-                            Logging.Info("Preloading {0}", dependency_dll);
-                            string dll_path = Path.GetFullPath(Path.Combine(GeckoInstaller.InstallationDirectory, dependency_dll + ".dll"));
-                            IntPtr module_handle = LoadLibraryEx(dll_path, IntPtr.Zero, LOAD_WITH_ALTERED_SEARCH_PATH);
-                            if (module_handle == IntPtr.Zero)
-                            {
-                                int error_code = Marshal.GetLastWin32Error();
-                                throw new Exception(string.Format("LoadLibraryEx returned NULL while loading '{0}', error_code={1}", dll_path, error_code));
-                            }
-                        }
-                        catch (Exception ex)
-                        {
-                            Logging.Error(ex, "Error preloading {0}", dependency_dll);
-                            FeatureTrackingManager.Instance.UseFeature(Features.Exception_GeckoPreload, "dll", dependency_dll);
-                        }
-                    }
-                    Logging.Info("-Preloading GeckoFX DLLs");
-                }
-
-                Logging.Info("+Initialising GeckoFX - profile directory is at {0}", Xpcom.ProfileDirectory);
-                Xpcom.Initialize(installation_directory);
-                Logging.Info("-Initialising GeckoFX");
-
-                have_initialised = true;
-
-                SetupProxyAndUserAgent(true);
-            }
-            catch (Exception ex)
-            {
-                FeatureTrackingManager.Instance.UseFeature(Features.Exception_GeckoPreferences);
-                Logging.Error(ex, "There was a problem initialising Gecko.");
-            }
-        }
-
-        public static void SetupUserAgent()
-        {
-            if (!have_initialised)
-            {
-                Logging.Warn("GeckoFX is not setting user agent until initialised.");
-                return;
-            }
-
-            try
-            {
-            }
-            catch (Exception ex)
-            {
-                FeatureTrackingManager.Instance.UseFeature(Features.Exception_GeckoPreferences);
-                Logging.Error(ex, "There was a problem setting the Gecko user agent.");
-            }
-
-            Logging.Info("-Setting user agent");
-        }
-
-        public static void SetupProxyAndUserAgent(bool first_setting_of_proxy)
-        {
-            if (!have_initialised)
-            {
-                Logging.Warn("GeckoFX is not setting proxy and user agent until initialised.");
-                return;
-            }
-
-            try
-            {
-                ConfigurationRecord configuration_record = ConfigurationManager.Instance.ConfigurationRecord;
-
-                {
-                    Logging.Info("+Setting user agent");
-
-                    string user_agent = configuration_record.GetWebUserAgent();
-
-                    GeckoPreferences.User["general.useragent.override"] = user_agent;
-                    Logging.Info("-Setting user agent");
-                }
-
-                if (configuration_record.Proxy_UseProxy)
-                {
-                    Logging.Warn("Setting PROXY for GeckoFX");
-                    GeckoPreferences.User["network.proxy.type"] = 1;
-                    GeckoPreferences.User["network.proxy.user"] = configuration_record.Proxy_Username ?? "";
-                    GeckoPreferences.User["network.proxy.password"] = configuration_record.Proxy_Password ?? "";
-                    GeckoPreferences.User["network.proxy.http"] = configuration_record.Proxy_Hostname ?? "";
-                    GeckoPreferences.User["network.proxy.http_port"] = configuration_record.Proxy_Port;
-                    GeckoPreferences.User["network.proxy.socks"] = configuration_record.Proxy_Hostname ?? "";
-                    GeckoPreferences.User["network.proxy.socks_port"] = configuration_record.Proxy_Port;
-                    GeckoPreferences.User["network.proxy.socks_remote_dns"] = true;
-                    GeckoPreferences.User["network.proxy.ssl"] = configuration_record.Proxy_Hostname ?? "";
-                    GeckoPreferences.User["network.proxy.ssl_port"] = configuration_record.Proxy_Port;
-
-                    //0 – Direct connection, no proxy. (Default)
-                    //1 – Manual proxy configuration.
-                    //2 – Proxy auto-configuration (PAC).
-                    //4 – Auto-detect proxy settings.
-                    //5 – Use system proxy settings (Default in Linux).   
-                }
-                else
-                {
-                    // Only try to turn off the proxy if there is a chance that we turned it on previously
-                    if (!first_setting_of_proxy)
-                    {
-                        Logging.Info("Setting DEFAULT for GeckoFX");
-                        GeckoPreferences.User["network.proxy.type"] = 5;
-                    }
-                    else
-                    {
-                        Logging.Info("Leaving DEFAULT for GeckoFX");
-                    }
-                }
-            }
-
-            catch (Exception ex)
-            {
-                FeatureTrackingManager.Instance.UseFeature(Features.Exception_GeckoProxy);
-                Logging.Error(ex, "There was a problem setting the Gecko proxy and user agent.");
-            }
-        }
-
-        public static void RegisterPDFInterceptor()
-        {
-            ObserverService.AddObserver(PDFInterceptor.Instance);
-        }
-    }
-}
-<<<<<<< HEAD
-
-=======
->>>>>>> fec3e01e
-#endif
+﻿#if XULRUNNER_GECKO_ANTIQUE
+
+using System;
+using System.Collections.Generic;
+using System.Runtime.InteropServices;
+using Qiqqa.Common.Configuration;
+using Qiqqa.UtilisationTracking;
+using Utilities;
+using Directory = Alphaleonis.Win32.Filesystem.Directory;
+using File = Alphaleonis.Win32.Filesystem.File;
+using Path = Alphaleonis.Win32.Filesystem.Path;
+
+
+#if false
+namespace Qiqqa.WebBrowsing.GeckoStuff
+{
+    public static class GeckoManager
+    {
+#region --- Some external DLLs that we will need ------------------------------------------------
+
+        [DllImport("kernel32.dll", CharSet = CharSet.Unicode, SetLastError = true)]
+        [return: MarshalAs(UnmanagedType.Bool)]
+        static extern bool SetDllDirectory(string lpPathName);
+
+        [DllImport("kernel32.dll", CharSet = CharSet.Unicode, SetLastError = true)]
+        [return: MarshalAs(UnmanagedType.Bool)]
+        static extern bool SetEnvironmentVariable(string lpName, string lpValue);
+
+        [DllImport("kernel32.dll", CharSet = CharSet.Unicode, SetLastError = true)]
+        static extern IntPtr LoadLibraryEx(string dllFilePath, IntPtr hFile, uint dwFlags);
+
+        [DllImport("kernel32.dll", CharSet = CharSet.Unicode, SetLastError = true)]
+        static extern bool FreeLibrary(IntPtr dllPointer);
+
+        //static uint LOAD_LIBRARY_AS_DATAFILE = 0x00000002;
+        //static uint LOAD_LIBRARY_AS_DATAFILE_EXCLUSIVE = 0x00000040;
+        private static uint LOAD_WITH_ALTERED_SEARCH_PATH = 0x00000008;
+
+#endregion ------------------------------------------------------------------------------------
+
+#region --- Our dependency DLLs ---------------------------------------------------------------
+
+        private static List<string> DEPENDENCY_DLLS = new List<string>
+        {
+            
+            // Order is IMPORTANT - they are loaded in REVERSE dependency so that Windows never invokes its own dependency resolution code
+            "msvcr100",
+            "msvcp100",
+            "mozglue",
+            //"breakpadinjector",   //  - causes a crash on jimme's machines...
+            "icudt52",
+            "icuuc52",
+            "icuin52",
+            "sandboxbroker",
+            //"nspr4",
+            "mozjs",
+            //"plc4",
+            //"plds4",
+            //"nssutil3",            
+            "nss3",
+            //"smime3",
+            //"ssl3",
+            //"mozsqlite3",
+            "mozalloc",
+            "gkmedias",
+            "xul",
+            "softokn3",
+            "nssdbm3",
+            "nssckbi",
+            //"d3dx9_43",
+            "D3DCompiler_43",
+            "D3DCompiler_46",
+            "libGLESv2",
+            "libEGL",
+            "IA2Marshal",
+            "gkmedias",
+            "freebl3",
+            "AccessibleMarshal",
+        };
+
+#endregion ------------------------------------------------------------------------------------
+
+
+        private static bool have_initialised = false;
+
+        public static void Initialise()
+        {
+            try
+            {
+                Logging.Info("+Initialising Gecko DLL search path");
+
+                // Work out the paths
+                string installation_directory = GeckoInstaller.InstallationDirectory;
+
+                // Set the application PATH to try load the DLL
+                {
+                    string path_value = ConfigurationManager.Instance.StartupDirectoryForQiqqa + ";" + GeckoInstaller.InstallationDirectory;
+                    if (!SetEnvironmentVariable("PATH", path_value))
+                    {
+                        Logging.Error("There was a problem setting the PATH for Qiqqa to {0}", path_value);
+                    }
+                }
+
+                // Set the DLL loader installation directory
+                {
+                    if (!SetDllDirectory(installation_directory))
+                    {
+                        Logging.Error("There was a problem setting the Gecko DLL search path to {0}", installation_directory);
+                    }
+                }
+
+                // Preload each of the dependency DLLS
+                {
+                    Logging.Info("+Preloading GeckoFX DLLs");
+                    foreach (string dependency_dll in DEPENDENCY_DLLS)
+                    {
+                        try
+                        {
+                            Logging.Info("Preloading {0}", dependency_dll);
+                            string dll_path = Path.GetFullPath(Path.Combine(GeckoInstaller.InstallationDirectory, dependency_dll + ".dll"));
+                            IntPtr module_handle = LoadLibraryEx(dll_path, IntPtr.Zero, LOAD_WITH_ALTERED_SEARCH_PATH);
+                            if (module_handle == IntPtr.Zero)
+                            {
+                                int error_code = Marshal.GetLastWin32Error();
+                                throw new Exception(string.Format("LoadLibraryEx returned NULL while loading '{0}', error_code={1}", dll_path, error_code));
+                            }
+                        }
+                        catch (Exception ex)
+                        {
+                            Logging.Error(ex, "Error preloading {0}", dependency_dll);
+                            FeatureTrackingManager.Instance.UseFeature(Features.Exception_GeckoPreload, "dll", dependency_dll);
+                        }
+                    }
+                    Logging.Info("-Preloading GeckoFX DLLs");
+                }
+
+                Logging.Info("+Initialising GeckoFX - profile directory is at {0}", Xpcom.ProfileDirectory);
+                Xpcom.Initialize(installation_directory);
+                Logging.Info("-Initialising GeckoFX");
+
+                have_initialised = true;
+
+                SetupProxyAndUserAgent(true);
+            }
+            catch (Exception ex)
+            {
+                FeatureTrackingManager.Instance.UseFeature(Features.Exception_GeckoPreferences);
+                Logging.Error(ex, "There was a problem initialising Gecko.");
+            }
+        }
+
+        public static void SetupUserAgent()
+        {
+            if (!have_initialised)
+            {
+                Logging.Warn("GeckoFX is not setting user agent until initialised.");
+                return;
+            }
+
+            try
+            {
+            }
+            catch (Exception ex)
+            {
+                FeatureTrackingManager.Instance.UseFeature(Features.Exception_GeckoPreferences);
+                Logging.Error(ex, "There was a problem setting the Gecko user agent.");
+            }
+
+            Logging.Info("-Setting user agent");
+        }
+
+        public static void SetupProxyAndUserAgent(bool first_setting_of_proxy)
+        {
+            if (!have_initialised)
+            {
+                Logging.Warn("GeckoFX is not setting proxy and user agent until initialised.");
+                return;
+            }
+
+            try
+            {
+                ConfigurationRecord configuration_record = ConfigurationManager.Instance.ConfigurationRecord;
+
+                {
+                    Logging.Info("+Setting user agent");
+
+                    string user_agent = configuration_record.GetWebUserAgent();
+
+                    GeckoPreferences.User["general.useragent.override"] = user_agent;
+                    Logging.Info("-Setting user agent");
+                }
+
+                if (configuration_record.Proxy_UseProxy)
+                {
+                    Logging.Warn("Setting PROXY for GeckoFX");
+                    GeckoPreferences.User["network.proxy.type"] = 1;
+                    GeckoPreferences.User["network.proxy.user"] = configuration_record.Proxy_Username ?? "";
+                    GeckoPreferences.User["network.proxy.password"] = configuration_record.Proxy_Password ?? "";
+                    GeckoPreferences.User["network.proxy.http"] = configuration_record.Proxy_Hostname ?? "";
+                    GeckoPreferences.User["network.proxy.http_port"] = configuration_record.Proxy_Port;
+                    GeckoPreferences.User["network.proxy.socks"] = configuration_record.Proxy_Hostname ?? "";
+                    GeckoPreferences.User["network.proxy.socks_port"] = configuration_record.Proxy_Port;
+                    GeckoPreferences.User["network.proxy.socks_remote_dns"] = true;
+                    GeckoPreferences.User["network.proxy.ssl"] = configuration_record.Proxy_Hostname ?? "";
+                    GeckoPreferences.User["network.proxy.ssl_port"] = configuration_record.Proxy_Port;
+
+                    //0 – Direct connection, no proxy. (Default)
+                    //1 – Manual proxy configuration.
+                    //2 – Proxy auto-configuration (PAC).
+                    //4 – Auto-detect proxy settings.
+                    //5 – Use system proxy settings (Default in Linux).   
+                }
+                else
+                {
+                    // Only try to turn off the proxy if there is a chance that we turned it on previously
+                    if (!first_setting_of_proxy)
+                    {
+                        Logging.Info("Setting DEFAULT for GeckoFX");
+                        GeckoPreferences.User["network.proxy.type"] = 5;
+                    }
+                    else
+                    {
+                        Logging.Info("Leaving DEFAULT for GeckoFX");
+                    }
+                }
+            }
+
+            catch (Exception ex)
+            {
+                FeatureTrackingManager.Instance.UseFeature(Features.Exception_GeckoProxy);
+                Logging.Error(ex, "There was a problem setting the Gecko proxy and user agent.");
+            }
+        }
+
+        public static void RegisterPDFInterceptor()
+        {
+            ObserverService.AddObserver(PDFInterceptor.Instance);
+        }
+    }
+}
+
+#endif