--- conflicted
+++ resolved
@@ -1,273 +1,219 @@
-﻿using System;
-using System.Windows.Controls;
-using System.Windows.Threading;
-<<<<<<< HEAD
-#if XULRUNNER_GECKO_ANTIQUE
-using Gecko;
-using Gecko.Events;
-#endif
-=======
->>>>>>> fec3e01e
-using Qiqqa.Common;
-using Qiqqa.Common.Configuration;
-using Utilities;
-using Utilities.GUI;
-using Utilities.Misc;
-
-// https://docs.microsoft.com/en-us/microsoft-edge/webview2/gettingstarted/wpf
-
-namespace Qiqqa.WebBrowsing
-{
-    /// <summary>
-    /// Interaction logic for WebBrowserControl.xaml
-    /// </summary>
-    public partial class WebBrowserControl : UserControl, IDisposable
-    {
-        private WebBrowserHostControl web_browser_host_control;
-
-        public WebBrowserControl(WebBrowserHostControl web_browser_host_control)
-        {
-            this.web_browser_host_control = web_browser_host_control;
-
-            InitializeComponent();
-<<<<<<< HEAD
-
-#if XULRUNNER_GECKO_ANTIQUE
-            ObjWebBrowser.CreateControl();
-            ObjWebBrowser.Navigating += ObjWebBrowser_Navigating;
-            ObjWebBrowser.DocumentCompleted += ObjWebBrowser_DocumentCompleted;
-            ObjWebBrowser.CreateWindow += ObjWebBrowser_CreateWindow;
-
-            // Seems to crash Qiqqa in Gecko v13 - perhaps the statuses are updating too quickly or in parallel?!
-            // Seems to work with gecko v21...
-            ObjWebBrowser.StatusTextChanged += ObjWebBrowser_StatusTextChanged;
-#else
-            // TODO: WebView2 ?
-#endif
-        }
-
-#if XULRUNNER_GECKO_ANTIQUE
-            private void ObjWebBrowser_CreateWindow(object sender, GeckoCreateWindowEventArgs e)
-=======
-        }
-
-        private void ObjWebBrowser_CreateWindow(object sender, EventArgs e)
->>>>>>> fec3e01e
-        {
-            WPFDoEvents.SafeExec(() =>
-            {
-                WebBrowserHostControl wbhc = MainWindowServiceDispatcher.Instance.OpenWebBrowser();
-                WebBrowserControl wbc = wbhc.OpenNewWindow();
-                //e.WebBrowser = wbc.ObjWebBrowser;
-            });
-        }
-
-        private void ObjWebBrowser_StatusTextChanged(object sender, EventArgs e)
-        {
-            WPFDoEvents.SafeExec(() =>
-            {
-            });
-        }
-
-        private void ObjWebBrowser_Navigating(object sender, EventArgs e)
-        {
-            WPFDoEvents.SafeExec(() =>
-            {
-                Uri uri = new Uri("http://todo.example.com");
-                web_browser_host_control.ObjWebBrowser_Navigating(this, uri);
-            });
-        }
-#endif
-
-        private void ObjWebBrowser_DocumentCompleted(object sender, EventArgs e)
-        {
-<<<<<<< HEAD
-#if XULRUNNER_GECKO_ANTIQUE
-            GeckoWebBrowser web_control = (GeckoWebBrowser)sender;
-            Logging.Info("Browser page contents received at url {0}", web_control.Url.ToString());
-            web_browser_host_control.ObjWebBrowser_LoadCompleted(this);
-#endif
-=======
-            WPFDoEvents.SafeExec(() =>
-            {
-                web_browser_host_control.ObjWebBrowser_LoadCompleted(this);
-            });
->>>>>>> fec3e01e
-        }
-
-        internal void GoForward()
-        {
-            ObjWebBrowser.GoForward();
-        }
-
-        internal void GoBack()
-        {
-            ObjWebBrowser.GoBack();
-        }
-
-        internal void Print()
-        {
-#if XULRUNNER_GECKO_ANTIQUE
-            ObjWebBrowser.Navigate("javascript:print()");
-#endif
-        }
-
-        internal void Refresh()
-        {
-            try
-            {
-                //ObjWebBrowser.Reload();
-            }
-            catch (Exception ex)
-            {
-                Logging.Warn(ex, "Problem refreshing web page");
-            }
-        }
-
-        internal void Navigate(String uri)
-        {
-            Navigate(new Uri(uri));
-        }
-
-        internal void Navigate(Uri uri)
-        {
-#if XULRUNNER_GECKO_ANTIQUE
-            try
-            {
-                // Clear out any pending uri
-                NavigateOnceVisibleUri = uri;
-
-                ObjWebBrowser.Navigate(uri?.ToString() ?? "");
-            }
-            catch (Exception ex)
-            {
-                string uristr = uri?.ToString() ?? "(???)";
-                Logging.Warn(ex, "Problem navigating to website {0}", uristr);
-                MessageBoxes.Error("There was a problem navigating to {0}.  Please try again after checking the web address.", uristr);
-            }
-#endif
-        }
-
-        internal Uri NavigateOnceVisibleUri
-        {
-            get;
-            set;
-        }
-
-        internal Uri NavigateToPendingOnceVisibleUri()
-        {
-            var uri = NavigateOnceVisibleUri;
-
-            Navigate(uri);
-
-            return uri;
-        }
-
-<<<<<<< HEAD
-#if XULRUNNER_GECKO_ANTIQUE
-        public string Title => ObjWebBrowser.DocumentTitle;
-=======
-        //public string Title => ObjWebBrowser.DocumentTitle;
->>>>>>> fec3e01e
-
-        //internal Uri CurrentUri => ObjWebBrowser.Url;
-
-        //public string PageText => ObjWebBrowser.Document.Body.TextContent;
-
-<<<<<<< HEAD
-        public string PageHTML => ObjWebBrowser.Document.GetElementsByTagName("html")[0].OuterHtml;
-#else
-        public string Title => throw new NotImplementedException();
-
-        internal Uri CurrentUri => throw new NotImplementedException();
-
-        public string PageText => throw new NotImplementedException();
-
-        public string PageHTML => throw new NotImplementedException();
-#endif
-=======
-        //public string PageHTML => ObjWebBrowser.Document.GetElementsByTagName("html")[0].OuterHtml;
->>>>>>> fec3e01e
-
-        #region --- IDisposable ------------------------------------------------------------------------
-
-        ~WebBrowserControl()
-        {
-            Logging.Debug("~WebBrowserControl()");
-            Dispose(false);
-        }
-
-        public void Dispose()
-        {
-            Logging.Debug("Disposing WebBrowserControl");
-            Dispose(true);
-            GC.SuppressFinalize(this);
-        }
-
-        private int dispose_count = 0;
-        protected virtual void Dispose(bool disposing)
-        {
-            Logging.Debug("WebBrowserControl::Dispose({0}) @{1}", disposing, dispose_count);
-
-            WPFDoEvents.InvokeInUIThread(() =>
-            {
-                WPFDoEvents.SafeExec(() =>
-                {
-                    // Prevent recursive run-away of the code via the chain:
-                    //
-                    // *** 	Qiqqa.exe!Qiqqa.WebBrowsing.WebBrowserControl.Dispose(bool disposing)
-                    // **   Qiqqa.exe!Qiqqa.WebBrowsing.WebBrowserControl.Dispose()
-                    // 	    Utilities.dll!Utilities.GUI.DualTabbedLayoutStuff.DualTabbedLayout.WantsClose(Utilities.GUI.DualTabbedLayoutStuff.DualTabbedLayoutItem item)
-                    //      Utilities.dll!Utilities.GUI.DualTabbedLayoutStuff.DualTabbedLayout.CloseContent(System.Windows.FrameworkElement fe)
-                    //      Qiqqa.exe!Qiqqa.WebBrowsing.WebBrowserHostControl.DeleteSearchers()
-                    //      Qiqqa.exe!Qiqqa.WebBrowsing.WebBrowserHostControl.Dispose(bool disposing)
-                    //      Qiqqa.exe!Qiqqa.WebBrowsing.WebBrowserHostControl.Dispose()
-                    // ***  Qiqqa.exe!Qiqqa.WebBrowsing.WebBrowserControl.Dispose(bool disposing)
-                    // **   Qiqqa.exe!Qiqqa.WebBrowsing.WebBrowserControl.Dispose()
-                    //
-                    // and prevent partial/broken cleanup due to chains like this one, resulting in
-                    // a dispose_count == 2:
-                    //
-                    // =2 * Qiqqa.exe!Qiqqa.WebBrowsing.WebBrowserHostControl.Dispose(bool disposing)
-                    //      Qiqqa.exe!Qiqqa.WebBrowsing.WebBrowserHostControl.Dispose()
-                    // =2 * Qiqqa.exe!Qiqqa.WebBrowsing.WebBrowserControl.Dispose(bool disposing)
-                    //      Qiqqa.exe!Qiqqa.WebBrowsing.WebBrowserControl.Dispose()
-                    // =1   Qiqqa.exe!Qiqqa.WebBrowsing.WebBrowserHostControl.Dispose(bool disposing)
-                    //      Qiqqa.exe!Qiqqa.WebBrowsing.WebBrowserHostControl.Dispose()
-                    // =1   Qiqqa.exe!Qiqqa.WebBrowsing.WebBrowserControl.Dispose(bool disposing)
-                    //      Qiqqa.exe!Qiqqa.WebBrowsing.WebBrowserControl.Dispose()
-                    //      Utilities.dll!Utilities.GUI.DualTabbedLayoutStuff.DualTabbedLayout.WantsClose(Utilities.GUI.DualTabbedLayoutStuff.DualTabbedLayoutItem item)
-                    //      Utilities.dll!Utilities.GUI.DualTabbedLayoutStuff.DualTabbedLayout.CloseContent(System.Windows.FrameworkElement fe)
-                    // *    Qiqqa.exe!Qiqqa.WebBrowsing.WebBrowserHostControl.DeleteSearchers()
-                    //      Qiqqa.exe!Qiqqa.WebBrowsing.WebBrowserHostControl.RebuildSearchers(System.Collections.Generic.HashSet<string> once_off_requested_web_searchers)
-                    //      Qiqqa.exe!Qiqqa.WebBrowsing.WebBrowserHostControl.ForceSnifferSearchers()
-                    //
-                    if (dispose_count == 0)
-                    {
-                        // Get rid of managed resources
-                        ObjWebBrowser?.Dispose();
-                        ObjWebBrowser = null;
-
-                        // Multiple WebBrowserControl instances MAY SHARE a single WebBrowserHostControl.
-                        // It is passed to this class/instance as a reference anyway, so we SHOULD NOT
-                        // kill/dispose it in here!
-                        //
-                        //web_browser_host_control.Dispose();
-                        web_browser_host_control = null;
-                    }
-                });
-
-                WPFDoEvents.SafeExec(() =>
-                {
-                    ObjWebBrowser = null;
-                    web_browser_host_control = null;
-                });
-
-                ++dispose_count;
-            });
-        }
-
-        #endregion
-
-    }
-}
+﻿using System;
+using System.Windows.Controls;
+using System.Windows.Threading;
+using Qiqqa.Common;
+using Qiqqa.Common.Configuration;
+using Utilities;
+using Utilities.GUI;
+using Utilities.Misc;
+
+// https://docs.microsoft.com/en-us/microsoft-edge/webview2/gettingstarted/wpf
+
+namespace Qiqqa.WebBrowsing
+{
+    /// <summary>
+    /// Interaction logic for WebBrowserControl.xaml
+    /// </summary>
+    public partial class WebBrowserControl : UserControl, IDisposable
+    {
+        private WebBrowserHostControl web_browser_host_control;
+
+        public WebBrowserControl(WebBrowserHostControl web_browser_host_control)
+        {
+            this.web_browser_host_control = web_browser_host_control;
+
+            InitializeComponent();
+        }
+
+        private void ObjWebBrowser_CreateWindow(object sender, EventArgs e)
+        {
+            WPFDoEvents.SafeExec(() =>
+            {
+                WebBrowserHostControl wbhc = MainWindowServiceDispatcher.Instance.OpenWebBrowser();
+                WebBrowserControl wbc = wbhc.OpenNewWindow();
+                //e.WebBrowser = wbc.ObjWebBrowser;
+            });
+        }
+
+        private void ObjWebBrowser_StatusTextChanged(object sender, EventArgs e)
+        {
+            WPFDoEvents.SafeExec(() =>
+            {
+            });
+        }
+
+        private void ObjWebBrowser_Navigating(object sender, EventArgs e)
+        {
+            WPFDoEvents.SafeExec(() =>
+            {
+                Uri uri = new Uri("http://todo.example.com");
+                web_browser_host_control.ObjWebBrowser_Navigating(this, uri);
+            });
+        }
+
+        private void ObjWebBrowser_DocumentCompleted(object sender, EventArgs e)
+        {
+            WPFDoEvents.SafeExec(() =>
+            {
+                web_browser_host_control.ObjWebBrowser_LoadCompleted(this);
+            });
+        }
+
+        internal void GoForward()
+        {
+            ObjWebBrowser.GoForward();
+        }
+
+        internal void GoBack()
+        {
+            ObjWebBrowser.GoBack();
+        }
+
+        internal void Print()
+        {
+#if XULRUNNER_GECKO_ANTIQUE
+            ObjWebBrowser.Navigate("javascript:print()");
+#endif
+        }
+
+        internal void Refresh()
+        {
+            try
+            {
+                //ObjWebBrowser.Reload();
+            }
+            catch (Exception ex)
+            {
+                Logging.Warn(ex, "Problem refreshing web page");
+            }
+        }
+
+        internal void Navigate(String uri)
+        {
+            Navigate(new Uri(uri));
+        }
+
+        internal void Navigate(Uri uri)
+        {
+#if XULRUNNER_GECKO_ANTIQUE
+            try
+            {
+                // Clear out any pending uri
+                NavigateOnceVisibleUri = uri;
+
+                ObjWebBrowser.Navigate(uri?.ToString() ?? "");
+            }
+            catch (Exception ex)
+            {
+                string uristr = uri?.ToString() ?? "(???)";
+                Logging.Warn(ex, "Problem navigating to website {0}", uristr);
+                MessageBoxes.Error("There was a problem navigating to {0}.  Please try again after checking the web address.", uristr);
+            }
+#endif
+        }
+
+        internal Uri NavigateOnceVisibleUri
+        {
+            get;
+            set;
+        }
+
+        internal Uri NavigateToPendingOnceVisibleUri()
+        {
+            var uri = NavigateOnceVisibleUri;
+
+            Navigate(uri);
+
+            return uri;
+        }
+
+        //public string Title => ObjWebBrowser.DocumentTitle;
+
+        //internal Uri CurrentUri => ObjWebBrowser.Url;
+
+        //public string PageText => ObjWebBrowser.Document.Body.TextContent;
+
+        //public string PageHTML => ObjWebBrowser.Document.GetElementsByTagName("html")[0].OuterHtml;
+
+        #region --- IDisposable ------------------------------------------------------------------------
+
+        ~WebBrowserControl()
+        {
+            Logging.Debug("~WebBrowserControl()");
+            Dispose(false);
+        }
+
+        public void Dispose()
+        {
+            Logging.Debug("Disposing WebBrowserControl");
+            Dispose(true);
+            GC.SuppressFinalize(this);
+        }
+
+        private int dispose_count = 0;
+        protected virtual void Dispose(bool disposing)
+        {
+            Logging.Debug("WebBrowserControl::Dispose({0}) @{1}", disposing, dispose_count);
+
+            WPFDoEvents.InvokeInUIThread(() =>
+            {
+                WPFDoEvents.SafeExec(() =>
+                {
+                    // Prevent recursive run-away of the code via the chain:
+                    //
+                    // *** 	Qiqqa.exe!Qiqqa.WebBrowsing.WebBrowserControl.Dispose(bool disposing)
+                    // **   Qiqqa.exe!Qiqqa.WebBrowsing.WebBrowserControl.Dispose()
+                    // 	    Utilities.dll!Utilities.GUI.DualTabbedLayoutStuff.DualTabbedLayout.WantsClose(Utilities.GUI.DualTabbedLayoutStuff.DualTabbedLayoutItem item)
+                    //      Utilities.dll!Utilities.GUI.DualTabbedLayoutStuff.DualTabbedLayout.CloseContent(System.Windows.FrameworkElement fe)
+                    //      Qiqqa.exe!Qiqqa.WebBrowsing.WebBrowserHostControl.DeleteSearchers()
+                    //      Qiqqa.exe!Qiqqa.WebBrowsing.WebBrowserHostControl.Dispose(bool disposing)
+                    //      Qiqqa.exe!Qiqqa.WebBrowsing.WebBrowserHostControl.Dispose()
+                    // ***  Qiqqa.exe!Qiqqa.WebBrowsing.WebBrowserControl.Dispose(bool disposing)
+                    // **   Qiqqa.exe!Qiqqa.WebBrowsing.WebBrowserControl.Dispose()
+                    //
+                    // and prevent partial/broken cleanup due to chains like this one, resulting in
+                    // a dispose_count == 2:
+                    //
+                    // =2 * Qiqqa.exe!Qiqqa.WebBrowsing.WebBrowserHostControl.Dispose(bool disposing)
+                    //      Qiqqa.exe!Qiqqa.WebBrowsing.WebBrowserHostControl.Dispose()
+                    // =2 * Qiqqa.exe!Qiqqa.WebBrowsing.WebBrowserControl.Dispose(bool disposing)
+                    //      Qiqqa.exe!Qiqqa.WebBrowsing.WebBrowserControl.Dispose()
+                    // =1   Qiqqa.exe!Qiqqa.WebBrowsing.WebBrowserHostControl.Dispose(bool disposing)
+                    //      Qiqqa.exe!Qiqqa.WebBrowsing.WebBrowserHostControl.Dispose()
+                    // =1   Qiqqa.exe!Qiqqa.WebBrowsing.WebBrowserControl.Dispose(bool disposing)
+                    //      Qiqqa.exe!Qiqqa.WebBrowsing.WebBrowserControl.Dispose()
+                    //      Utilities.dll!Utilities.GUI.DualTabbedLayoutStuff.DualTabbedLayout.WantsClose(Utilities.GUI.DualTabbedLayoutStuff.DualTabbedLayoutItem item)
+                    //      Utilities.dll!Utilities.GUI.DualTabbedLayoutStuff.DualTabbedLayout.CloseContent(System.Windows.FrameworkElement fe)
+                    // *    Qiqqa.exe!Qiqqa.WebBrowsing.WebBrowserHostControl.DeleteSearchers()
+                    //      Qiqqa.exe!Qiqqa.WebBrowsing.WebBrowserHostControl.RebuildSearchers(System.Collections.Generic.HashSet<string> once_off_requested_web_searchers)
+                    //      Qiqqa.exe!Qiqqa.WebBrowsing.WebBrowserHostControl.ForceSnifferSearchers()
+                    //
+                    if (dispose_count == 0)
+                    {
+                        // Get rid of managed resources
+                        ObjWebBrowser?.Dispose();
+                        ObjWebBrowser = null;
+
+                        // Multiple WebBrowserControl instances MAY SHARE a single WebBrowserHostControl.
+                        // It is passed to this class/instance as a reference anyway, so we SHOULD NOT
+                        // kill/dispose it in here!
+                        //
+                        //web_browser_host_control.Dispose();
+                        web_browser_host_control = null;
+                    }
+                });
+
+                WPFDoEvents.SafeExec(() =>
+                {
+                    ObjWebBrowser = null;
+                    web_browser_host_control = null;
+                });
+
+                ++dispose_count;
+            });
+        }
+
+        #endregion
+
+    }
+}