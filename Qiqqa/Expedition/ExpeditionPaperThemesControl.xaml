--- conflicted
+++ resolved
@@ -1,13 +1,3 @@
-<<<<<<< HEAD
-<UserControl x:Class="Qiqqa.Expedition.ExpeditionPaperThemesControl"
-  xmlns="http://schemas.microsoft.com/winfx/2006/xaml/presentation"
-  xmlns:x="http://schemas.microsoft.com/winfx/2006/xaml"
-  xmlns:local_gui="clr-namespace:Utilities.GUI;assembly=Utilities"
-  xmlns:local="clr-namespace:Utilities.GUI;assembly=Utilities"
-  xmlns:commongui="clr-namespace:Qiqqa.Common.GUI"
-  xmlns:this="clr-namespace:Qiqqa.Expedition"
->
-=======
 <UserControl
     x:Class="Qiqqa.Expedition.ExpeditionPaperThemesControl"
     xmlns="http://schemas.microsoft.com/winfx/2006/xaml/presentation"
@@ -15,51 +5,10 @@
     xmlns:commongui="clr-namespace:Qiqqa.Common.GUI"
     xmlns:local="clr-namespace:Utilities.GUI;assembly=Utilities"
     xmlns:local_gui="clr-namespace:Utilities.GUI;assembly=Utilities"
-    xmlns:syncfusion="http://schemas.syncfusion.com/wpf"
     xmlns:this="clr-namespace:Qiqqa.Expedition">
->>>>>>> 41d3ebe0
     <Grid>
         <TextBlock Name="TxtPleaseRunExpedition" TextWrapping="Wrap">
             Please run Expedition or select a document to analyse.
         </TextBlock>
-<<<<<<< HEAD
-=======
-        <syncfusion:Chart Name="ChartTopics" MinHeight="200">
-            <syncfusion:Chart.Resources>
-                <ResourceDictionary>
-                    <this:ChartLabelConvertor x:Key="ObjChartLabelConvertor" />
-                    <DataTemplate x:Key="LegendTemplate">
-                        <DockPanel>
-                            <Ellipse
-                                Width="15"
-                                Height="15"
-                                Margin="3"
-                                DockPanel.Dock="Left"
-                                Fill="{Binding Interior}" />
-                            <TextBlock
-                                Margin="3"
-                                Text="{Binding Path=CorrespondingPoints[0].DataPoint.Tag.Topic}"
-                                ToolTip="{Binding Path=CorrespondingPoints[0].DataPoint.Tag.Topic}" />
-                        </DockPanel>
-                    </DataTemplate>
-                </ResourceDictionary>
-            </syncfusion:Chart.Resources>
-            <syncfusion:ChartArea Name="ObjChartTopicsArea" Padding="0">
-                <syncfusion:ChartSeries
-                    Name="ObjSeriesTopics"
-                    BindingPathX="Topic"
-                    BindingPathsY="Percentage"
-                    Type="Pie" />
-                <syncfusion:ChartArea.Legend>
-                    <syncfusion:ChartLegend
-                        Padding="0"
-                        syncfusion:Chart.Dock="Bottom"
-                        CheckBoxVisibility="Collapsed"
-                        ItemTemplate="{StaticResource LegendTemplate}"
-                        Orientation="Vertical" />
-                </syncfusion:ChartArea.Legend>
-            </syncfusion:ChartArea>
-        </syncfusion:Chart>
->>>>>>> 41d3ebe0
     </Grid>
 </UserControl>