--- conflicted
+++ resolved
@@ -12,22 +12,7 @@
                     </InlineUIContainer>
                 </Paragraph>
                 <Paragraph>
-<<<<<<< HEAD
                     <Bold>About Qiqqa</Bold>
-=======
-                    This is Qiqqa version
-                    <Run Name="lblVersion">
-                    </Run>
-                    (
-                    <Run Name="lblFullVersion">
-                    </Run>
-                    ).
-                    Qiqqa is Copyright © Quantisle 2010-
-                    <Run Name="lblCopyrightYear">
-                    </Run>
-                    .  
-            All rights reserved.  All other trademarks are copyright their respective owners.
->>>>>>> 7d7810c5
                 </Paragraph>
                 <Paragraph>
                     This is Qiqqa version <Run Name="lblVersion" /> (<Run Name="lblFullVersion" />).
@@ -147,17 +132,8 @@
                     </ListItem>
                     <ListItem>
                         <Paragraph>
-<<<<<<< HEAD
                             A number of the CSL styles bundled with Qiqqa are courtesy of the
                             <Hyperlink Click="Hyperlink_Click"  x:Name="lnkZoteroCSL">Zotero CSL repository</Hyperlink>
-=======
-                            A number of the CSL styles bundled with Qiqqa are courtesy of 
-			  the
-                            <Hyperlink Click="Hyperlink_Click"  x:Name="lnkZoteroCSL">
-                                Zotero CSL repository
-                            </Hyperlink>
-                            .
->>>>>>> 7d7810c5
                         </Paragraph>
                     </ListItem>
                     <ListItem>
