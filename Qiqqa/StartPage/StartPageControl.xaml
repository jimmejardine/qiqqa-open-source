--- conflicted
+++ resolved
@@ -33,11 +33,7 @@
                         </StackPanel>
                     </StackPanel>
                     <StackPanel Orientation="Horizontal">
-<<<<<<< HEAD
-                        <local_gui:AugmentedToolBarButton Grid.Column="0" x:Name="ButtonLibraries" />
-=======
                         <local_gui:AugmentedToolBarButton x:Name="ButtonLibraries" Grid.Column="0" />
->>>>>>> 41d3ebe0
                         <local_gui:AugmentedToolBarPopup x:Name="ButtonLibrariesPopup">
                             <StackPanel>
                                 <local_gui:AugmentedToolBarButton x:Name="ButtonOpenLibrary" CaptionDock="Right" />
@@ -46,17 +42,10 @@
                                 <local_gui:AugmentedToolBarButton x:Name="ButtonJoinBundleLibrary" CaptionDock="Right" />
                             </StackPanel>
                         </local_gui:AugmentedToolBarPopup>
-<<<<<<< HEAD
-                        <local_gui:AugmentedToolBarButton x:Name="ButtonInCite"/>
-                        <local_gui:AugmentedToolBarButton x:Name="ButtonExpedition"/>
-                        <local_gui:AugmentedToolBarButton x:Name="ButtonNewBrainstorm"/>
-                        <local_gui:AugmentedToolBarButton x:Name="ButtonNewBrowser"/>
-=======
                         <local_gui:AugmentedToolBarButton x:Name="ButtonInCite" />
                         <local_gui:AugmentedToolBarButton x:Name="ButtonExpedition" />
                         <local_gui:AugmentedToolBarButton x:Name="ButtonNewBrainstorm" />
                         <local_gui:AugmentedToolBarButton x:Name="ButtonNewBrowser" />
->>>>>>> 41d3ebe0
                         <local_gui:AugmentedToolBarButton x:Name="ButtonTools" />
                         <local_gui:AugmentedToolBarPopup x:Name="ButtonToolsPopup">
                             <StackPanel>
@@ -68,10 +57,7 @@
                                 <local_gui:AugmentedToolBarButton x:Name="ButtonTranslate" CaptionDock="Right" />
                                 <local_gui:AugmentedToolBarButton x:Name="ButtonBackupRestore" CaptionDock="Right" />
                                 <local_gui:AugmentedToolBarButton x:Name="ButtonNewConfig" CaptionDock="Right" />
-<<<<<<< HEAD
-=======
                                 <local_gui:AugmentedToolBarButton x:Name="ButtonBackgroundActivities" CaptionDock="Right" />
->>>>>>> 41d3ebe0
                             </StackPanel>
                         </local_gui:AugmentedToolBarPopup>
                         <local_gui:AugmentedToolBarButton x:Name="ButtonExpertMode" />
