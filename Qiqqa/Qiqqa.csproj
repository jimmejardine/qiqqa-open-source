--- conflicted
+++ resolved
@@ -1,4 +1,3 @@
-<<<<<<< HEAD
 ﻿<?xml version="1.0" encoding="utf-8"?>
 <Project ToolsVersion="12.0" DefaultTargets="Build" xmlns="http://schemas.microsoft.com/developer/msbuild/2003">
   <PropertyGroup>
@@ -5279,5300 +5278,4 @@
     <Error Condition="!Exists('..\packages\System.Data.SQLite.Core.1.0.113.1\build\net46\System.Data.SQLite.Core.targets')" Text="$([System.String]::Format('$(ErrorText)', '..\packages\System.Data.SQLite.Core.1.0.113.1\build\net46\System.Data.SQLite.Core.targets'))" />
   </Target>
   <Import Project="..\packages\System.Data.SQLite.Core.1.0.113.1\build\net46\System.Data.SQLite.Core.targets" Condition="Exists('..\packages\System.Data.SQLite.Core.1.0.113.1\build\net46\System.Data.SQLite.Core.targets')" />
-=======
-﻿<?xml version="1.0" encoding="utf-8"?>
-<Project ToolsVersion="12.0" DefaultTargets="Build" xmlns="http://schemas.microsoft.com/developer/msbuild/2003">
-  <PropertyGroup>
-    <Configuration Condition=" '$(Configuration)' == '' ">Debug</Configuration>
-    <Platform Condition=" '$(Platform)' == '' ">AnyCPU</Platform>
-    <ProductVersion>9.0.30729</ProductVersion>
-    <SchemaVersion>2.0</SchemaVersion>
-    <ProjectGuid>{B837C549-3CC9-4855-B698-B7E816C6652B}</ProjectGuid>
-    <OutputType>WinExe</OutputType>
-    <AppDesignerFolder>Properties</AppDesignerFolder>
-    <RootNamespace>Qiqqa</RootNamespace>
-    <AssemblyName>Qiqqa</AssemblyName>
-    <TargetFrameworkVersion>v4.8</TargetFrameworkVersion>
-    <FileAlignment>512</FileAlignment>
-    <ProjectTypeGuids>{60dc8134-eba5-43b8-bcc9-bb4bc16c2548};{FAE04EC0-301F-11D3-BF4B-00C04F79EFBC}</ProjectTypeGuids>
-    <WarningLevel>4</WarningLevel>
-    <ApplicationIcon>Qiqqa.ico</ApplicationIcon>
-    <IsWebBootstrapper>true</IsWebBootstrapper>
-    <ManifestCertificateThumbprint>55C5F06423DC4CA3C72EB6AED10ADA1CF26C60A4</ManifestCertificateThumbprint>
-    <ManifestKeyFile>
-    </ManifestKeyFile>
-    <GenerateManifests>true</GenerateManifests>
-    <TargetZone>LocalIntranet</TargetZone>
-    <ApplicationManifest>Properties\app.manifest</ApplicationManifest>
-    <SignManifests>false</SignManifests>
-    <FileUpgradeFlags>
-    </FileUpgradeFlags>
-    <OldToolsVersion>3.5</OldToolsVersion>
-    <UpgradeBackupLocation />
-    <RunPostBuildEvent>OnOutputUpdated</RunPostBuildEvent>
-    <TargetFrameworkProfile>
-    </TargetFrameworkProfile>
-    <NuGetPackageImportStamp>
-    </NuGetPackageImportStamp>
-    <CefSharpAnyCpuSupport>true</CefSharpAnyCpuSupport>
-    <PublishUrl>C:\Temp\Qiqqa\ClickOnceAppDeploy\</PublishUrl>
-    <Install>true</Install>
-    <InstallFrom>Web</InstallFrom>
-    <UpdateEnabled>true</UpdateEnabled>
-    <UpdateMode>Foreground</UpdateMode>
-    <UpdateInterval>7</UpdateInterval>
-    <UpdateIntervalUnits>Days</UpdateIntervalUnits>
-    <UpdatePeriodically>false</UpdatePeriodically>
-    <UpdateRequired>false</UpdateRequired>
-    <MapFileExtensions>true</MapFileExtensions>
-    <InstallUrl>http://download.qiqqa.com/Content/ClickOnceApp/</InstallUrl>
-    <UpdateUrl>http://download.qiqqa.com/Content/ClickOnceApp/</UpdateUrl>
-    <SupportUrl>http://www.qiqqa.com/Feedback</SupportUrl>
-    <ErrorReportUrl>https://getsatisfaction.com/qiqqa/topics/error_opening_non_administrator_qiqqa_through_clickonce</ErrorReportUrl>
-    <ProductName>Qiqqa</ProductName>
-    <PublisherName>Quantisle Ltd.</PublisherName>
-    <WebPage>publish.htm</WebPage>
-    <OpenBrowserOnPublish>false</OpenBrowserOnPublish>
-    <ApplicationRevision>0</ApplicationRevision>
-    <ApplicationVersion>82.0.7357.40407</ApplicationVersion>
-    <UseApplicationTrust>false</UseApplicationTrust>
-    <CreateDesktopShortcut>true</CreateDesktopShortcut>
-    <PublishWizardCompleted>true</PublishWizardCompleted>
-    <BootstrapperEnabled>true</BootstrapperEnabled>
-  </PropertyGroup>
-  <PropertyGroup Condition=" '$(Configuration)|$(Platform)' == 'Debug|AnyCPU' ">
-    <DebugSymbols>true</DebugSymbols>
-    <DebugType>full</DebugType>
-    <Optimize>false</Optimize>
-    <OutputPath>bin\Debug\</OutputPath>
-    <DefineConstants>DEBUG;TRACE</DefineConstants>
-    <ErrorReport>prompt</ErrorReport>
-    <WarningLevel>4</WarningLevel>
-    <PlatformTarget>x86</PlatformTarget>
-    <CodeAnalysisRuleSet>AllRules.ruleset</CodeAnalysisRuleSet>
-    <GenerateSerializationAssemblies>Auto</GenerateSerializationAssemblies>
-  </PropertyGroup>
-  <PropertyGroup Condition=" '$(Configuration)|$(Platform)' == 'Release|AnyCPU' ">
-    <AllowedReferenceRelatedFileExtensions>
-      <!-- Prevent default XML and PDB files copied to output in RELEASE.  Only *.allowedextension files will be included, which doesn't exist in my case. --> 
-      .allowedextension 
-    </AllowedReferenceRelatedFileExtensions>
-    <DebugType>pdbonly</DebugType>
-    <Optimize>true</Optimize>
-    <OutputPath>bin\Release\</OutputPath>
-    <DefineConstants>TRACE</DefineConstants>
-    <ErrorReport>prompt</ErrorReport>
-    <WarningLevel>4</WarningLevel>
-    <CodeAnalysisRuleSet>..\Qiqqa.Build\QiqqaCodeAnalysisRules.ruleset</CodeAnalysisRuleSet>
-    <DebugSymbols>true</DebugSymbols>
-    <PlatformTarget>x86</PlatformTarget>
-    <FileAlignment>4096</FileAlignment>
-    <AllowUnsafeBlocks>false</AllowUnsafeBlocks>
-    <GenerateSerializationAssemblies>Auto</GenerateSerializationAssemblies>
-    <UseVSHostingProcess>false</UseVSHostingProcess>
-    <Prefer32Bit>false</Prefer32Bit>
-  </PropertyGroup>
-  <PropertyGroup Condition="'$(Configuration)|$(Platform)' == 'Debug|AnyCPU'">
-    <DebugSymbols>true</DebugSymbols>
-    <OutputPath>bin\Debug\</OutputPath>
-    <DefineConstants>DEBUG;TRACE</DefineConstants>
-    <DebugType>full</DebugType>
-    <PlatformTarget>x86</PlatformTarget>
-    <CodeAnalysisLogFile>bin\Debug\Qiqqa.exe.CodeAnalysisLog.xml</CodeAnalysisLogFile>
-    <CodeAnalysisUseTypeNameInSuppression>true</CodeAnalysisUseTypeNameInSuppression>
-    <CodeAnalysisModuleSuppressionsFile>GlobalSuppressions.cs</CodeAnalysisModuleSuppressionsFile>
-    <ErrorReport>prompt</ErrorReport>
-    <CodeAnalysisRuleSet>..\Qiqqa.Build\QiqqaCodeAnalysisRules.ruleset</CodeAnalysisRuleSet>
-    <CodeAnalysisRuleSetDirectories>;C:\Program Files (x86)\Microsoft Visual Studio 10.0\Team Tools\Static Analysis Tools\\Rule Sets</CodeAnalysisRuleSetDirectories>
-    <CodeAnalysisIgnoreBuiltInRuleSets>false</CodeAnalysisIgnoreBuiltInRuleSets>
-    <CodeAnalysisRuleDirectories>;C:\Program Files (x86)\Microsoft Visual Studio 10.0\Team Tools\Static Analysis Tools\FxCop\\Rules</CodeAnalysisRuleDirectories>
-    <CodeAnalysisIgnoreBuiltInRules>false</CodeAnalysisIgnoreBuiltInRules>
-    <FileAlignment>4096</FileAlignment>
-    <Prefer32Bit>false</Prefer32Bit>
-  </PropertyGroup>
-  <PropertyGroup>
-    <ManifestTimestampUrl>http://timestamp.verisign.com/scripts/timstamp.dll</ManifestTimestampUrl>
-  </PropertyGroup>
-  <PropertyGroup>
-    <SignAssembly>false</SignAssembly>
-    <AutoGenerateBindingRedirects>true</AutoGenerateBindingRedirects>
-  </PropertyGroup>
-  <PropertyGroup>
-    <LangVersion>8.0</LangVersion>
-  </PropertyGroup>
-  <ItemGroup>
-    <Reference Include="AlphaFS, Version=2.2.0.0, Culture=neutral, PublicKeyToken=4d31a58f7d7ad5c9, processorArchitecture=MSIL">
-      <HintPath>..\packages\AlphaFS.2.2.6\lib\net452\AlphaFS.dll</HintPath>
-    </Reference>
-    <Reference Include="Geckofx-Core, Version=29.0.8.0, Culture=neutral, PublicKeyToken=3209ac31600d1857, processorArchitecture=x86">
-      <SpecificVersion>False</SpecificVersion>
-      <HintPath>..\libs\GeckoFx-Windows-33.0-0.2\Geckofx-Core.dll</HintPath>
-    </Reference>
-    <Reference Include="Geckofx-Winforms, Version=29.0.8.0, Culture=neutral, PublicKeyToken=3209ac31600d1857, processorArchitecture=MSIL">
-      <SpecificVersion>False</SpecificVersion>
-      <HintPath>..\libs\GeckoFx-Windows-33.0-0.2\Geckofx-Winforms.dll</HintPath>
-    </Reference>
-    <Reference Include="HtmlAgilityPack, Version=1.11.24.0, Culture=neutral, PublicKeyToken=bd319b19eaf3b43a, processorArchitecture=MSIL">
-      <HintPath>..\packages\HtmlAgilityPack.1.11.24\lib\Net45\HtmlAgilityPack.dll</HintPath>
-    </Reference>
-    <Reference Include="ICSharpCode.AvalonEdit, Version=0.0.0.0, Culture=neutral, PublicKeyToken=9cc39be672370310, processorArchitecture=MSIL">
-      <SpecificVersion>False</SpecificVersion>
-      <HintPath>..\libs\ICSharpCode.AvalonEdit.dll</HintPath>
-    </Reference>
-    <Reference Include="Interop.IWshRuntimeLibrary, Version=1.0.0.0, Culture=neutral, processorArchitecture=x86">
-      <SpecificVersion>False</SpecificVersion>
-      <EmbedInteropTypes>False</EmbedInteropTypes>
-      <HintPath>..\libs\Interop.IWshRuntimeLibrary.dll</HintPath>
-    </Reference>
-    <Reference Include="Ionic.Zip">
-      <HintPath>..\libs\Ionic.Zip.dll</HintPath>
-    </Reference>
-    <Reference Include="log4net, Version=2.0.8.0, Culture=neutral, PublicKeyToken=669e0ddf0bb1aa2a, processorArchitecture=MSIL">
-      <HintPath>..\packages\log4net.2.0.8\lib\net40-client\log4net.dll</HintPath>
-    </Reference>
-    <Reference Include="Microsoft.CSharp" />
-    <Reference Include="Microsoft.Office.Interop.Word, Version=14.0.0.0, Culture=neutral, PublicKeyToken=71e9bce111e9429c, processorArchitecture=MSIL">
-      <SpecificVersion>False</SpecificVersion>
-      <EmbedInteropTypes>False</EmbedInteropTypes>
-      <HintPath>..\libs\Microsoft.Office.Interop.Word.dll</HintPath>
-      <Private>True</Private>
-    </Reference>
-    <Reference Include="Microsoft.Win32.Registry, Version=4.1.3.0, Culture=neutral, PublicKeyToken=b03f5f7f11d50a3a, processorArchitecture=MSIL">
-      <HintPath>..\packages\Microsoft.Win32.Registry.4.7.0\lib\net461\Microsoft.Win32.Registry.dll</HintPath>
-    </Reference>
-    <Reference Include="Newtonsoft.Json, Version=12.0.0.0, Culture=neutral, PublicKeyToken=30ad4fe6b2a6aeed, processorArchitecture=MSIL">
-      <HintPath>..\packages\Newtonsoft.Json.12.0.2\lib\net40\Newtonsoft.Json.dll</HintPath>
-    </Reference>
-    <Reference Include="Office, Version=14.0.0.0, Culture=neutral, PublicKeyToken=71e9bce111e9429c, processorArchitecture=MSIL">
-      <SpecificVersion>False</SpecificVersion>
-      <EmbedInteropTypes>False</EmbedInteropTypes>
-      <HintPath>..\libs\Office.dll</HintPath>
-      <Private>True</Private>
-    </Reference>
-    <Reference Include="PdfSharp-wpf, Version=1.51.5185.0, Culture=neutral, PublicKeyToken=f94615aa0424f9eb, processorArchitecture=MSIL">
-      <HintPath>..\packages\PDFsharp-wpf.1.51.5185-beta\lib\net30\PdfSharp-wpf.dll</HintPath>
-    </Reference>
-    <Reference Include="PdfSharp.Charting-wpf, Version=1.51.5185.0, Culture=neutral, PublicKeyToken=f94615aa0424f9eb, processorArchitecture=MSIL">
-      <HintPath>..\packages\PDFsharp-wpf.1.51.5185-beta\lib\net30\PdfSharp.Charting-wpf.dll</HintPath>
-    </Reference>
-    <Reference Include="PresentationCore">
-      <RequiredTargetFramework>3.0</RequiredTargetFramework>
-    </Reference>
-    <Reference Include="PresentationFramework">
-      <RequiredTargetFramework>3.0</RequiredTargetFramework>
-    </Reference>
-    <Reference Include="protobuf-net">
-      <HintPath>..\libs\protobuf-net.dll</HintPath>
-    </Reference>
-    <Reference Include="Syncfusion.Chart.WPF, Version=8.403.0.10, Culture=neutral, PublicKeyToken=3d67ed1f87d44c89, processorArchitecture=MSIL">
-      <SpecificVersion>False</SpecificVersion>
-      <HintPath>..\libs\Syncfusion.Chart.WPF.dll</HintPath>
-      <Private>True</Private>
-    </Reference>
-    <Reference Include="Syncfusion.Compression.Base, Version=8.303.0.21, Culture=neutral, PublicKeyToken=3d67ed1f87d44c89, processorArchitecture=MSIL">
-      <SpecificVersion>False</SpecificVersion>
-      <HintPath>..\libs\Syncfusion.Compression.Base.dll</HintPath>
-      <Private>True</Private>
-    </Reference>
-    <Reference Include="Syncfusion.Core, Version=8.303.0.21, Culture=neutral, PublicKeyToken=632609b4d040f6b4, processorArchitecture=MSIL">
-      <SpecificVersion>False</SpecificVersion>
-      <HintPath>..\libs\Syncfusion.Core.dll</HintPath>
-      <Private>True</Private>
-    </Reference>
-    <Reference Include="Syncfusion.DocIO.ClientProfile, Version=10.204.0.56, Culture=neutral, PublicKeyToken=3d67ed1f87d44c89, processorArchitecture=MSIL">
-      <SpecificVersion>False</SpecificVersion>
-      <HintPath>..\libs\Syncfusion.DocIO.ClientProfile.dll</HintPath>
-      <Private>True</Private>
-    </Reference>
-    <Reference Include="Syncfusion.DocToPdfConverter.ClientProfile, Version=10.204.0.56, Culture=neutral, PublicKeyToken=3d67ed1f87d44c89, processorArchitecture=MSIL">
-      <SpecificVersion>False</SpecificVersion>
-      <HintPath>..\libs\Syncfusion.DocToPdfConverter.ClientProfile.dll</HintPath>
-      <Private>True</Private>
-    </Reference>
-    <Reference Include="Syncfusion.Grid.WPF, Version=11.3040.0.30, Culture=neutral, PublicKeyToken=3d67ed1f87d44c89, processorArchitecture=MSIL">
-      <SpecificVersion>False</SpecificVersion>
-      <HintPath>..\libs\Syncfusion.Grid.WPF.dll</HintPath>
-      <Private>True</Private>
-    </Reference>
-    <Reference Include="Syncfusion.GridCommon.WPF, Version=11.3040.0.30, Culture=neutral, PublicKeyToken=3d67ed1f87d44c89, processorArchitecture=MSIL">
-      <SpecificVersion>False</SpecificVersion>
-      <HintPath>..\libs\Syncfusion.GridCommon.WPF.dll</HintPath>
-      <Private>True</Private>
-    </Reference>
-    <Reference Include="Syncfusion.Linq.Base, Version=8.403.0.10, Culture=neutral, PublicKeyToken=3d67ed1f87d44c89, processorArchitecture=MSIL">
-      <SpecificVersion>False</SpecificVersion>
-      <HintPath>..\libs\Syncfusion.Linq.Base.dll</HintPath>
-      <Private>True</Private>
-    </Reference>
-    <Reference Include="Syncfusion.Pdf.ClientProfile, Version=10.104.0.44, Culture=neutral, PublicKeyToken=3d67ed1f87d44c89, processorArchitecture=MSIL">
-      <SpecificVersion>False</SpecificVersion>
-      <HintPath>..\libs\Syncfusion.Pdf.ClientProfile.dll</HintPath>
-      <Private>True</Private>
-    </Reference>
-    <Reference Include="Syncfusion.Shared.WPF, Version=8.303.0.21, Culture=neutral, PublicKeyToken=3d67ed1f87d44c89, processorArchitecture=MSIL">
-      <SpecificVersion>False</SpecificVersion>
-      <HintPath>..\libs\Syncfusion.Shared.WPF.dll</HintPath>
-      <Private>True</Private>
-    </Reference>
-    <Reference Include="Syncfusion.XlsIO.ClientProfile, Version=12.4400.0.24, Culture=neutral, PublicKeyToken=3d67ed1f87d44c89, processorArchitecture=MSIL">
-      <SpecificVersion>False</SpecificVersion>
-      <HintPath>..\libs\Syncfusion.XlsIO.ClientProfile.dll</HintPath>
-      <Private>True</Private>
-    </Reference>
-    <Reference Include="System" />
-    <Reference Include="System.Core">
-      <RequiredTargetFramework>3.5</RequiredTargetFramework>
-    </Reference>
-    <Reference Include="System.Data">
-      <Name>System.Data</Name>
-    </Reference>
-    <Reference Include="System.Data.SqlClient, Version=4.6.1.1, Culture=neutral, PublicKeyToken=b03f5f7f11d50a3a, processorArchitecture=MSIL">
-      <HintPath>..\packages\System.Data.SqlClient.4.8.1\lib\net461\System.Data.SqlClient.dll</HintPath>
-    </Reference>
-    <Reference Include="System.Data.SQLite, Version=1.0.113.0, Culture=neutral, PublicKeyToken=db937bc2d44ff139, processorArchitecture=MSIL">
-      <HintPath>..\packages\System.Data.SQLite.Core.1.0.113.1\lib\net46\System.Data.SQLite.dll</HintPath>
-    </Reference>
-    <Reference Include="System.Deployment" />
-    <Reference Include="System.Drawing">
-      <Name>System.Drawing</Name>
-    </Reference>
-    <Reference Include="System.Net">
-      <RequiredTargetFramework>3.5</RequiredTargetFramework>
-    </Reference>
-    <Reference Include="System.Printing" />
-    <Reference Include="System.Security.AccessControl, Version=4.1.3.0, Culture=neutral, PublicKeyToken=b03f5f7f11d50a3a, processorArchitecture=MSIL">
-      <HintPath>..\packages\System.Security.AccessControl.4.7.0\lib\net461\System.Security.AccessControl.dll</HintPath>
-    </Reference>
-    <Reference Include="System.Security.Principal.Windows, Version=4.1.3.0, Culture=neutral, PublicKeyToken=b03f5f7f11d50a3a, processorArchitecture=MSIL">
-      <HintPath>..\packages\System.Security.Principal.Windows.4.7.0\lib\net461\System.Security.Principal.Windows.dll</HintPath>
-    </Reference>
-    <Reference Include="System.ServiceModel">
-      <RequiredTargetFramework>3.0</RequiredTargetFramework>
-    </Reference>
-    <Reference Include="System.Speech">
-      <RequiredTargetFramework>3.0</RequiredTargetFramework>
-    </Reference>
-    <Reference Include="System.Transactions" />
-    <Reference Include="System.Web.Services">
-      <Name>System.Web.Services</Name>
-    </Reference>
-    <Reference Include="System.Windows.Controls.Input.Toolkit, Version=3.5.40128.1, Culture=neutral, PublicKeyToken=31bf3856ad364e35, processorArchitecture=MSIL">
-      <SpecificVersion>False</SpecificVersion>
-      <HintPath>..\libs\System.Windows.Controls.Input.Toolkit.dll</HintPath>
-    </Reference>
-    <Reference Include="System.Windows.Forms">
-      <Name>System.Windows.Forms</Name>
-    </Reference>
-    <Reference Include="System.Xaml" />
-    <Reference Include="System.Xml">
-      <Name>System.XML</Name>
-    </Reference>
-    <Reference Include="tessnet2_32, Version=2.0.4.0, Culture=neutral, PublicKeyToken=1550524b5ba07e29, processorArchitecture=x86">
-      <SpecificVersion>False</SpecificVersion>
-      <HintPath>..\libs\tessnet2_32.dll</HintPath>
-    </Reference>
-    <Reference Include="UIAutomationProvider">
-      <RequiredTargetFramework>3.0</RequiredTargetFramework>
-    </Reference>
-    <Reference Include="WindowsBase">
-      <RequiredTargetFramework>3.0</RequiredTargetFramework>
-    </Reference>
-    <ProjectReference Include="..\icons\icons.csproj">
-      <Project>{85A0A46C-5068-4D2C-A799-5373EAED5028}</Project>
-      <Name>icons</Name>
-    </ProjectReference>
-    <ProjectReference Include="..\libs\libs.csproj">
-      <Project>{F5C676ED-6D7F-4D2B-9C3A-9B2AE87B53E5}</Project>
-      <Name>libs</Name>
-    </ProjectReference>
-    <ProjectReference Include="..\QiqqaOCR\QiqqaOCR.csproj">
-      <Project>{32C275F8-5235-485B-80B2-32270D415E85}</Project>
-      <Name>QiqqaOCR</Name>
-    </ProjectReference>
-    <ProjectReference Include="..\Utilities\Utilities.csproj">
-      <Name>Utilities</Name>
-      <Project>{B0289358-E81C-4094-9DB1-F520F24D339B}</Project>
-      <Package>{FAE04EC0-301F-11D3-BF4B-00C04F79EFBC}</Package>
-    </ProjectReference>
-    <Reference Include="WindowsFormsIntegration" />
-    <Reference Include="WPFToolkit, Version=3.5.40128.1, Culture=neutral, PublicKeyToken=31bf3856ad364e35, processorArchitecture=MSIL">
-      <SpecificVersion>False</SpecificVersion>
-      <HintPath>..\libs\WPFToolkit.dll</HintPath>
-    </Reference>
-    <Reference Include="WPFToolkit.Extended, Version=1.4.0.2, Culture=neutral, PublicKeyToken=3e4669d2f30244f4, processorArchitecture=MSIL">
-      <SpecificVersion>False</SpecificVersion>
-      <HintPath>..\libs\WPFToolkit.Extended.dll</HintPath>
-    </Reference>
-  </ItemGroup>
-  <ItemGroup>
-    <Compile Include="AnnotationsReportBuilding\AnnotationReportOptions.cs" />
-    <Compile Include="AnnotationsReportBuilding\AnnotationReportOptionsWindow.xaml.cs">
-      <DependentUpon>AnnotationReportOptionsWindow.xaml</DependentUpon>
-    </Compile>
-    <Compile Include="AnnotationsReportBuilding\AnnotationWorkGenerator.cs" />
-    <Compile Include="AnnotationsReportBuilding\AsyncAnnotationReportBuilder.cs" />
-    <Compile Include="AnnotationsReportBuilding\InkToAnnotationGenerator.cs" />
-    <Compile Include="AnnotationsReportBuilding\HighlightToAnnotationGenerator.cs" />
-    <Compile Include="AnnotationsReportBuilding\JSONAnnotationReportBuilder.cs" />
-    <Compile Include="AnnotationsReportBuilding\LegacyAnnotationConvertorStuff\LegacyAnnotationConvertor.cs" />
-    <Compile Include="AnnotationsReportBuilding\LinkedDocsAnnotationReportBuilder.cs" />
-    <Compile Include="AnnotationsReportBuilding\RegionOfInterest.cs" />
-    <Compile Include="AnnotationsReportBuilding\ReportViewerControl.xaml.cs">
-      <DependentUpon>ReportViewerControl.xaml</DependentUpon>
-    </Compile>
-    <Compile Include="Backups\BackingUp.cs" />
-    <Compile Include="Brainstorm\Common\RecurrentNodeContent.cs" />
-    <Compile Include="Brainstorm\Common\Searching\Searchable.cs" />
-    <Compile Include="Brainstorm\Common\Selectable.cs" />
-    <Compile Include="Brainstorm\Connectors\Arrow.cs" />
-    <Compile Include="Brainstorm\DragDropStuff\BasicDragDropBehaviours.cs" />
-    <Compile Include="Brainstorm\DragDropStuff\DragDropManager.cs" />
-    <Compile Include="Brainstorm\Nodes\PDFAnnotationNodeEditorControl.xaml.cs">
-      <DependentUpon>PDFAnnotationNodeEditorControl.xaml</DependentUpon>
-    </Compile>
-    <Compile Include="Brainstorm\Nodes\IKeyPressableNodeContentControl.cs" />
-    <Compile Include="Brainstorm\Nodes\LibraryNodeContent.cs" />
-    <Compile Include="Brainstorm\Nodes\LibraryNodeContentControl.xaml.cs">
-      <DependentUpon>LibraryNodeContentControl.xaml</DependentUpon>
-    </Compile>
-    <Compile Include="Brainstorm\Nodes\ThemeNodeContent.cs">
-      <SubType>Code</SubType>
-    </Compile>
-    <Compile Include="Brainstorm\Nodes\ThemeNodeContentControl.xaml.cs">
-      <DependentUpon>ThemeNodeContentControl.xaml</DependentUpon>
-      <SubType>Code</SubType>
-    </Compile>
-    <Compile Include="Brainstorm\Nodes\ThemeNodeContentEditor.xaml.cs">
-      <DependentUpon>ThemeNodeContentEditor.xaml</DependentUpon>
-    </Compile>
-    <Compile Include="Brainstorm\Nodes\NodeThemes.cs" />
-    <Compile Include="Brainstorm\Nodes\PDFAutoTagNodeContentEditor.xaml.cs">
-      <DependentUpon>PDFAutoTagNodeContentEditor.xaml</DependentUpon>
-    </Compile>
-    <Compile Include="Brainstorm\Nodes\PDFDocumentNodeEditorControl.xaml.cs">
-      <DependentUpon>PDFDocumentNodeEditorControl.xaml</DependentUpon>
-    </Compile>
-    <Compile Include="Brainstorm\Nodes\PDFTagNodeContentEditor.xaml.cs">
-      <DependentUpon>PDFTagNodeContentEditor.xaml</DependentUpon>
-    </Compile>
-    <Compile Include="Brainstorm\Nodes\StringNodeContentEditor.xaml.cs">
-      <DependentUpon>StringNodeContentEditor.xaml</DependentUpon>
-    </Compile>
-    <Compile Include="Brainstorm\Nodes\PDFAuthorNodeContentEditor.xaml.cs">
-      <DependentUpon>PDFAuthorNodeContentEditor.xaml</DependentUpon>
-    </Compile>
-    <Compile Include="Brainstorm\Nodes\PDFAutoTagNodeContent.cs" />
-    <Compile Include="Brainstorm\Nodes\PDFAutoTagNodeContentControl.xaml.cs">
-      <DependentUpon>PDFAutoTagNodeContentControl.xaml</DependentUpon>
-    </Compile>
-    <Compile Include="Brainstorm\Nodes\PDFTagNodeContent.cs" />
-    <Compile Include="Brainstorm\Nodes\PDFTagNodeContentControl.xaml.cs">
-      <DependentUpon>PDFTagNodeContentControl.xaml</DependentUpon>
-    </Compile>
-    <Compile Include="Brainstorm\Nodes\PDFAuthorNodeContent.cs" />
-    <Compile Include="Brainstorm\Nodes\PDFAuthorNodeContentControl.xaml.cs">
-      <DependentUpon>PDFAuthorNodeContentControl.xaml</DependentUpon>
-    </Compile>
-    <Compile Include="Brainstorm\Nodes\EllipseNodeContent.cs" />
-    <Compile Include="Brainstorm\Nodes\EllipseNodeContentControl.xaml.cs">
-      <DependentUpon>EllipseNodeContentControl.xaml</DependentUpon>
-    </Compile>
-    <Compile Include="Brainstorm\Nodes\IEditableNodeContentControl.cs" />
-    <Compile Include="Brainstorm\Nodes\LinkedImageNodeContent.cs" />
-    <Compile Include="Brainstorm\Nodes\LinkedImageNodeContentControl.xaml.cs">
-      <DependentUpon>LinkedImageNodeContentControl.xaml</DependentUpon>
-    </Compile>
-    <Compile Include="Brainstorm\Nodes\PDFDocumentNodeContent.cs" />
-    <Compile Include="Brainstorm\Nodes\PDFDocumentNodeContentControl.xaml.cs">
-      <DependentUpon>PDFDocumentNodeContentControl.xaml</DependentUpon>
-    </Compile>
-    <Compile Include="Brainstorm\Nodes\FileSystemNodeContent.cs" />
-    <Compile Include="Brainstorm\Nodes\FileSystemNodeContentControl.xaml.cs">
-      <DependentUpon>FileSystemNodeContentControl.xaml</DependentUpon>
-    </Compile>
-    <Compile Include="Brainstorm\Nodes\IconNodeContent.cs" />
-    <Compile Include="Brainstorm\Nodes\IconNodeContentControl.xaml.cs">
-      <DependentUpon>IconNodeContentControl.xaml</DependentUpon>
-    </Compile>
-    <Compile Include="Brainstorm\Nodes\ImageNodeContent.cs" />
-    <Compile Include="Brainstorm\Nodes\ImageNodeContentControl.xaml.cs">
-      <DependentUpon>ImageNodeContentControl.xaml</DependentUpon>
-    </Compile>
-    <Compile Include="Brainstorm\Nodes\NodeContent.cs" />
-    <Compile Include="Brainstorm\Nodes\NodeContentControl.cs" />
-    <Compile Include="Brainstorm\Nodes\NodeContentControlRegistry.cs" />
-    <Compile Include="Brainstorm\Nodes\NodeControl.xaml.cs">
-      <DependentUpon>NodeControl.xaml</DependentUpon>
-    </Compile>
-    <Compile Include="Brainstorm\Nodes\NodeControlSceneData.cs" />
-    <Compile Include="Brainstorm\Nodes\PDFAnnotationNodeContent.cs" />
-    <Compile Include="Brainstorm\Nodes\PDFAnnotationNodeContentControl.xaml.cs">
-      <DependentUpon>PDFAnnotationNodeContentControl.xaml</DependentUpon>
-    </Compile>
-    <Compile Include="Brainstorm\Nodes\StringNodeContent.cs" />
-    <Compile Include="Brainstorm\Nodes\StringNodeContentControl.xaml.cs">
-      <DependentUpon>StringNodeContentControl.xaml</DependentUpon>
-    </Compile>
-    <Compile Include="Brainstorm\Nodes\WebsiteNodeContent.cs" />
-    <Compile Include="Brainstorm\Nodes\WebsiteNodeContentControl.xaml.cs">
-      <DependentUpon>WebsiteNodeContentControl.xaml</DependentUpon>
-    </Compile>
-    <Compile Include="Brainstorm\SceneManager\AutoArranger.cs" />
-    <Compile Include="Brainstorm\SceneManager\BrainstormControl.xaml.cs">
-      <DependentUpon>BrainstormControl.xaml</DependentUpon>
-    </Compile>
-    <Compile Include="Brainstorm\SceneManager\BrainstormControlHelpWhenEmpty.xaml.cs">
-      <DependentUpon>BrainstormControlHelpWhenEmpty.xaml</DependentUpon>
-    </Compile>
-    <Compile Include="Brainstorm\SceneManager\BrainstormFileFormat.cs" />
-    <Compile Include="Brainstorm\SceneManager\BrainstormMetaData.cs" />
-    <Compile Include="Brainstorm\SceneManager\BrainstormMetadataControl.xaml.cs">
-      <DependentUpon>BrainstormMetadataControl.xaml</DependentUpon>
-    </Compile>
-    <Compile Include="Brainstorm\SceneManager\ConnectorControlManager.cs" />
-    <Compile Include="Brainstorm\SceneManager\NodeControlAddingByKeyboard.cs" />
-    <Compile Include="Brainstorm\SceneManager\SampleSceneGenerator.cs" />
-    <Compile Include="Brainstorm\SceneManager\SceneRenderingControl.xaml.cs">
-      <DependentUpon>SceneRenderingControl.xaml</DependentUpon>
-    </Compile>
-    <Compile Include="Brainstorm\SceneManager\SceneRenderingControlScrollWrapper.xaml.cs">
-      <DependentUpon>SceneRenderingControlScrollWrapper.xaml</DependentUpon>
-    </Compile>
-    <Compile Include="Brainstorm\SceneManager\SelectedConnectorControl.xaml.cs">
-      <DependentUpon>SelectedConnectorControl.xaml</DependentUpon>
-    </Compile>
-    <Compile Include="Brainstorm\SceneManager\SelectedNodeControl.xaml.cs">
-      <DependentUpon>SelectedNodeControl.xaml</DependentUpon>
-    </Compile>
-    <Compile Include="Brainstorm\SceneManager\SelectingNodesControl.xaml.cs">
-      <DependentUpon>SelectingNodesControl.xaml</DependentUpon>
-    </Compile>
-    <Compile Include="Brainstorm\SceneManager\TestHarness.cs" />
-    <Compile Include="ClientVersioning\ClientVersionReleaseNotes.xaml.cs">
-      <DependentUpon>ClientVersionReleaseNotes.xaml</DependentUpon>
-    </Compile>
-    <Compile Include="Common\AssociatePDFWithVanillaReferenceWindow.xaml.cs">
-      <DependentUpon>AssociatePDFWithVanillaReferenceWindow.xaml</DependentUpon>
-    </Compile>
-    <Compile Include="Common\BackgroundWorkerDaemonStuff\BackgroundWorkerDaemon.cs" />
-    <Compile Include="Common\BundleLogs.cs" />
-    <Compile Include="Common\Common\BackgroundFader.cs" />
-    <Compile Include="Common\Common\StandardHighlightColours.cs" />
-    <Compile Include="Common\Configuration\ConfigurationControl.xaml.cs">
-      <DependentUpon>ConfigurationControl.xaml</DependentUpon>
-    </Compile>
-    <Compile Include="Common\Configuration\ConfigurationManager.cs" />
-    <Compile Include="Common\Configuration\ConfigurationRecord.cs" />
-    <Compile Include="Common\Configuration\ProxySettingsControl.xaml.cs">
-      <DependentUpon>ProxySettingsControl.xaml</DependentUpon>
-    </Compile>
-    <Compile Include="Common\Configuration\WebsiteAccess.cs" />
-    <Compile Include="Common\DocumentPickerStuff\DocumentPickerControl.xaml.cs">
-      <DependentUpon>DocumentPickerControl.xaml</DependentUpon>
-    </Compile>
-    <Compile Include="Common\DropboxChecker.cs" />
-    <Compile Include="Common\GUI\BoolToYesNoStringConverter.cs" />
-    <Compile Include="Common\Extensions\EnumerableExtensions.cs" />
-    <Compile Include="Common\GUI\ListFormattingTools.cs" />
-    <Compile Include="Common\GUI\StandardFlowDocument.cs" />
-    <Compile Include="Common\GUI\ToopTipValueConverter.cs" />
-    <Compile Include="Common\LibraryPickerStuff\LibraryPickerTextBoxControl.xaml.cs">
-      <DependentUpon>LibraryPickerTextBoxControl.xaml</DependentUpon>
-    </Compile>
-    <Compile Include="Common\MessageBoxControls\UnhandledExceptionMessageBox.xaml.cs">
-      <DependentUpon>UnhandledExceptionMessageBox.xaml</DependentUpon>
-    </Compile>
-    <Compile Include="Common\MessageBoxControls\UsefulTextException.cs" />
-    <Compile Include="Common\ReadOutLoud\ReadOutLoudManager.cs" />
-    <Compile Include="Common\RegistrySettings.cs" />
-    <Compile Include="Common\RestoreDesktopManager.cs" />
-    <Compile Include="Common\SampleMaterial.cs" />
-    <Compile Include="Common\SpeedRead\SpeedReadControl.xaml.cs">
-      <DependentUpon>SpeedReadControl.xaml</DependentUpon>
-    </Compile>
-    <Compile Include="Common\TagManagement\TagEditorAddControl.xaml.cs">
-      <DependentUpon>TagEditorAddControl.xaml</DependentUpon>
-    </Compile>
-    <Compile Include="Common\TagManagement\TagEditorControl.xaml.cs">
-      <DependentUpon>TagEditorControl.xaml</DependentUpon>
-    </Compile>
-    <Compile Include="Common\TagManagement\TagEditorItemControl.xaml.cs">
-      <DependentUpon>TagEditorItemControl.xaml</DependentUpon>
-    </Compile>
-    <Compile Include="Common\TagManagement\TagListConverter.cs" />
-    <Compile Include="Common\TagManagement\TagTools.cs" />
-    <Compile Include="Common\TagManagement\TestControl.xaml.cs">
-      <DependentUpon>TestControl.xaml</DependentUpon>
-    </Compile>
-    <Compile Include="Common\GUI\StandardPageHeader.xaml.cs">
-      <DependentUpon>StandardPageHeader.xaml</DependentUpon>
-    </Compile>
-    <Compile Include="Common\GUI\StandardWindow.cs" />
-    <Compile Include="Common\URLProtocolHandler.cs" />
-    <Compile Include="Common\WebcastStuff\Webcast.cs" />
-    <Compile Include="Common\WebcastStuff\Webcasts.cs" />
-    <Compile Include="DocumentConversionStuff\DocumentConversion.cs" />
-    <Compile Include="DocumentConversionStuff\DocumentConversionControl.xaml.cs">
-      <DependentUpon>DocumentConversionControl.xaml</DependentUpon>
-    </Compile>
-    <Compile Include="DocumentLibrary\BundleLibrary\BundleLibraryCreation\LibraryBundleCreationControl.xaml.cs">
-      <DependentUpon>LibraryBundleCreationControl.xaml</DependentUpon>
-    </Compile>
-    <Compile Include="DocumentLibrary\BundleLibrary\BundleLibraryDownloading\BundleLibraryJoiningControl.xaml.cs">
-      <DependentUpon>BundleLibraryJoiningControl.xaml</DependentUpon>
-    </Compile>
-    <Compile Include="DocumentLibrary\BundleLibrary\BundleLibraryDownloading\BundleLibraryUpdatedManifestChecker.cs" />
-    <Compile Include="DocumentLibrary\BundleLibrary\BundleLibraryDownloading\LibraryBundleInstaller.cs" />
-    <Compile Include="DocumentLibrary\FilenameWithMetadataImport.cs" />
-    <Compile Include="DocumentLibrary\FolderWatching\FolderWatcherManager.cs" />
-    <Compile Include="DocumentLibrary\Import\Auto\AutoImportFromEndnoteChecker.cs" />
-    <Compile Include="DocumentLibrary\Import\Auto\EndnoteImporter.cs" />
-    <Compile Include="DocumentLibrary\Import\Auto\Endnote\EndnoteConstants.cs" />
-    <Compile Include="DocumentLibrary\Import\Auto\Endnote\MYDBlock.cs" />
-    <Compile Include="DocumentLibrary\Import\Auto\Endnote\MYDBlockReader.cs" />
-    <Compile Include="DocumentLibrary\Import\Auto\Endnote\MYDBinaryReader.cs" />
-    <Compile Include="DocumentLibrary\Import\Auto\Endnote\MYDDatabase.cs" />
-    <Compile Include="DocumentLibrary\Import\Auto\Endnote\MYDRecord.cs" />
-    <Compile Include="DocumentLibrary\Import\Auto\Endnote\MYDRecordReader.cs" />
-    <Compile Include="DocumentLibrary\LibraryAddPdfCallbacks.cs" />
-    <Compile Include="DocumentLibrary\LibraryFilter\AITagExplorerStuff\AITagExplorerItemPopup.xaml.cs">
-      <DependentUpon>AITagExplorerItemPopup.xaml</DependentUpon>
-    </Compile>
-    <Compile Include="DocumentLibrary\LibraryFilter\GeneralExplorers\TypeExplorerControl.xaml.cs">
-      <DependentUpon>TypeExplorerControl.xaml</DependentUpon>
-    </Compile>
-    <Compile Include="DocumentLibrary\OmnipatentsImport\Common.cs" />
-    <Compile Include="DocumentLibrary\OmnipatentsImport\ImportManager.cs" />
-    <Compile Include="DocumentLibrary\ReadingStageManager.cs" />
-    <Compile Include="DocumentLibrary\Import\Auto\AutoImportFromMendeleyChecker.cs" />
-    <Compile Include="DocumentLibrary\Import\Auto\MendeleyImporter.cs" />
-    <Compile Include="DocumentLibrary\Import\Manual\BibTeXEntry.cs" />
-    <Compile Include="DocumentLibrary\Import\Manual\BibTeXImporter.cs" />
-    <Compile Include="DocumentLibrary\Import\Manual\BibTeXTranslation.cs" />
-    <Compile Include="DocumentLibrary\Import\Manual\EndNoteImporter.cs" />
-    <Compile Include="DocumentLibrary\Import\Manual\FileImporter.cs" />
-    <Compile Include="DocumentLibrary\Import\Manual\ImportFromFolder.xaml.cs">
-      <DependentUpon>ImportFromFolder.xaml</DependentUpon>
-    </Compile>
-    <Compile Include="DocumentLibrary\Import\Manual\ImportFromThirdParty.xaml.cs">
-      <DependentUpon>ImportFromThirdParty.xaml</DependentUpon>
-    </Compile>
-    <Compile Include="DocumentLibrary\Import\Manual\JabRefImporter.cs" />
-    <Compile Include="DocumentLibrary\Import\Manual\MendeleyImporter.cs" />
-    <Compile Include="DocumentLibrary\Import\Manual\ParseFileResult.cs" />
-    <Compile Include="DocumentLibrary\Import\Manual\ZoteroImporter.cs" />
-    <Compile Include="DocumentLibrary\LibraryCatalog\MultipleDocumentsSelectedPanel.xaml.cs">
-      <DependentUpon>MultipleDocumentsSelectedPanel.xaml</DependentUpon>
-    </Compile>
-    <Compile Include="DocumentLibrary\LibraryPivotReport\LibraryPivotReportBuilder.cs" />
-    <Compile Include="DocumentLibrary\LibraryPivotReport\LibraryPivotReportControl.xaml.cs">
-      <DependentUpon>LibraryPivotReportControl.xaml</DependentUpon>
-    </Compile>
-    <Compile Include="DocumentLibrary\VisualGalleryStuff\VisualGalleryControl.xaml.cs">
-      <DependentUpon>VisualGalleryControl.xaml</DependentUpon>
-    </Compile>
-    <Compile Include="DocumentLibrary\WebLibraryStuff\WebLibraryDetailControlPopup.xaml.cs">
-      <DependentUpon>WebLibraryDetailControlPopup.xaml</DependentUpon>
-    </Compile>
-    <Compile Include="Documents\PDF\CitationManagerStuff\CitationFinding\BruteForceCitationFinder.cs" />
-    <Compile Include="Documents\PDF\CitationManagerStuff\CitationFinding\OmnipatentsCitationFinder.cs" />
-    <Compile Include="Documents\PDF\InfoBarStuff\LinkedDocumentsStuff\LinkedDocumentsControl.xaml.cs">
-      <DependentUpon>LinkedDocumentsControl.xaml</DependentUpon>
-    </Compile>
-    <Compile Include="Documents\PDF\InfoBarStuff\OnlineDatabaseLookupStuff\OnlineDatabaseLookupControl.xaml.cs">
-      <DependentUpon>OnlineDatabaseLookupControl.xaml</DependentUpon>
-    </Compile>
-    <Compile Include="Documents\PDF\MetadataSuggestions\BibTeXGoodnessOfFitEstimator.cs" />
-    <Compile Include="Documents\PDF\MetadataSuggestions\BibTeXSearchServerManager.cs" />
-    <Compile Include="Documents\PDF\MetadataSuggestions\PDFMetadataInferenceFromBibTeXSearch.cs" />
-    <Compile Include="Documents\PDF\MetadataSuggestions\PDFMetadataInferenceFromPDFMetadata.cs" />
-    <Compile Include="Documents\PDF\PDFAnnotationToImageRenderer.cs" />
-    <Compile Include="Documents\PDF\PDFDocument_ThreadUnsafe.cs" />
-    <Compile Include="FeatureTracking\GoogleAnalysicsSubmitter.cs" />
-    <Compile Include="InCite\CSLProcessorTranslator_AbbreviationsManager.cs" />
-    <Compile Include="InCite\FilenameToCSLNameConverter.cs" />
-    <Compile Include="Main\FirstInstallWebLauncher.cs" />
-    <Compile Include="Main\StartupCommandLineParameterChecker.cs" />
-    <Compile Include="DocumentLibrary\BundleLibrary\BundleLibraryManifest.cs" />
-    <Compile Include="DocumentLibrary\BundleLibrary\Common.cs" />
-    <Compile Include="DocumentLibrary\CrossLibrarySearchStuff\CrossLibrarySearchControl.xaml.cs">
-      <DependentUpon>CrossLibrarySearchControl.xaml</DependentUpon>
-    </Compile>
-    <Compile Include="DocumentLibrary\DocumentLibraryIndex\LibraryIndex.cs" />
-    <Compile Include="DocumentLibrary\DocumentLibraryIndex\LibrarySearcher.cs" />
-    <Compile Include="DocumentLibrary\DocumentLibraryIndex\PDFDocumentInLibrary.cs" />
-    <Compile Include="DocumentLibrary\AITagsStuff\AITagManager.cs" />
-    <Compile Include="DocumentLibrary\AITagsStuff\AITags.cs" />
-    <Compile Include="DocumentLibrary\AITagsStuff\BlackWhiteListEditorWindow.xaml.cs">
-      <DependentUpon>BlackWhiteListEditorWindow.xaml</DependentUpon>
-    </Compile>
-    <Compile Include="DocumentLibrary\AITagsStuff\BlackWhiteListEntry.cs" />
-    <Compile Include="DocumentLibrary\AITagsStuff\BlackWhiteListManager.cs" />
-    <Compile Include="DocumentLibrary\AutoSyncStuff\AutoSyncManager.cs" />
-    <Compile Include="DocumentLibrary\FolderWatching\FolderWatcherChooser.xaml.cs">
-      <DependentUpon>FolderWatcherChooser.xaml</DependentUpon>
-    </Compile>
-    <Compile Include="DocumentLibrary\IntranetLibraryStuff\IntranetLibraryChooserControl.xaml.cs">
-      <DependentUpon>IntranetLibraryChooserControl.xaml</DependentUpon>
-    </Compile>
-    <Compile Include="DocumentLibrary\IntranetLibraryStuff\IntranetLibraryDB.cs" />
-    <Compile Include="DocumentLibrary\IntranetLibraryStuff\IntranetLibraryDetail.cs" />
-    <Compile Include="DocumentLibrary\IntranetLibraryStuff\IntranetLibraryTools.cs" />
-    <Compile Include="DocumentLibrary\LibraryCatalog\LibraryInstructionsPanel.xaml.cs">
-      <DependentUpon>LibraryInstructionsPanel.xaml</DependentUpon>
-    </Compile>
-    <Compile Include="DocumentLibrary\LibraryDB.cs" />
-    <Compile Include="DocumentLibrary\LibraryDBStuff\LibraryDBExplorer.xaml.cs">
-      <DependentUpon>LibraryDBExplorer.xaml</DependentUpon>
-    </Compile>
-    <Compile Include="DocumentLibrary\LibraryFilter\GeneralExplorers\ThemeExplorerControl.xaml.cs">
-      <DependentUpon>ThemeExplorerControl.xaml</DependentUpon>
-    </Compile>
-    <Compile Include="DocumentLibrary\LibraryFilter\GenericLibraryExplorerStuff\GenericLibraryExplorerItem.cs" />
-    <Compile Include="DocumentLibrary\LibraryFilter\LibraryFilterControl_Search.xaml.cs">
-      <DependentUpon>LibraryFilterControl_Search.xaml</DependentUpon>
-    </Compile>
-    <Compile Include="DocumentLibrary\LibraryFilter\LibraryFilterControl_Sort.xaml.cs">
-      <DependentUpon>LibraryFilterControl_Sort.xaml</DependentUpon>
-    </Compile>
-    <Compile Include="DocumentLibrary\LibraryFilter\LuceneSearchHelpButton.xaml.cs">
-      <DependentUpon>LuceneSearchHelpButton.xaml</DependentUpon>
-    </Compile>
-    <Compile Include="DocumentLibrary\LibraryFilter\LuceneSearchHelpControl.xaml.cs">
-      <DependentUpon>LuceneSearchHelpControl.xaml</DependentUpon>
-    </Compile>
-    <Compile Include="DocumentLibrary\LibraryFilter\PublicationExplorerStuff\PublicationExplorerItemPopup.xaml.cs">
-      <DependentUpon>PublicationExplorerItemPopup.xaml</DependentUpon>
-    </Compile>
-    <Compile Include="DocumentLibrary\LibraryFilter\PublicationExplorerStuff\PublicationExplorerItemRenameWindow.xaml.cs">
-      <DependentUpon>PublicationExplorerItemRenameWindow.xaml</DependentUpon>
-    </Compile>
-    <Compile Include="DocumentLibrary\MassDuplicateCheckingStuff\MassDuplicateCheckingControl.xaml.cs">
-      <DependentUpon>MassDuplicateCheckingControl.xaml</DependentUpon>
-    </Compile>
-    <Compile Include="DocumentLibrary\PasswordStuff\PasswordManager.cs" />
-    <Compile Include="DocumentLibrary\QiqqaManualTools.cs" />
-    <Compile Include="Documents\PDF\DiskSerialisation\PDFAnnotationSerializer.cs" />
-    <Compile Include="Documents\PDF\DiskSerialisation\PDFMetadataSerializer.cs" />
-    <Compile Include="Documents\PDF\InfoBarStuff\DuplicateDetectionStuff\DuplicateDetectionControl.xaml.cs">
-      <DependentUpon>DuplicateDetectionControl.xaml</DependentUpon>
-    </Compile>
-    <Compile Include="Documents\PDF\InfoBarStuff\ReadOnlyStuff\ReadOnlyControl.xaml.cs">
-      <DependentUpon>ReadOnlyControl.xaml</DependentUpon>
-    </Compile>
-    <Compile Include="Documents\PDF\PDFControls\BookmarkStuff\BookmarkManager.cs" />
-    <Compile Include="Documents\PDF\PDFControls\MetadataControls\AbstractPreviewControl.xaml.cs">
-      <DependentUpon>AbstractPreviewControl.xaml</DependentUpon>
-    </Compile>
-    <Compile Include="Documents\PDF\PDFControls\MetadataControls\AnnotationsReviewControl.xaml.cs">
-      <DependentUpon>AnnotationsReviewControl.xaml</DependentUpon>
-    </Compile>
-    <Compile Include="Documents\PDF\PDFControls\MetadataControls\PasswordControl.xaml.cs">
-      <DependentUpon>PasswordControl.xaml</DependentUpon>
-    </Compile>
-    <Compile Include="Documents\PDF\PDFControls\Page\Camera\CameraActionChooserDialog.xaml.cs">
-      <DependentUpon>CameraActionChooserDialog.xaml</DependentUpon>
-    </Compile>
-    <Compile Include="Documents\PDF\PDFControls\Page\Camera\SelectedWordsToFormattedTextConvertor.cs" />
-    <Compile Include="Documents\PDF\PDFControls\Page\Text\TextSelectionManager.cs" />
-    <Compile Include="Documents\PDF\PDFControls\Page\Tools\PDFAbstractExtraction.cs" />
-    <Compile Include="Documents\PDF\PDFDocumentBibTeXProcessor.cs" />
-    <Compile Include="Documents\PDF\MetadataSuggestions\PDFMetadataInferenceFromOCR.cs" />
-    <Compile Include="Documents\PDF\Search\PDFSearcher.cs" />
-    <Compile Include="Documents\PDF\Search\PDFSearchResult.cs" />
-    <Compile Include="Documents\PDF\Search\PDFSearchResultSet.cs" />
-    <Compile Include="Expedition\DocumentOverviewControl.xaml.cs">
-      <DependentUpon>DocumentOverviewControl.xaml</DependentUpon>
-    </Compile>
-    <Compile Include="Expedition\ExpeditionBuilder.cs" />
-    <Compile Include="Expedition\ExpeditionDataSource.cs" />
-    <Compile Include="Expedition\ExpeditionControl.xaml.cs">
-      <DependentUpon>ExpeditionControl.xaml</DependentUpon>
-    </Compile>
-    <Compile Include="Expedition\ExpeditionInstructionsControl.xaml.cs">
-      <DependentUpon>ExpeditionInstructionsControl.xaml</DependentUpon>
-    </Compile>
-    <Compile Include="Expedition\ExpeditionManager.cs" />
-    <Compile Include="Expedition\ExpeditionPaperSimilarsControl.xaml.cs">
-      <DependentUpon>ExpeditionPaperSimilarsControl.xaml</DependentUpon>
-    </Compile>
-    <Compile Include="Expedition\ExpeditionPaperSuggestions.cs" />
-    <Compile Include="Expedition\ExpeditionPaperThemesControl.xaml.cs">
-      <DependentUpon>ExpeditionPaperThemesControl.xaml</DependentUpon>
-    </Compile>
-    <Compile Include="Expedition\ThemeBrushes.cs" />
-    <Compile Include="Expedition\TopicOverviewControl.xaml.cs">
-      <DependentUpon>TopicOverviewControl.xaml</DependentUpon>
-    </Compile>
-    <Compile Include="Exporting\BibTexExport.cs" />
-    <Compile Include="DocumentLibrary\Configuration.cs" />
-    <Compile Include="Exporting\CitationMatrixExport.cs" />
-    <Compile Include="Exporting\LibraryExporter_BibTeXTabs.cs" />
-    <Compile Include="Exporting\LibraryExporter_HTML.cs" />
-    <Compile Include="Exporting\ExportingTools.cs" />
-    <Compile Include="Exporting\LibraryExporter_CSV.cs" />
-    <Compile Include="Exporting\LibraryExporter_PDFText.cs" />
-    <Compile Include="Exporting\LibraryExporter_Tabs.cs" />
-    <Compile Include="Exporting\Word2007Export.cs" />
-    <Compile Include="DocumentLibrary\DragToLibraryControl.xaml.cs">
-      <DependentUpon>DragToLibraryControl.xaml</DependentUpon>
-    </Compile>
-    <Compile Include="DocumentLibrary\DragToLibraryManager.cs" />
-    <Compile Include="DocumentLibrary\LibraryCatalog\LibraryCatalogControl.xaml.cs">
-      <DependentUpon>LibraryCatalogControl.xaml</DependentUpon>
-    </Compile>
-    <Compile Include="DocumentLibrary\LibraryCatalog\LibraryCatalogOverviewControl.xaml.cs">
-      <DependentUpon>LibraryCatalogOverviewControl.xaml</DependentUpon>
-    </Compile>
-    <Compile Include="DocumentLibrary\LibraryCatalog\LibraryCatalogPopup.xaml.cs">
-      <DependentUpon>LibraryCatalogPopup.xaml</DependentUpon>
-    </Compile>
-    <Compile Include="DocumentLibrary\FolderWatching\FolderWatcher.cs" />
-    <Compile Include="DocumentLibrary\ImportingIntoLibrary.cs" />
-    <Compile Include="DocumentLibrary\LibraryFilter\AITagExplorerStuff\AITagExplorerControl.xaml.cs">
-      <DependentUpon>AITagExplorerControl.xaml</DependentUpon>
-    </Compile>
-    <Compile Include="DocumentLibrary\LibraryFilter\AuthorExplorerStuff\AuthorExplorerControl.xaml.cs">
-      <DependentUpon>AuthorExplorerControl.xaml</DependentUpon>
-    </Compile>
-    <Compile Include="DocumentLibrary\LibraryFilter\GeneralExplorers\YearExplorerControl.xaml.cs">
-      <DependentUpon>YearExplorerControl.xaml</DependentUpon>
-    </Compile>
-    <Compile Include="DocumentLibrary\LibraryFilter\GeneralExplorers\RatingExplorerControl.xaml.cs">
-      <DependentUpon>RatingExplorerControl.xaml</DependentUpon>
-    </Compile>
-    <Compile Include="DocumentLibrary\LibraryFilter\GeneralExplorers\ReadingStageExplorerControl.xaml.cs">
-      <DependentUpon>ReadingStageExplorerControl.xaml</DependentUpon>
-    </Compile>
-    <Compile Include="DocumentLibrary\LibraryFilter\GenericLibraryExplorerStuff\GenericLibraryExplorerControl.xaml.cs">
-      <DependentUpon>GenericLibraryExplorerControl.xaml</DependentUpon>
-    </Compile>
-    <Compile Include="DocumentLibrary\LibraryFilter\GenericLibraryExplorerStuff\GenericLibraryExplorerItemControl.xaml.cs">
-      <DependentUpon>GenericLibraryExplorerItemControl.xaml</DependentUpon>
-    </Compile>
-    <Compile Include="DocumentLibrary\LibraryFilter\LibraryFilterControl.xaml.cs">
-      <DependentUpon>LibraryFilterControl.xaml</DependentUpon>
-    </Compile>
-    <Compile Include="DocumentLibrary\LibraryFilter\LibraryFilterHelpers.cs" />
-    <Compile Include="DocumentLibrary\LibraryFilter\LibraryFilterOverviewControl.xaml.cs">
-      <DependentUpon>LibraryFilterOverviewControl.xaml</DependentUpon>
-    </Compile>
-    <Compile Include="DocumentLibrary\LibraryFilter\PublicationExplorerStuff\PublicationExplorerControl.xaml.cs">
-      <DependentUpon>PublicationExplorerControl.xaml</DependentUpon>
-    </Compile>
-    <Compile Include="DocumentLibrary\LibraryIndexHoverPopup.xaml.cs">
-      <DependentUpon>LibraryIndexHoverPopup.xaml</DependentUpon>
-    </Compile>
-    <Compile Include="DocumentLibrary\Library.cs" />
-    <Compile Include="DocumentLibrary\LibraryControl.xaml.cs">
-      <DependentUpon>LibraryControl.xaml</DependentUpon>
-    </Compile>
-    <Compile Include="DocumentLibrary\LibraryStats.cs" />
-    <Compile Include="DocumentLibrary\MetadataExtractionDaemonStuff\MetadataExtractionDaemon.cs" />
-    <Compile Include="Documents\PDF\MetadataSuggestions\PDFMetadataExtractor.cs" />
-    <Compile Include="DocumentLibrary\PDFDocumentListSorters.cs" />
-    <Compile Include="DocumentLibrary\RecentlyReadDocumentManager.cs" />
-    <Compile Include="DocumentLibrary\RecentlyReadStuff\RecentlyReadManager.cs" />
-    <Compile Include="DocumentLibrary\SimilarAuthorsStuff\SimilarAuthors.cs" />
-    <Compile Include="DocumentLibrary\SimilarAuthorsStuff\SimilarAuthorsControl.xaml.cs">
-      <DependentUpon>SimilarAuthorsControl.xaml</DependentUpon>
-    </Compile>
-    <Compile Include="DocumentLibrary\TagExplorerStuff\TagExplorerControl.xaml.cs">
-      <DependentUpon>TagExplorerControl.xaml</DependentUpon>
-    </Compile>
-    <Compile Include="DocumentLibrary\TagExplorerStuff\TagExplorerItemPopup.xaml.cs">
-      <DependentUpon>TagExplorerItemPopup.xaml</DependentUpon>
-    </Compile>
-    <Compile Include="DocumentLibrary\TagExplorerStuff\TagExplorerItemRenameWindow.xaml.cs">
-      <DependentUpon>TagExplorerItemRenameWindow.xaml</DependentUpon>
-    </Compile>
-    <Compile Include="DocumentLibrary\TagManager.cs" />
-    <Compile Include="DocumentLibrary\TestHarness.cs" />
-    <Compile Include="Documents\PDF\Search\SearchResultsListControl.xaml.cs">
-      <DependentUpon>SearchResultsListControl.xaml</DependentUpon>
-    </Compile>
-    <Compile Include="Documents\PDF\Search\SearchResultsListItemControl.xaml.cs">
-      <DependentUpon>SearchResultsListItemControl.xaml</DependentUpon>
-    </Compile>
-    <Compile Include="DocumentLibrary\VanillaReferenceCreating.cs" />
-    <Compile Include="DocumentLibrary\WebLibraryStuff\KnownWebLibrariesFile.cs" />
-    <Compile Include="DocumentLibrary\WebLibraryStuff\WebLibraryDetail.cs" />
-    <Compile Include="DocumentLibrary\WebLibraryStuff\WebLibraryDocumentLocator.cs" />
-    <Compile Include="DocumentLibrary\WebLibraryStuff\WebLibraryListControl.xaml.cs">
-      <DependentUpon>WebLibraryListControl.xaml</DependentUpon>
-    </Compile>
-    <Compile Include="DocumentLibrary\WebLibraryStuff\WebLibraryManager.cs" />
-    <Compile Include="DocumentLibrary\WebLibraryStuff\WebLibraryPicker.xaml.cs">
-      <DependentUpon>WebLibraryPicker.xaml</DependentUpon>
-    </Compile>
-    <Compile Include="Documents\BibTeXEditor\BibTeXEditorControl.xaml.cs">
-      <DependentUpon>BibTeXEditorControl.xaml</DependentUpon>
-    </Compile>
-    <Compile Include="Documents\Common\Choices.cs" />
-    <Compile Include="Documents\Common\DocumentQueuedStorer.cs" />
-    <Compile Include="Documents\PDF\CitationManagerStuff\Citation.cs" />
-    <Compile Include="Documents\PDF\CitationManagerStuff\CitationFinder.cs" />
-    <Compile Include="Documents\PDF\CitationManagerStuff\PDFDocumentCitationManager.cs" />
-    <Compile Include="Documents\PDF\DiskSerialisation\PDFHighlightSerializer.cs" />
-    <Compile Include="Documents\PDF\DiskSerialisation\PDFInkSerializer.cs" />
-    <Compile Include="Documents\PDF\InfoBarStuff\CitationsStuff\CitationsUserControl.xaml.cs">
-      <DependentUpon>CitationsUserControl.xaml</DependentUpon>
-    </Compile>
-    <Compile Include="Documents\PDF\InfoBarStuff\PDFDocumentTagCloudStuff\PDFDocumentTagCloudBuilder.cs" />
-    <Compile Include="Documents\PDF\InfoBarStuff\PDFDocumentTagCloudStuff\TagCloudEntry.cs" />
-    <Compile Include="Documents\PDF\InfoBarStuff\PDFDocumentTagCloudStuff\TagCloudRendererControl.xaml.cs">
-      <DependentUpon>TagCloudRendererControl.xaml</DependentUpon>
-    </Compile>
-    <Compile Include="Documents\PDF\InfoBarStuff\SimilarGoogleDocumentsStuff\SimilarGoogleDocumentsRendererControl.xaml.cs">
-      <DependentUpon>SimilarGoogleDocumentsRendererControl.xaml</DependentUpon>
-    </Compile>
-    <Compile Include="Documents\PDF\PDFControls\CanvasToolbars\TextCanvasToolbarControl.xaml.cs">
-      <DependentUpon>TextCanvasToolbarControl.xaml</DependentUpon>
-    </Compile>
-    <Compile Include="Documents\PDF\PDFControls\CanvasToolbars\HighlightCanvasToolbarControl.xaml.cs">
-      <DependentUpon>HighlightCanvasToolbarControl.xaml</DependentUpon>
-    </Compile>
-    <Compile Include="Documents\PDF\PDFControls\CanvasToolbars\InkCanvasToolbarControl.xaml.cs">
-      <DependentUpon>InkCanvasToolbarControl.xaml</DependentUpon>
-    </Compile>
-    <Compile Include="Documents\PDF\PDFControls\JumpToSectionStuff\BuildPopupFromOCR.cs" />
-    <Compile Include="Documents\PDF\PDFControls\JumpToSectionStuff\BuildPopupFromPDF.cs" />
-    <Compile Include="Documents\PDF\PDFControls\JumpToSectionStuff\JumpToSectionItem.xaml.cs">
-      <DependentUpon>JumpToSectionItem.xaml</DependentUpon>
-    </Compile>
-    <Compile Include="Documents\PDF\PDFControls\JumpToSectionStuff\JumpToSectionPopup.xaml.cs">
-      <DependentUpon>JumpToSectionPopup.xaml</DependentUpon>
-    </Compile>
-    <Compile Include="Documents\PDF\PDFControls\MetadataControls\BibTeXControl.xaml.cs">
-      <DependentUpon>BibTeXControl.xaml</DependentUpon>
-    </Compile>
-    <Compile Include="Documents\PDF\PDFControls\MetadataControls\CommentsControl.xaml.cs">
-      <DependentUpon>CommentsControl.xaml</DependentUpon>
-    </Compile>
-    <Compile Include="Documents\PDF\PDFControls\MetadataControls\DocumentMetadataControlsPanel.xaml.cs">
-      <DependentUpon>DocumentMetadataControlsPanel.xaml</DependentUpon>
-    </Compile>
-    <Compile Include="Documents\PDF\PDFControls\MetadataControls\MetadataBibTeXEditorControl.xaml.cs">
-      <DependentUpon>MetadataBibTeXEditorControl.xaml</DependentUpon>
-    </Compile>
-    <Compile Include="Documents\PDF\PDFControls\MetadataControls\DocumentMetadataTagControl.xaml.cs">
-      <DependentUpon>DocumentMetadataTagControl.xaml</DependentUpon>
-    </Compile>
-    <Compile Include="Documents\PDF\PDFControls\MetadataControls\GoogleBibTexSnifferControl.xaml.cs">
-      <DependentUpon>GoogleBibTexSnifferControl.xaml</DependentUpon>
-    </Compile>
-    <Compile Include="Documents\PDF\PDFControls\MetadataControls\MetadataCommentEditorControl.xaml.cs">
-      <DependentUpon>MetadataCommentEditorControl.xaml</DependentUpon>
-    </Compile>
-    <Compile Include="Documents\PDF\PDFControls\MetadataControls\QuickMetadataControl.xaml.cs">
-      <DependentUpon>QuickMetadataControl.xaml</DependentUpon>
-    </Compile>
-    <Compile Include="Documents\PDF\PDFControls\MetadataControls\QuickAddTagsWindow.xaml.cs">
-      <DependentUpon>QuickAddTagsWindow.xaml</DependentUpon>
-    </Compile>
-    <Compile Include="Documents\PDF\PDFControls\MetadataControls\TagsControl.xaml.cs">
-      <DependentUpon>TagsControl.xaml</DependentUpon>
-    </Compile>
-    <Compile Include="Documents\PDF\PDFControls\MetadataControls\UserReviewControl.xaml.cs">
-      <DependentUpon>UserReviewControl.xaml</DependentUpon>
-    </Compile>
-    <Compile Include="Documents\PDF\PDFControls\Page\Hand\PageNumberControl.xaml.cs">
-      <DependentUpon>PageNumberControl.xaml</DependentUpon>
-    </Compile>
-    <Compile Include="Documents\PDF\PDFControls\Page\Highlight\HighlightsRenderer.cs" />
-    <Compile Include="Documents\PDF\PDFControls\Page\Highlight\PDFHighlightLayer.xaml.cs">
-      <DependentUpon>PDFHighlightLayer.xaml</DependentUpon>
-    </Compile>
-    <Compile Include="Documents\PDF\PDFControls\Page\Ink\PDFInkLayer.xaml.cs">
-      <DependentUpon>PDFInkLayer.xaml</DependentUpon>
-    </Compile>
-    <Compile Include="Documents\PDF\PDFControls\Page\Text\TextLayerSelectionMode.cs" />
-    <Compile Include="Documents\PDF\PDFControls\Page\Tools\PageLayer.cs" />
-    <Compile Include="Documents\PDF\PDFControls\Page\Tools\PDFTextSelectPopup.xaml.cs">
-      <DependentUpon>PDFTextSelectPopup.xaml</DependentUpon>
-    </Compile>
-    <Compile Include="Documents\PDF\PDFControls\PDFExporting\ExportToText.cs" />
-    <Compile Include="Documents\PDF\PDFControls\PDFExporting\ExportToWord.cs" />
-    <Compile Include="Documents\PDF\PDFControls\PDFReadingControl.xaml.cs">
-      <DependentUpon>PDFReadingControl.xaml</DependentUpon>
-    </Compile>
-    <Compile Include="Documents\PDF\PDFControls\PDFRendererControlInterestingAnalysis.cs" />
-    <Compile Include="Documents\PDF\PDFDocument.cs" />
-    <Compile Include="Documents\PDF\PDFAnnotation.cs" />
-    <Compile Include="Documents\PDF\PDFAnnotationList.cs" />
-    <Compile Include="Documents\PDF\PDFControls\MetadataControls\PDFAnnotationEditorControl.xaml.cs">
-      <DependentUpon>PDFAnnotationEditorControl.xaml</DependentUpon>
-    </Compile>
-    <Compile Include="Documents\PDF\PDFControls\Page\Annotation\PDFAnnotationItem.xaml.cs">
-      <DependentUpon>PDFAnnotationItem.xaml</DependentUpon>
-    </Compile>
-    <Compile Include="Documents\PDF\PDFControls\Page\Annotation\PDFAnnotationLayer.xaml.cs">
-      <DependentUpon>PDFAnnotationLayer.xaml</DependentUpon>
-    </Compile>
-    <Compile Include="Documents\PDF\PDFControls\Page\Camera\PDFCameraLayer.xaml.cs">
-      <DependentUpon>PDFCameraLayer.xaml</DependentUpon>
-    </Compile>
-    <Compile Include="Documents\PDF\PDFControls\Page\Hand\PDFHandLayer.xaml.cs">
-      <DependentUpon>PDFHandLayer.xaml</DependentUpon>
-    </Compile>
-    <Compile Include="Documents\PDF\PDFControls\Page\PDFRendererPageControl.xaml.cs">
-      <DependentUpon>PDFRendererPageControl.xaml</DependentUpon>
-    </Compile>
-    <Compile Include="Documents\PDF\PDFControls\Page\Search\PDFSearchLayer.xaml.cs">
-      <DependentUpon>PDFSearchLayer.xaml</DependentUpon>
-    </Compile>
-    <Compile Include="Documents\PDF\PDFControls\Page\Text\PDFTextSentenceLayer.xaml.cs">
-      <DependentUpon>PDFTextSentenceLayer.xaml</DependentUpon>
-    </Compile>
-    <Compile Include="Documents\PDF\PDFControls\Page\Tools\PDFTextItem.xaml.cs">
-      <DependentUpon>PDFTextItem.xaml</DependentUpon>
-    </Compile>
-    <Compile Include="Documents\PDF\PDFControls\Page\Tools\PDFTextItemPool.cs" />
-    <Compile Include="Documents\PDF\PDFControls\Page\Text\TextSearchBrushes.cs" />
-    <Compile Include="Documents\PDF\PDFControls\Page\Tools\DragAreaControl.xaml.cs">
-      <DependentUpon>DragAreaControl.xaml</DependentUpon>
-    </Compile>
-    <Compile Include="Documents\PDF\PDFControls\Page\Tools\DragAreaTracker.cs" />
-    <Compile Include="Documents\PDF\PDFControls\Page\Tools\OCRNotAvailableControl.xaml.cs">
-      <DependentUpon>OCRNotAvailableControl.xaml</DependentUpon>
-    </Compile>
-    <Compile Include="Documents\PDF\PDFControls\Page\Tools\TransparentBoxBrushPair.cs" />
-    <Compile Include="Documents\PDF\PDFControls\PDFRendererControl.xaml.cs">
-      <DependentUpon>PDFRendererControl.xaml</DependentUpon>
-    </Compile>
-    <Compile Include="Documents\PDF\PDFControls\PDFRendererControlStats.cs" />
-    <Compile Include="Documents\PDF\PDFControls\Printing\PDFPrinter.cs" />
-    <Compile Include="Documents\PDF\PDFControls\Printing\PDFPrinterDocumentPaginator.cs" />
-    <Compile Include="Documents\PDF\PDFControls\Tests.cs" />
-    <Compile Include="Documents\PDF\PDFDocumentFileLocations.cs" />
-    <Compile Include="Documents\PDF\PDFHighlight.cs" />
-    <Compile Include="Documents\PDF\PDFHighlightList.cs" />
-    <Compile Include="Documents\PDF\PDFInkList.cs" />
-    <Compile Include="Documents\PDF\PDFRendering\CoherentTextExtraction\MultipleColumnDetector.cs" />
-    <Compile Include="Documents\PDF\PDFRendering\CoherentTextExtraction\PageDetail.cs" />
-    <Compile Include="Documents\PDF\PDFRendering\CoherentTextExtraction\PageNumberDetector.cs" />
-    <Compile Include="Documents\PDF\PDFRendering\CoherentTextExtraction\PDFCoherentTextExtractor.cs" />
-    <Compile Include="Documents\PDF\PDFRendering\PDFOverlayRenderer.cs" />
-    <Compile Include="Documents\PDF\PDFRendering\PDFRenderer.cs" />
-    <Compile Include="Documents\PDF\PDFRendering\PDFRendererFileLayer.cs" />
-    <Compile Include="Documents\PDF\PDFRendering\PDFTextExtractor.cs" />
-    <Compile Include="Documents\PDF\PDFRendering\PDFTools.cs" />
-    <Compile Include="Documents\PDF\PDFRendering\Tests.cs" />
-    <Compile Include="Documents\PDF\TestHarness.cs" />
-    <Compile Include="Exporting\LibraryExporter.cs" />
-    <Compile Include="Exporting\LibraryExporter_BibTeX.cs" />
-    <Compile Include="Exporting\LibraryExporter_Directories.cs" />
-    <Compile Include="Exporting\LibraryExporter_PDFs.cs" />
-    <Compile Include="Exporting\PDFDocumentExportItem.cs" />
-    <Compile Include="InCite\CitationCluster.cs" />
-    <Compile Include="InCite\CitationClusterEditorControl.xaml.cs">
-      <DependentUpon>CitationClusterEditorControl.xaml</DependentUpon>
-    </Compile>
-    <Compile Include="InCite\CitationItem.cs" />
-    <Compile Include="InCite\CSLEditorStuff\CSLEditorControl.xaml.cs">
-      <DependentUpon>CSLEditorControl.xaml</DependentUpon>
-    </Compile>
-    <Compile Include="InCite\CSLEditorStuff\CSLVerifier.cs" />
-    <Compile Include="InCite\CSLEditorStuff\DragToEditorManager.cs" />
-    <Compile Include="InCite\CSLProcessor.cs" />
-    <Compile Include="InCite\CSLProcessorBibTeXFinder.cs" />
-    <Compile Include="InCite\CSLProcessorOutputConsumer.cs" />
-    <Compile Include="InCite\CSLProcessorTranslator_BibTeXToJavaScript.cs" />
-    <Compile Include="InCite\CSLProcessorTranslator_CitationClustersToJavaScript.cs" />
-    <Compile Include="InCite\DependentStyleDetector.cs" />
-    <Compile Include="InCite\InCiteControl.xaml.cs">
-      <DependentUpon>InCiteControl.xaml</DependentUpon>
-    </Compile>
-    <Compile Include="InCite\InCiteFields.cs" />
-    <Compile Include="InCite\PDFDocumentCitingTools.cs" />
-    <Compile Include="InCite\PopupInCiteControl.xaml.cs">
-      <DependentUpon>PopupInCiteControl.xaml</DependentUpon>
-    </Compile>
-    <Compile Include="InCite\UsedCitationsControl.xaml.cs">
-      <DependentUpon>UsedCitationsControl.xaml</DependentUpon>
-    </Compile>
-    <Compile Include="InCite\WordConnector.cs" />
-    <Compile Include="InCite\WordConnectorStructures.cs" />
-    <Compile Include="Localisation\LocaleTable.cs" />
-    <Compile Include="Localisation\LocalisationEditingControl.xaml.cs">
-      <DependentUpon>LocalisationEditingControl.xaml</DependentUpon>
-    </Compile>
-    <Compile Include="Localisation\LocalisationManager.cs" />
-    <Compile Include="Main\FileAssociationRegistration.cs" />
-    <Compile Include="Main\IPC\IPCClient.cs" />
-    <Compile Include="Main\IPC\IPCCommon.cs" />
-    <Compile Include="Main\IPC\IPCServer.cs" />
-    <Compile Include="Main\LoginStuff\LoginWindow.xaml.cs">
-      <DependentUpon>LoginWindow.xaml</DependentUpon>
-    </Compile>
-    <Compile Include="Main\LogoutStuff\LogoutWindow.xaml.cs">
-      <DependentUpon>LogoutWindow.xaml</DependentUpon>
-    </Compile>
-    <Compile Include="Main\MainEntry.cs" />
-    <Compile Include="Main\MainWindow.xaml.cs">
-      <DependentUpon>MainWindow.xaml</DependentUpon>
-    </Compile>
-    <Compile Include="Common\MainWindowServiceDispatcher.cs" />
-    <Compile Include="Main\QiqqaTopLogoControl.xaml.cs">
-      <DependentUpon>QiqqaTopLogoControl.xaml</DependentUpon>
-    </Compile>
-    <Compile Include="Main\StatusBar.xaml.cs">
-      <DependentUpon>StatusBar.xaml</DependentUpon>
-    </Compile>
-    <Compile Include="Main\StatusBarItem.xaml.cs">
-      <DependentUpon>StatusBarItem.xaml</DependentUpon>
-    </Compile>
-    <Compile Include="Main\TempDirectoryCreator.cs" />
-    <Compile Include="Marketing\AlternativeToReminderNotification.cs" />
-    <Compile Include="Properties\AssemblyInfo.cs">
-      <SubType>Code</SubType>
-    </Compile>
-    <Compile Include="StartPage\RegionWebcasts.xaml.cs">
-      <DependentUpon>RegionWebcasts.xaml</DependentUpon>
-    </Compile>
-    <Compile Include="StartPage\Formatting\SectionHeader.cs" />
-    <Compile Include="StartPage\Formatting\LocalButton.cs" />
-    <Compile Include="StartPage\Formatting\ParagraphHeader.cs" />
-    <Compile Include="StartPage\RegionWebLibraries.xaml.cs">
-      <DependentUpon>RegionWebLibraries.xaml</DependentUpon>
-    </Compile>
-    <Compile Include="StartPage\AboutControl.xaml.cs">
-      <DependentUpon>AboutControl.xaml</DependentUpon>
-    </Compile>
-    <Compile Include="StartPage\StartPageControl.xaml.cs">
-      <DependentUpon>StartPageControl.xaml</DependentUpon>
-    </Compile>
-    <Compile Include="FeatureTracking\Feature.cs" />
-    <Compile Include="FeatureTracking\Features.cs" />
-    <Compile Include="FeatureTracking\UsedFeature.cs" />
-    <Compile Include="FeatureTracking\FeatureTrackingManager.cs" />
-    <Compile Include="DocumentLibrary\WebLibraryStuff\WebLibraryDetailControl.xaml.cs">
-      <DependentUpon>WebLibraryDetailControl.xaml</DependentUpon>
-    </Compile>
-    <Compile Include="Synchronisation\BusinessLogic\GlobalSyncDetail.cs" />
-    <Compile Include="Synchronisation\BusinessLogic\LibrarySyncDetail.cs" />
-    <Compile Include="Synchronisation\BusinessLogic\LibrarySyncManager.cs" />
-    <Compile Include="Synchronisation\BusinessLogic\SyncConstants.cs" />
-    <Compile Include="Synchronisation\GUI\SyncControl.xaml.cs">
-      <DependentUpon>SyncControl.xaml</DependentUpon>
-    </Compile>
-    <Compile Include="Synchronisation\GUI\SyncControlGridItem.cs" />
-    <Compile Include="Synchronisation\GUI\SyncControlGridItemSet.cs" />
-    <Compile Include="Synchronisation\HistoricalSyncFile.cs" />
-    <Compile Include="Synchronisation\MetadataSync\SynchronisationExecutor_Intranet.cs" />
-    <Compile Include="Synchronisation\MetadataSync\SynchronisationFileTypes.cs" />
-    <Compile Include="Synchronisation\MetadataSync\SynchronisationStateBuilder_Intranet.cs" />
-    <Compile Include="Synchronisation\PDFSync\PDFsAlreadyStoredOnServerCache.cs" />
-    <Compile Include="Synchronisation\PDFSync\SyncQueues.cs" />
-    <Compile Include="Synchronisation\PDFSync\SyncQueues_Intranet.cs" />
-    <Compile Include="Synchronisation\StatusCodes.cs" />
-    <Compile Include="Synchronisation\MetadataSync\SynchronisationAction.cs" />
-    <Compile Include="Synchronisation\MetadataSync\SynchronisationActionBuilder.cs" />
-    <Compile Include="Synchronisation\MetadataSync\SynchronisationExecutor.cs" />
-    <Compile Include="Synchronisation\MetadataSync\SynchronisationState.cs" />
-    <Compile Include="Synchronisation\MetadataSync\SynchronisationStateBuilder.cs" />
-    <Compile Include="Synchronisation\MetadataSync\SynchronisationStates.cs" />
-    <Compile Include="Synchronisation\StoredUserFile.cs" />
-    <Compile Include="Synchronisation\SyncParameters.cs" />
-    <Compile Include="UpgradePaths\UpgradeManager.cs" />
-    <Compile Include="UpgradePaths\V003To004\Upgrade.cs" />
-    <Compile Include="UpgradePaths\V012To013\Upgrade.cs" />
-    <Compile Include="UpgradePaths\V031To033\JSONMetadataFiles.cs" />
-    <Compile Include="UpgradePaths\V037To038\SQLiteUpgrade.cs" />
-    <Compile Include="UpgradePaths\V037To038\SQLiteUpgrade_LibraryDB.cs" />
-    <Compile Include="UpgradePaths\V043To044\MoveOCRDirs.cs" />
-    <Compile Include="WebBrowsing\EZProxy\Proxies.cs" />
-    <Compile Include="WebBrowsing\GeckoStuff\GeckoInstaller.cs" />
-    <Compile Include="WebBrowsing\GeckoStuff\GeckoManager.cs" />
-    <Compile Include="WebBrowsing\GeckoStuff\PDFInterceptor.cs" />
-    <Compile Include="WebBrowsing\HTMLToPDFConversion.cs" />
-    <Compile Include="WebBrowsing\TestHarness.cs" />
-    <Compile Include="WebBrowsing\WebBrowserControl.xaml.cs">
-      <DependentUpon>WebBrowserControl.xaml</DependentUpon>
-    </Compile>
-    <AppDesigner Include="Properties\" />
-    <Compile Include="WebBrowsing\WebBrowserHostControl.xaml.cs">
-      <DependentUpon>WebBrowserHostControl.xaml</DependentUpon>
-    </Compile>
-    <Compile Include="WebBrowsing\WebSearcher.cs" />
-    <Compile Include="WebBrowsing\WebSearcherPreferenceControl.xaml.cs">
-      <DependentUpon>WebSearcherPreferenceControl.xaml</DependentUpon>
-    </Compile>
-    <Compile Include="WebBrowsing\WebSearcherPreferenceManager.cs" />
-    <Compile Include="WebBrowsing\WebSearchers.cs" />
-    <Compile Include="Wizards\SearchResultWizard.cs" />
-    <Compile Include="Wizards\AnnotationReport\AnnotationReportWizard.cs" />
-  </ItemGroup>
-  <ItemGroup>
-    <Page Include="AnnotationsReportBuilding\AnnotationReportOptionsWindow.xaml">
-      <SubType>Designer</SubType>
-      <Generator>MSBuild:Compile</Generator>
-    </Page>
-    <Page Include="AnnotationsReportBuilding\ReportViewerControl.xaml">
-      <SubType>Designer</SubType>
-      <Generator>MSBuild:Compile</Generator>
-      <Generator>MSBuild:Compile</Generator>
-      <SubType>Designer</SubType>
-    </Page>
-    <Page Include="Brainstorm\Nodes\PDFAnnotationNodeEditorControl.xaml">
-      <Generator>MSBuild:Compile</Generator>
-      <SubType>Designer</SubType>
-    </Page>
-    <Page Include="Brainstorm\Nodes\LibraryNodeContentControl.xaml">
-      <Generator>MSBuild:Compile</Generator>
-      <SubType>Designer</SubType>
-    </Page>
-    <Page Include="Brainstorm\Nodes\ThemeNodeContentControl.xaml">
-      <SubType>Designer</SubType>
-      <Generator>MSBuild:Compile</Generator>
-    </Page>
-    <Page Include="Brainstorm\Nodes\ThemeNodeContentEditor.xaml">
-      <Generator>MSBuild:Compile</Generator>
-      <SubType>Designer</SubType>
-    </Page>
-    <Page Include="Brainstorm\Nodes\PDFAutoTagNodeContentEditor.xaml">
-      <SubType>Designer</SubType>
-      <Generator>MSBuild:Compile</Generator>
-    </Page>
-    <Page Include="Brainstorm\Nodes\PDFDocumentNodeEditorControl.xaml">
-      <SubType>Designer</SubType>
-      <Generator>MSBuild:Compile</Generator>
-    </Page>
-    <Page Include="Brainstorm\Nodes\PDFTagNodeContentEditor.xaml">
-      <SubType>Designer</SubType>
-      <Generator>MSBuild:Compile</Generator>
-    </Page>
-    <Page Include="Brainstorm\Nodes\StringNodeContentEditor.xaml">
-      <Generator>MSBuild:Compile</Generator>
-      <SubType>Designer</SubType>
-    </Page>
-    <Page Include="Brainstorm\Nodes\PDFAuthorNodeContentEditor.xaml">
-      <Generator>MSBuild:Compile</Generator>
-      <SubType>Designer</SubType>
-    </Page>
-    <Page Include="Brainstorm\Nodes\PDFAutoTagNodeContentControl.xaml">
-      <Generator>MSBuild:Compile</Generator>
-      <SubType>Designer</SubType>
-    </Page>
-    <Page Include="Brainstorm\Nodes\PDFTagNodeContentControl.xaml">
-      <Generator>MSBuild:Compile</Generator>
-      <SubType>Designer</SubType>
-    </Page>
-    <Page Include="Brainstorm\Nodes\PDFAuthorNodeContentControl.xaml">
-      <Generator>MSBuild:Compile</Generator>
-      <SubType>Designer</SubType>
-    </Page>
-    <Page Include="Brainstorm\Nodes\EllipseNodeContentControl.xaml">
-      <Generator>MSBuild:Compile</Generator>
-      <SubType>Designer</SubType>
-    </Page>
-    <Page Include="Brainstorm\Nodes\LinkedImageNodeContentControl.xaml">
-      <Generator>MSBuild:Compile</Generator>
-      <SubType>Designer</SubType>
-      <Generator>MSBuild:Compile</Generator>
-      <SubType>Designer</SubType>
-    </Page>
-    <Page Include="Brainstorm\Nodes\PDFDocumentNodeContentControl.xaml">
-      <Generator>MSBuild:Compile</Generator>
-      <SubType>Designer</SubType>
-      <Generator>MSBuild:Compile</Generator>
-      <SubType>Designer</SubType>
-    </Page>
-    <Page Include="Brainstorm\Nodes\FileSystemNodeContentControl.xaml">
-      <Generator>MSBuild:Compile</Generator>
-      <SubType>Designer</SubType>
-      <Generator>MSBuild:Compile</Generator>
-      <SubType>Designer</SubType>
-    </Page>
-    <Page Include="Brainstorm\Nodes\IconNodeContentControl.xaml">
-      <Generator>MSBuild:Compile</Generator>
-      <SubType>Designer</SubType>
-      <Generator>MSBuild:Compile</Generator>
-      <SubType>Designer</SubType>
-    </Page>
-    <Page Include="Brainstorm\Nodes\ImageNodeContentControl.xaml">
-      <Generator>MSBuild:Compile</Generator>
-      <SubType>Designer</SubType>
-      <Generator>MSBuild:Compile</Generator>
-      <SubType>Designer</SubType>
-    </Page>
-    <Page Include="Brainstorm\Nodes\NodeControl.xaml">
-      <Generator>MSBuild:Compile</Generator>
-      <SubType>Designer</SubType>
-      <Generator>MSBuild:Compile</Generator>
-      <SubType>Designer</SubType>
-    </Page>
-    <Page Include="Brainstorm\Nodes\PDFAnnotationNodeContentControl.xaml">
-      <Generator>MSBuild:Compile</Generator>
-      <SubType>Designer</SubType>
-      <Generator>MSBuild:Compile</Generator>
-      <SubType>Designer</SubType>
-    </Page>
-    <Page Include="Brainstorm\Nodes\StringNodeContentControl.xaml">
-      <Generator>MSBuild:Compile</Generator>
-      <SubType>Designer</SubType>
-      <Generator>MSBuild:Compile</Generator>
-      <SubType>Designer</SubType>
-    </Page>
-    <Page Include="Brainstorm\Nodes\WebsiteNodeContentControl.xaml">
-      <Generator>MSBuild:Compile</Generator>
-      <SubType>Designer</SubType>
-      <Generator>MSBuild:Compile</Generator>
-      <SubType>Designer</SubType>
-    </Page>
-    <Page Include="Brainstorm\SceneManager\BrainstormControl.xaml">
-      <Generator>MSBuild:Compile</Generator>
-      <SubType>Designer</SubType>
-      <Generator>MSBuild:Compile</Generator>
-      <SubType>Designer</SubType>
-    </Page>
-    <Page Include="Brainstorm\SceneManager\BrainstormControlHelpWhenEmpty.xaml">
-      <SubType>Designer</SubType>
-      <Generator>MSBuild:Compile</Generator>
-      <Generator>MSBuild:Compile</Generator>
-      <SubType>Designer</SubType>
-    </Page>
-    <Page Include="Brainstorm\SceneManager\BrainstormMetadataControl.xaml">
-      <Generator>MSBuild:Compile</Generator>
-      <SubType>Designer</SubType>
-      <Generator>MSBuild:Compile</Generator>
-      <SubType>Designer</SubType>
-    </Page>
-    <Page Include="Brainstorm\SceneManager\SceneRenderingControl.xaml">
-      <Generator>MSBuild:Compile</Generator>
-      <SubType>Designer</SubType>
-      <Generator>MSBuild:Compile</Generator>
-      <SubType>Designer</SubType>
-    </Page>
-    <Page Include="Brainstorm\SceneManager\SceneRenderingControlScrollWrapper.xaml">
-      <SubType>Designer</SubType>
-      <Generator>MSBuild:Compile</Generator>
-    </Page>
-    <Page Include="Brainstorm\SceneManager\SelectedConnectorControl.xaml">
-      <Generator>MSBuild:Compile</Generator>
-      <SubType>Designer</SubType>
-      <Generator>MSBuild:Compile</Generator>
-      <SubType>Designer</SubType>
-    </Page>
-    <Page Include="Brainstorm\SceneManager\SelectedNodeControl.xaml">
-      <Generator>MSBuild:Compile</Generator>
-      <SubType>Designer</SubType>
-      <Generator>MSBuild:Compile</Generator>
-      <SubType>Designer</SubType>
-    </Page>
-    <Page Include="Brainstorm\SceneManager\SelectingNodesControl.xaml">
-      <SubType>Designer</SubType>
-      <Generator>MSBuild:Compile</Generator>
-    </Page>
-    <Page Include="ClientVersioning\ClientVersionReleaseNotes.xaml">
-      <SubType>Designer</SubType>
-      <Generator>MSBuild:Compile</Generator>
-    </Page>
-    <Page Include="Common\AssociatePDFWithVanillaReferenceWindow.xaml">
-      <SubType>Designer</SubType>
-      <Generator>MSBuild:Compile</Generator>
-    </Page>
-    <Page Include="Common\Configuration\ConfigurationControl.xaml">
-      <Generator>MSBuild:Compile</Generator>
-      <SubType>Designer</SubType>
-      <Generator>MSBuild:Compile</Generator>
-      <SubType>Designer</SubType>
-    </Page>
-    <Page Include="Common\Configuration\ProxySettingsControl.xaml">
-      <SubType>Designer</SubType>
-      <Generator>MSBuild:Compile</Generator>
-    </Page>
-    <Page Include="Common\DocumentPickerStuff\DocumentPickerControl.xaml">
-      <SubType>Designer</SubType>
-      <Generator>MSBuild:Compile</Generator>
-    </Page>
-    <Page Include="Common\LibraryPickerStuff\LibraryPickerTextBoxControl.xaml">
-      <SubType>Designer</SubType>
-      <Generator>MSBuild:Compile</Generator>
-    </Page>
-    <Page Include="Common\MessageBoxControls\UnhandledExceptionMessageBox.xaml">
-      <SubType>Designer</SubType>
-      <Generator>MSBuild:Compile</Generator>
-      <Generator>MSBuild:Compile</Generator>
-      <SubType>Designer</SubType>
-    </Page>
-    <Page Include="Common\SpeedRead\SpeedReadControl.xaml">
-      <SubType>Designer</SubType>
-      <Generator>MSBuild:Compile</Generator>
-    </Page>
-    <Page Include="Common\TagManagement\TagEditorAddControl.xaml">
-      <Generator>MSBuild:Compile</Generator>
-      <SubType>Designer</SubType>
-    </Page>
-    <Page Include="Common\TagManagement\TagEditorControl.xaml">
-      <SubType>Designer</SubType>
-      <Generator>MSBuild:Compile</Generator>
-    </Page>
-    <Page Include="Common\TagManagement\TagEditorItemControl.xaml">
-      <SubType>Designer</SubType>
-      <Generator>MSBuild:Compile</Generator>
-    </Page>
-    <Page Include="Common\TagManagement\TestControl.xaml">
-      <SubType>Designer</SubType>
-      <Generator>MSBuild:Compile</Generator>
-    </Page>
-    <Page Include="Common\GUI\StandardPageHeader.xaml">
-      <SubType>Designer</SubType>
-      <Generator>MSBuild:Compile</Generator>
-    </Page>
-    <Page Include="DocumentConversionStuff\DocumentConversionControl.xaml">
-      <SubType>Designer</SubType>
-      <Generator>MSBuild:Compile</Generator>
-    </Page>
-    <Page Include="DocumentLibrary\AITagsStuff\BlackWhiteListEditorWindow.xaml">
-      <SubType>Designer</SubType>
-      <Generator>MSBuild:Compile</Generator>
-    </Page>
-    <Page Include="DocumentLibrary\BundleLibrary\BundleLibraryCreation\LibraryBundleCreationControl.xaml">
-      <Generator>MSBuild:Compile</Generator>
-      <SubType>Designer</SubType>
-    </Page>
-    <Page Include="DocumentLibrary\BundleLibrary\BundleLibraryDownloading\BundleLibraryJoiningControl.xaml">
-      <Generator>MSBuild:Compile</Generator>
-      <SubType>Designer</SubType>
-    </Page>
-    <Page Include="DocumentLibrary\CrossLibrarySearchStuff\CrossLibrarySearchControl.xaml">
-      <SubType>Designer</SubType>
-      <Generator>MSBuild:Compile</Generator>
-    </Page>
-    <Page Include="DocumentLibrary\FolderWatching\FolderWatcherChooser.xaml">
-      <SubType>Designer</SubType>
-      <Generator>MSBuild:Compile</Generator>
-    </Page>
-    <Page Include="DocumentLibrary\DragToLibraryControl.xaml">
-      <Generator>MSBuild:Compile</Generator>
-      <SubType>Designer</SubType>
-    </Page>
-    <Page Include="DocumentLibrary\Import\Manual\ImportFromFolder.xaml">
-      <Generator>MSBuild:Compile</Generator>
-      <SubType>Designer</SubType>
-    </Page>
-    <Page Include="DocumentLibrary\Import\Manual\ImportFromThirdParty.xaml">
-      <Generator>MSBuild:Compile</Generator>
-      <SubType>Designer</SubType>
-    </Page>
-    <Page Include="DocumentLibrary\IntranetLibraryStuff\IntranetLibraryChooserControl.xaml">
-      <SubType>Designer</SubType>
-      <Generator>MSBuild:Compile</Generator>
-    </Page>
-    <Page Include="DocumentLibrary\LibraryCatalog\MultipleDocumentsSelectedPanel.xaml">
-      <Generator>MSBuild:Compile</Generator>
-      <SubType>Designer</SubType>
-    </Page>
-    <Page Include="DocumentLibrary\LibraryCatalog\LibraryCatalogControl.xaml">
-      <SubType>Designer</SubType>
-      <Generator>MSBuild:Compile</Generator>
-    </Page>
-    <Page Include="DocumentLibrary\LibraryCatalog\LibraryCatalogOverviewControl.xaml">
-      <SubType>Designer</SubType>
-      <Generator>MSBuild:Compile</Generator>
-    </Page>
-    <Page Include="DocumentLibrary\LibraryCatalog\LibraryCatalogPopup.xaml">
-      <SubType>Designer</SubType>
-      <Generator>MSBuild:Compile</Generator>
-    </Page>
-    <Page Include="DocumentLibrary\LibraryCatalog\LibraryInstructionsPanel.xaml">
-      <SubType>Designer</SubType>
-      <Generator>MSBuild:Compile</Generator>
-    </Page>
-    <Page Include="DocumentLibrary\LibraryDBStuff\LibraryDBExplorer.xaml">
-      <SubType>Designer</SubType>
-      <Generator>MSBuild:Compile</Generator>
-    </Page>
-    <Page Include="DocumentLibrary\LibraryFilter\AITagExplorerStuff\AITagExplorerControl.xaml">
-      <Generator>MSBuild:Compile</Generator>
-      <SubType>Designer</SubType>
-    </Page>
-    <Page Include="DocumentLibrary\LibraryFilter\AITagExplorerStuff\AITagExplorerItemPopup.xaml">
-      <Generator>MSBuild:Compile</Generator>
-      <SubType>Designer</SubType>
-    </Page>
-    <Page Include="DocumentLibrary\LibraryFilter\AuthorExplorerStuff\AuthorExplorerControl.xaml">
-      <Generator>MSBuild:Compile</Generator>
-      <SubType>Designer</SubType>
-    </Page>
-    <Page Include="DocumentLibrary\LibraryFilter\GeneralExplorers\TypeExplorerControl.xaml">
-      <Generator>MSBuild:Compile</Generator>
-      <SubType>Designer</SubType>
-    </Page>
-    <Page Include="DocumentLibrary\LibraryFilter\GeneralExplorers\ThemeExplorerControl.xaml">
-      <Generator>MSBuild:Compile</Generator>
-      <SubType>Designer</SubType>
-    </Page>
-    <Page Include="DocumentLibrary\LibraryFilter\GeneralExplorers\YearExplorerControl.xaml">
-      <Generator>MSBuild:Compile</Generator>
-      <SubType>Designer</SubType>
-    </Page>
-    <Page Include="DocumentLibrary\LibraryFilter\GeneralExplorers\RatingExplorerControl.xaml">
-      <Generator>MSBuild:Compile</Generator>
-      <SubType>Designer</SubType>
-    </Page>
-    <Page Include="DocumentLibrary\LibraryFilter\GeneralExplorers\ReadingStageExplorerControl.xaml">
-      <Generator>MSBuild:Compile</Generator>
-      <SubType>Designer</SubType>
-    </Page>
-    <Page Include="DocumentLibrary\LibraryFilter\GenericLibraryExplorerStuff\GenericLibraryExplorerControl.xaml">
-      <Generator>MSBuild:Compile</Generator>
-      <SubType>Designer</SubType>
-    </Page>
-    <Page Include="DocumentLibrary\LibraryFilter\GenericLibraryExplorerStuff\GenericLibraryExplorerItemControl.xaml">
-      <Generator>MSBuild:Compile</Generator>
-      <SubType>Designer</SubType>
-    </Page>
-    <Page Include="DocumentLibrary\LibraryFilter\LibraryFilterControl.xaml">
-      <SubType>Designer</SubType>
-      <Generator>MSBuild:Compile</Generator>
-    </Page>
-    <Page Include="DocumentLibrary\LibraryFilter\LibraryFilterControl_Search.xaml">
-      <SubType>Designer</SubType>
-      <Generator>MSBuild:Compile</Generator>
-    </Page>
-    <Page Include="DocumentLibrary\LibraryFilter\LibraryFilterControl_Sort.xaml">
-      <SubType>Designer</SubType>
-      <Generator>MSBuild:Compile</Generator>
-    </Page>
-    <Page Include="DocumentLibrary\LibraryFilter\LibraryFilterOverviewControl.xaml">
-      <SubType>Designer</SubType>
-      <Generator>MSBuild:Compile</Generator>
-    </Page>
-    <Page Include="DocumentLibrary\LibraryFilter\LuceneSearchHelpButton.xaml">
-      <SubType>Designer</SubType>
-      <Generator>MSBuild:Compile</Generator>
-    </Page>
-    <Page Include="DocumentLibrary\LibraryFilter\LuceneSearchHelpControl.xaml">
-      <SubType>Designer</SubType>
-      <Generator>MSBuild:Compile</Generator>
-    </Page>
-    <Page Include="DocumentLibrary\LibraryFilter\PublicationExplorerStuff\PublicationExplorerControl.xaml">
-      <Generator>MSBuild:Compile</Generator>
-      <SubType>Designer</SubType>
-    </Page>
-    <Page Include="DocumentLibrary\LibraryFilter\PublicationExplorerStuff\PublicationExplorerItemPopup.xaml">
-      <Generator>MSBuild:Compile</Generator>
-      <SubType>Designer</SubType>
-    </Page>
-    <Page Include="DocumentLibrary\LibraryFilter\PublicationExplorerStuff\PublicationExplorerItemRenameWindow.xaml">
-      <Generator>MSBuild:Compile</Generator>
-      <SubType>Designer</SubType>
-    </Page>
-    <Page Include="DocumentLibrary\LibraryIndexHoverPopup.xaml">
-      <SubType>Designer</SubType>
-      <Generator>MSBuild:Compile</Generator>
-    </Page>
-    <Page Include="DocumentLibrary\LibraryControl.xaml">
-      <Generator>MSBuild:Compile</Generator>
-      <SubType>Designer</SubType>
-      <Generator>MSBuild:Compile</Generator>
-      <SubType>Designer</SubType>
-    </Page>
-    <Page Include="DocumentLibrary\LibraryPivotReport\LibraryPivotReportControl.xaml">
-      <SubType>Designer</SubType>
-      <Generator>MSBuild:Compile</Generator>
-    </Page>
-    <Page Include="DocumentLibrary\MassDuplicateCheckingStuff\MassDuplicateCheckingControl.xaml">
-      <SubType>Designer</SubType>
-      <Generator>MSBuild:Compile</Generator>
-    </Page>
-    <Page Include="DocumentLibrary\SimilarAuthorsStuff\SimilarAuthorsControl.xaml">
-      <SubType>Designer</SubType>
-      <Generator>MSBuild:Compile</Generator>
-    </Page>
-    <Page Include="DocumentLibrary\TagExplorerStuff\TagExplorerControl.xaml">
-      <SubType>Designer</SubType>
-      <Generator>MSBuild:Compile</Generator>
-    </Page>
-    <Page Include="DocumentLibrary\TagExplorerStuff\TagExplorerItemPopup.xaml">
-      <SubType>Designer</SubType>
-      <Generator>MSBuild:Compile</Generator>
-    </Page>
-    <Page Include="DocumentLibrary\TagExplorerStuff\TagExplorerItemRenameWindow.xaml">
-      <SubType>Designer</SubType>
-      <Generator>MSBuild:Compile</Generator>
-    </Page>
-    <Page Include="DocumentLibrary\VisualGalleryStuff\VisualGalleryControl.xaml">
-      <SubType>Designer</SubType>
-      <Generator>MSBuild:Compile</Generator>
-    </Page>
-    <Page Include="DocumentLibrary\WebLibraryStuff\WebLibraryDetailControlPopup.xaml">
-      <SubType>Designer</SubType>
-      <Generator>MSBuild:Compile</Generator>
-    </Page>
-    <Page Include="Documents\PDF\InfoBarStuff\LinkedDocumentsStuff\LinkedDocumentsControl.xaml">
-      <SubType>Designer</SubType>
-      <Generator>MSBuild:Compile</Generator>
-    </Page>
-    <Page Include="Documents\PDF\InfoBarStuff\OnlineDatabaseLookupStuff\OnlineDatabaseLookupControl.xaml">
-      <SubType>Designer</SubType>
-      <Generator>MSBuild:Compile</Generator>
-    </Page>
-    <Page Include="Documents\PDF\InfoBarStuff\ReadOnlyStuff\ReadOnlyControl.xaml">
-      <SubType>Designer</SubType>
-      <Generator>MSBuild:Compile</Generator>
-    </Page>
-    <Page Include="Documents\PDF\PDFControls\Page\Camera\CameraActionChooserDialog.xaml">
-      <SubType>Designer</SubType>
-      <Generator>MSBuild:Compile</Generator>
-    </Page>
-    <Page Include="Documents\PDF\Search\SearchResultsListControl.xaml">
-      <SubType>Designer</SubType>
-      <Generator>MSBuild:Compile</Generator>
-    </Page>
-    <Page Include="Documents\PDF\Search\SearchResultsListItemControl.xaml">
-      <SubType>Designer</SubType>
-      <Generator>MSBuild:Compile</Generator>
-    </Page>
-    <Page Include="DocumentLibrary\WebLibraryStuff\WebLibraryListControl.xaml">
-      <SubType>Designer</SubType>
-      <Generator>MSBuild:Compile</Generator>
-    </Page>
-    <Page Include="DocumentLibrary\WebLibraryStuff\WebLibraryPicker.xaml">
-      <SubType>Designer</SubType>
-      <Generator>MSBuild:Compile</Generator>
-    </Page>
-    <Page Include="Documents\BibTeXEditor\BibTeXEditorControl.xaml">
-      <SubType>Designer</SubType>
-      <Generator>MSBuild:Compile</Generator>
-    </Page>
-    <Page Include="Documents\PDF\InfoBarStuff\CitationsStuff\CitationsUserControl.xaml">
-      <SubType>Designer</SubType>
-      <Generator>MSBuild:Compile</Generator>
-    </Page>
-    <Page Include="Documents\PDF\InfoBarStuff\DuplicateDetectionStuff\DuplicateDetectionControl.xaml">
-      <Generator>MSBuild:Compile</Generator>
-      <SubType>Designer</SubType>
-    </Page>
-    <Page Include="Documents\PDF\InfoBarStuff\PDFDocumentTagCloudStuff\TagCloudRendererControl.xaml">
-      <Generator>MSBuild:Compile</Generator>
-      <SubType>Designer</SubType>
-    </Page>
-    <Page Include="Documents\PDF\InfoBarStuff\SimilarGoogleDocumentsStuff\SimilarGoogleDocumentsRendererControl.xaml">
-      <Generator>MSBuild:Compile</Generator>
-      <SubType>Designer</SubType>
-    </Page>
-    <Page Include="Documents\PDF\PDFControls\CanvasToolbars\TextCanvasToolbarControl.xaml">
-      <Generator>MSBuild:Compile</Generator>
-      <SubType>Designer</SubType>
-    </Page>
-    <Page Include="Documents\PDF\PDFControls\CanvasToolbars\HighlightCanvasToolbarControl.xaml">
-      <Generator>MSBuild:Compile</Generator>
-      <SubType>Designer</SubType>
-    </Page>
-    <Page Include="Documents\PDF\PDFControls\CanvasToolbars\InkCanvasToolbarControl.xaml">
-      <SubType>Designer</SubType>
-      <Generator>MSBuild:Compile</Generator>
-    </Page>
-    <Page Include="Documents\PDF\PDFControls\JumpToSectionStuff\JumpToSectionItem.xaml">
-      <SubType>Designer</SubType>
-      <Generator>MSBuild:Compile</Generator>
-      <Generator>MSBuild:Compile</Generator>
-      <SubType>Designer</SubType>
-    </Page>
-    <Page Include="Documents\PDF\PDFControls\JumpToSectionStuff\JumpToSectionPopup.xaml">
-      <SubType>Designer</SubType>
-      <Generator>MSBuild:Compile</Generator>
-      <Generator>MSBuild:Compile</Generator>
-      <SubType>Designer</SubType>
-    </Page>
-    <Page Include="Documents\PDF\PDFControls\MetadataControls\AbstractPreviewControl.xaml">
-      <SubType>Designer</SubType>
-      <Generator>MSBuild:Compile</Generator>
-    </Page>
-    <Page Include="Documents\PDF\PDFControls\MetadataControls\AnnotationsReviewControl.xaml">
-      <SubType>Designer</SubType>
-      <Generator>MSBuild:Compile</Generator>
-    </Page>
-    <Page Include="Documents\PDF\PDFControls\MetadataControls\BibTeXControl.xaml">
-      <SubType>Designer</SubType>
-      <Generator>MSBuild:Compile</Generator>
-    </Page>
-    <Page Include="Documents\PDF\PDFControls\MetadataControls\CommentsControl.xaml">
-      <SubType>Designer</SubType>
-      <Generator>MSBuild:Compile</Generator>
-    </Page>
-    <Page Include="Documents\PDF\PDFControls\MetadataControls\DocumentMetadataControlsPanel.xaml">
-      <SubType>Designer</SubType>
-      <Generator>MSBuild:Compile</Generator>
-    </Page>
-    <Page Include="Documents\PDF\PDFControls\MetadataControls\MetadataBibTeXEditorControl.xaml">
-      <Generator>MSBuild:Compile</Generator>
-      <SubType>Designer</SubType>
-    </Page>
-    <Page Include="Documents\PDF\PDFControls\MetadataControls\DocumentMetadataTagControl.xaml">
-      <SubType>Designer</SubType>
-      <Generator>MSBuild:Compile</Generator>
-      <Generator>MSBuild:Compile</Generator>
-      <SubType>Designer</SubType>
-    </Page>
-    <Page Include="Documents\PDF\PDFControls\MetadataControls\GoogleBibTexSnifferControl.xaml">
-      <SubType>Designer</SubType>
-      <Generator>MSBuild:Compile</Generator>
-    </Page>
-    <Page Include="Documents\PDF\PDFControls\MetadataControls\MetadataCommentEditorControl.xaml">
-      <SubType>Designer</SubType>
-      <Generator>MSBuild:Compile</Generator>
-    </Page>
-    <Page Include="Documents\PDF\PDFControls\MetadataControls\PasswordControl.xaml">
-      <SubType>Designer</SubType>
-      <Generator>MSBuild:Compile</Generator>
-    </Page>
-    <Page Include="Documents\PDF\PDFControls\MetadataControls\PDFAnnotationEditorControl.xaml">
-      <Generator>MSBuild:Compile</Generator>
-      <SubType>Designer</SubType>
-      <Generator>MSBuild:Compile</Generator>
-      <SubType>Designer</SubType>
-    </Page>
-    <Page Include="Documents\PDF\PDFControls\MetadataControls\QuickMetadataControl.xaml">
-      <SubType>Designer</SubType>
-      <Generator>MSBuild:Compile</Generator>
-    </Page>
-    <Page Include="Documents\PDF\PDFControls\MetadataControls\QuickAddTagsWindow.xaml">
-      <SubType>Designer</SubType>
-      <Generator>MSBuild:Compile</Generator>
-    </Page>
-    <Page Include="Documents\PDF\PDFControls\MetadataControls\TagsControl.xaml">
-      <SubType>Designer</SubType>
-      <Generator>MSBuild:Compile</Generator>
-    </Page>
-    <Page Include="Documents\PDF\PDFControls\MetadataControls\UserReviewControl.xaml">
-      <SubType>Designer</SubType>
-      <Generator>MSBuild:Compile</Generator>
-    </Page>
-    <Page Include="Documents\PDF\PDFControls\Page\Annotation\PDFAnnotationItem.xaml">
-      <Generator>MSBuild:Compile</Generator>
-      <SubType>Designer</SubType>
-      <Generator>MSBuild:Compile</Generator>
-      <SubType>Designer</SubType>
-    </Page>
-    <Page Include="Documents\PDF\PDFControls\Page\Annotation\PDFAnnotationLayer.xaml">
-      <Generator>MSBuild:Compile</Generator>
-      <SubType>Designer</SubType>
-      <Generator>MSBuild:Compile</Generator>
-      <SubType>Designer</SubType>
-    </Page>
-    <Page Include="Documents\PDF\PDFControls\Page\Camera\PDFCameraLayer.xaml">
-      <Generator>MSBuild:Compile</Generator>
-      <SubType>Designer</SubType>
-      <Generator>MSBuild:Compile</Generator>
-      <SubType>Designer</SubType>
-    </Page>
-    <Page Include="Documents\PDF\PDFControls\Page\Hand\PageNumberControl.xaml">
-      <SubType>Designer</SubType>
-      <Generator>MSBuild:Compile</Generator>
-    </Page>
-    <Page Include="Documents\PDF\PDFControls\Page\Hand\PDFHandLayer.xaml">
-      <Generator>MSBuild:Compile</Generator>
-      <SubType>Designer</SubType>
-      <Generator>MSBuild:Compile</Generator>
-      <SubType>Designer</SubType>
-    </Page>
-    <Page Include="Documents\PDF\PDFControls\Page\Highlight\PDFHighlightLayer.xaml">
-      <SubType>Designer</SubType>
-      <Generator>MSBuild:Compile</Generator>
-    </Page>
-    <Page Include="Documents\PDF\PDFControls\Page\Ink\PDFInkLayer.xaml">
-      <SubType>Designer</SubType>
-      <Generator>MSBuild:Compile</Generator>
-    </Page>
-    <Page Include="Documents\PDF\PDFControls\Page\PDFRendererPageControl.xaml">
-      <Generator>MSBuild:Compile</Generator>
-      <SubType>Designer</SubType>
-      <Generator>MSBuild:Compile</Generator>
-      <SubType>Designer</SubType>
-    </Page>
-    <Page Include="Documents\PDF\PDFControls\Page\Search\PDFSearchLayer.xaml">
-      <Generator>MSBuild:Compile</Generator>
-      <SubType>Designer</SubType>
-      <Generator>MSBuild:Compile</Generator>
-      <SubType>Designer</SubType>
-    </Page>
-    <Page Include="Documents\PDF\PDFControls\Page\Text\PDFTextSentenceLayer.xaml">
-      <Generator>MSBuild:Compile</Generator>
-      <SubType>Designer</SubType>
-      <Generator>MSBuild:Compile</Generator>
-      <SubType>Designer</SubType>
-    </Page>
-    <Page Include="Documents\PDF\PDFControls\Page\Tools\PDFTextItem.xaml">
-      <Generator>MSBuild:Compile</Generator>
-      <SubType>Designer</SubType>
-      <Generator>MSBuild:Compile</Generator>
-      <SubType>Designer</SubType>
-    </Page>
-    <Page Include="Documents\PDF\PDFControls\Page\Tools\DragAreaControl.xaml">
-      <Generator>MSBuild:Compile</Generator>
-      <SubType>Designer</SubType>
-      <Generator>MSBuild:Compile</Generator>
-      <SubType>Designer</SubType>
-    </Page>
-    <Page Include="Documents\PDF\PDFControls\Page\Tools\OCRNotAvailableControl.xaml">
-      <Generator>MSBuild:Compile</Generator>
-      <SubType>Designer</SubType>
-      <Generator>MSBuild:Compile</Generator>
-      <SubType>Designer</SubType>
-    </Page>
-    <Page Include="Documents\PDF\PDFControls\Page\Tools\PDFTextSelectPopup.xaml">
-      <SubType>Designer</SubType>
-      <Generator>MSBuild:Compile</Generator>
-      <Generator>MSBuild:Compile</Generator>
-      <SubType>Designer</SubType>
-    </Page>
-    <Page Include="Documents\PDF\PDFControls\PDFReadingControl.xaml">
-      <SubType>Designer</SubType>
-      <Generator>MSBuild:Compile</Generator>
-    </Page>
-    <Page Include="Documents\PDF\PDFControls\PDFRendererControl.xaml">
-      <Generator>MSBuild:Compile</Generator>
-      <SubType>Designer</SubType>
-      <Generator>MSBuild:Compile</Generator>
-      <SubType>Designer</SubType>
-    </Page>
-    <Page Include="Expedition\DocumentOverviewControl.xaml">
-      <Generator>MSBuild:Compile</Generator>
-      <SubType>Designer</SubType>
-    </Page>
-    <Page Include="Expedition\ExpeditionControl.xaml">
-      <Generator>MSBuild:Compile</Generator>
-      <SubType>Designer</SubType>
-    </Page>
-    <Page Include="Expedition\ExpeditionInstructionsControl.xaml">
-      <SubType>Designer</SubType>
-      <Generator>MSBuild:Compile</Generator>
-    </Page>
-    <Page Include="Expedition\ExpeditionPaperSimilarsControl.xaml">
-      <SubType>Designer</SubType>
-      <Generator>MSBuild:Compile</Generator>
-    </Page>
-    <Page Include="Expedition\ExpeditionPaperThemesControl.xaml">
-      <SubType>Designer</SubType>
-      <Generator>MSBuild:Compile</Generator>
-    </Page>
-    <Page Include="Expedition\TopicOverviewControl.xaml">
-      <SubType>Designer</SubType>
-      <Generator>MSBuild:Compile</Generator>
-    </Page>
-    <Page Include="InCite\CitationClusterEditorControl.xaml">
-      <SubType>Designer</SubType>
-      <Generator>MSBuild:Compile</Generator>
-    </Page>
-    <Page Include="InCite\CSLEditorStuff\CSLEditorControl.xaml">
-      <SubType>Designer</SubType>
-      <Generator>MSBuild:Compile</Generator>
-    </Page>
-    <Page Include="InCite\InCiteControl.xaml">
-      <SubType>Designer</SubType>
-      <Generator>MSBuild:Compile</Generator>
-    </Page>
-    <Page Include="InCite\PopupInCiteControl.xaml">
-      <SubType>Designer</SubType>
-      <Generator>MSBuild:Compile</Generator>
-    </Page>
-    <Page Include="InCite\UsedCitationsControl.xaml">
-      <SubType>Designer</SubType>
-      <Generator>MSBuild:Compile</Generator>
-    </Page>
-    <Page Include="Localisation\LocalisationEditingControl.xaml">
-      <SubType>Designer</SubType>
-      <Generator>MSBuild:Compile</Generator>
-    </Page>
-    <Page Include="Main\LoginStuff\LoginWindow.xaml">
-      <SubType>Designer</SubType>
-      <Generator>MSBuild:Compile</Generator>
-    </Page>
-    <Page Include="Main\LogoutStuff\LogoutWindow.xaml">
-      <SubType>Designer</SubType>
-      <Generator>MSBuild:Compile</Generator>
-    </Page>
-    <Page Include="Main\MainWindow.xaml">
-      <Generator>MSBuild:Compile</Generator>
-      <SubType>Designer</SubType>
-      <Generator>MSBuild:Compile</Generator>
-      <SubType>Designer</SubType>
-    </Page>
-    <Page Include="Main\QiqqaTopLogoControl.xaml">
-      <SubType>Designer</SubType>
-      <Generator>MSBuild:Compile</Generator>
-    </Page>
-    <Page Include="Main\StatusBar.xaml">
-      <Generator>MSBuild:Compile</Generator>
-      <SubType>Designer</SubType>
-      <Generator>MSBuild:Compile</Generator>
-      <SubType>Designer</SubType>
-    </Page>
-    <Page Include="Main\StatusBarItem.xaml">
-      <Generator>MSBuild:Compile</Generator>
-      <SubType>Designer</SubType>
-      <Generator>MSBuild:Compile</Generator>
-      <SubType>Designer</SubType>
-    </Page>
-    <Page Include="StartPage\RegionWebcasts.xaml">
-      <Generator>MSBuild:Compile</Generator>
-      <SubType>Designer</SubType>
-    </Page>
-    <Page Include="StartPage\RegionWebLibraries.xaml">
-      <SubType>Designer</SubType>
-      <Generator>MSBuild:Compile</Generator>
-    </Page>
-    <Page Include="StartPage\AboutControl.xaml">
-      <Generator>MSBuild:Compile</Generator>
-      <SubType>Designer</SubType>
-      <Generator>MSBuild:Compile</Generator>
-      <SubType>Designer</SubType>
-    </Page>
-    <Page Include="StartPage\StartPageControl.xaml">
-      <SubType>Designer</SubType>
-      <Generator>MSBuild:Compile</Generator>
-      <Generator>MSBuild:Compile</Generator>
-      <SubType>Designer</SubType>
-    </Page>
-    <Page Include="DocumentLibrary\WebLibraryStuff\WebLibraryDetailControl.xaml">
-      <SubType>Designer</SubType>
-      <Generator>MSBuild:Compile</Generator>
-    </Page>
-    <Page Include="Synchronisation\GUI\SyncControl.xaml">
-      <SubType>Designer</SubType>
-      <Generator>MSBuild:Compile</Generator>
-    </Page>
-    <Page Include="WebBrowsing\WebBrowserControl.xaml">
-      <Generator>MSBuild:Compile</Generator>
-      <SubType>Designer</SubType>
-      <Generator>MSBuild:Compile</Generator>
-      <SubType>Designer</SubType>
-    </Page>
-    <Page Include="WebBrowsing\WebBrowserHostControl.xaml">
-      <SubType>Designer</SubType>
-      <Generator>MSBuild:Compile</Generator>
-    </Page>
-    <Page Include="WebBrowsing\WebSearcherPreferenceControl.xaml">
-      <SubType>Designer</SubType>
-      <Generator>MSBuild:Compile</Generator>
-    </Page>
-  </ItemGroup>
-  <ItemGroup>
-    <Resource Include="Brainstorm\Nodes\README.md" />
-  </ItemGroup>
-  <ItemGroup>
-    <Content Include="..\libs\7za.exe">
-      <Link>7za.exe</Link>
-      <CopyToOutputDirectory>PreserveNewest</CopyToOutputDirectory>
-    </Content>
-    <Content Include="..\libs\msvcr100.dll">
-      <Link>msvcr100.dll</Link>
-      <CopyToOutputDirectory>PreserveNewest</CopyToOutputDirectory>
-    </Content>
-    <Content Include="..\libs\pdfdraw.exe">
-      <Link>pdfdraw.exe</Link>
-      <CopyToOutputDirectory>PreserveNewest</CopyToOutputDirectory>
-    </Content>
-    <Content Include="..\libs\qpdf\bin\api-ms-win-crt-convert-l1-1-0.dll">
-      <Link>qpdf\api-ms-win-crt-convert-l1-1-0.dll</Link>
-      <CopyToOutputDirectory>PreserveNewest</CopyToOutputDirectory>
-    </Content>
-    <Content Include="..\libs\qpdf\bin\api-ms-win-crt-environment-l1-1-0.dll">
-      <Link>qpdf\api-ms-win-crt-environment-l1-1-0.dll</Link>
-      <CopyToOutputDirectory>PreserveNewest</CopyToOutputDirectory>
-    </Content>
-    <Content Include="..\libs\qpdf\bin\api-ms-win-crt-filesystem-l1-1-0.dll">
-      <Link>qpdf\api-ms-win-crt-filesystem-l1-1-0.dll</Link>
-      <CopyToOutputDirectory>PreserveNewest</CopyToOutputDirectory>
-    </Content>
-    <Content Include="..\libs\qpdf\bin\api-ms-win-crt-heap-l1-1-0.dll">
-      <Link>qpdf\api-ms-win-crt-heap-l1-1-0.dll</Link>
-      <CopyToOutputDirectory>PreserveNewest</CopyToOutputDirectory>
-    </Content>
-    <Content Include="..\libs\qpdf\bin\api-ms-win-crt-locale-l1-1-0.dll">
-      <Link>qpdf\api-ms-win-crt-locale-l1-1-0.dll</Link>
-      <CopyToOutputDirectory>PreserveNewest</CopyToOutputDirectory>
-    </Content>
-    <Content Include="..\libs\qpdf\bin\api-ms-win-crt-math-l1-1-0.dll">
-      <Link>qpdf\api-ms-win-crt-math-l1-1-0.dll</Link>
-      <CopyToOutputDirectory>PreserveNewest</CopyToOutputDirectory>
-    </Content>
-    <Content Include="..\libs\qpdf\bin\api-ms-win-crt-runtime-l1-1-0.dll">
-      <Link>qpdf\api-ms-win-crt-runtime-l1-1-0.dll</Link>
-      <CopyToOutputDirectory>PreserveNewest</CopyToOutputDirectory>
-    </Content>
-    <Content Include="..\libs\qpdf\bin\api-ms-win-crt-stdio-l1-1-0.dll">
-      <Link>qpdf\api-ms-win-crt-stdio-l1-1-0.dll</Link>
-      <CopyToOutputDirectory>PreserveNewest</CopyToOutputDirectory>
-    </Content>
-    <Content Include="..\libs\qpdf\bin\api-ms-win-crt-string-l1-1-0.dll">
-      <Link>qpdf\api-ms-win-crt-string-l1-1-0.dll</Link>
-      <CopyToOutputDirectory>PreserveNewest</CopyToOutputDirectory>
-    </Content>
-    <Content Include="..\libs\qpdf\bin\api-ms-win-crt-time-l1-1-0.dll">
-      <Link>qpdf\api-ms-win-crt-time-l1-1-0.dll</Link>
-      <CopyToOutputDirectory>PreserveNewest</CopyToOutputDirectory>
-    </Content>
-    <Content Include="..\libs\qpdf\bin\api-ms-win-crt-utility-l1-1-0.dll">
-      <Link>qpdf\api-ms-win-crt-utility-l1-1-0.dll</Link>
-      <CopyToOutputDirectory>PreserveNewest</CopyToOutputDirectory>
-    </Content>
-    <Content Include="..\libs\qpdf\bin\msvcp140.dll">
-      <Link>qpdf\msvcp140.dll</Link>
-      <CopyToOutputDirectory>PreserveNewest</CopyToOutputDirectory>
-    </Content>
-    <Content Include="..\libs\qpdf\bin\qpdf.exe">
-      <Link>qpdf\qpdf.exe</Link>
-      <CopyToOutputDirectory>PreserveNewest</CopyToOutputDirectory>
-    </Content>
-    <Content Include="..\libs\qpdf\bin\qpdf26.dll">
-      <Link>qpdf\qpdf26.dll</Link>
-      <CopyToOutputDirectory>PreserveNewest</CopyToOutputDirectory>
-    </Content>
-    <Content Include="..\libs\qpdf\bin\vcruntime140.dll">
-      <Link>qpdf\vcruntime140.dll</Link>
-      <CopyToOutputDirectory>PreserveNewest</CopyToOutputDirectory>
-    </Content>
-    <Content Include="..\libs\qpdf\bin\zlib-flate.exe">
-      <Link>qpdf\zlib-flate.exe</Link>
-      <CopyToOutputDirectory>PreserveNewest</CopyToOutputDirectory>
-    </Content>
-    <Content Include="..\libs\SPdf.dll">
-      <Link>SPdf.dll</Link>
-      <CopyToOutputDirectory>PreserveNewest</CopyToOutputDirectory>
-    </Content>
-    <Content Include="..\libs\tessdata\eng.DangAmbigs">
-      <Link>tessdata\eng.DangAmbigs</Link>
-      <CopyToOutputDirectory>PreserveNewest</CopyToOutputDirectory>
-    </Content>
-    <Content Include="..\libs\tessdata\eng.freq-dawg">
-      <Link>tessdata\eng.freq-dawg</Link>
-      <CopyToOutputDirectory>PreserveNewest</CopyToOutputDirectory>
-    </Content>
-    <Content Include="..\libs\tessdata\eng.inttemp">
-      <Link>tessdata\eng.inttemp</Link>
-      <CopyToOutputDirectory>PreserveNewest</CopyToOutputDirectory>
-    </Content>
-    <Content Include="..\libs\tessdata\eng.normproto">
-      <Link>tessdata\eng.normproto</Link>
-      <CopyToOutputDirectory>PreserveNewest</CopyToOutputDirectory>
-    </Content>
-    <Content Include="..\libs\tessdata\eng.pffmtable">
-      <Link>tessdata\eng.pffmtable</Link>
-      <CopyToOutputDirectory>PreserveNewest</CopyToOutputDirectory>
-    </Content>
-    <Content Include="..\libs\tessdata\eng.unicharset">
-      <Link>tessdata\eng.unicharset</Link>
-      <CopyToOutputDirectory>PreserveNewest</CopyToOutputDirectory>
-    </Content>
-    <Content Include="..\libs\tessdata\eng.user-words">
-      <Link>tessdata\eng.user-words</Link>
-      <CopyToOutputDirectory>PreserveNewest</CopyToOutputDirectory>
-    </Content>
-    <Content Include="..\libs\tessdata\eng.word-dawg">
-      <Link>tessdata\eng.word-dawg</Link>
-      <CopyToOutputDirectory>PreserveNewest</CopyToOutputDirectory>
-    </Content>
-    <Content Include="..\libs\SPdf.ini">
-      <Link>SPdf.ini</Link>
-      <CopyToOutputDirectory>PreserveNewest</CopyToOutputDirectory>
-    </Content>
-    <Content Include="..\libs\wkhtmltopdf.exe">
-      <Link>wkhtmltopdf.exe</Link>
-      <CopyToOutputDirectory>PreserveNewest</CopyToOutputDirectory>
-    </Content>
-    <Content Include="..\libs\xulrunner-33.1.1.en-US.win32.zip">
-      <Link>xulrunner-33.1.1.en-US.win32.zip</Link>
-      <CopyToOutputDirectory>PreserveNewest</CopyToOutputDirectory>
-    </Content>
-    <Content Include="..\libs\qpdf\README.md">
-      <Link>qpdf\README.md</Link>
-      <CopyToOutputDirectory>PreserveNewest</CopyToOutputDirectory>
-    </Content>
-    <None Include="..\.editorconfig">
-      <Link>.editorconfig</Link>
-    </None>
-    <None Include="InCite\registry_fixes\README.md">
-      <CopyToOutputDirectory>PreserveNewest</CopyToOutputDirectory>
-    </None>
-    <Content Include="Localisation\tr.qiqqa.txt">
-      <CopyToOutputDirectory>PreserveNewest</CopyToOutputDirectory>
-    </Content>
-    <Content Include="The Qiqqa Manual.pdf">
-      <CopyToOutputDirectory>PreserveNewest</CopyToOutputDirectory>
-    </Content>
-    <Content Include="WebBrowsing\EZProxy\proxies.json">
-      <CopyToOutputDirectory>PreserveNewest</CopyToOutputDirectory>
-    </Content>
-    <Content Include="The Qiqqa Manual - LOEX.pdf">
-      <CopyToOutputDirectory>PreserveNewest</CopyToOutputDirectory>
-    </Content>
-    <None Include="packages.config" />
-    <None Include="The Qiqqa Manual.docx" />
-    <None Include="The Qiqqa Manual.pptx" />
-    <None Include="The Qiqqa Manual.todo.docx" />
-    <Resource Include="Expedition\Thoughts.txt" />
-    <Content Include="BibTeX\EntryTypeDefinitions\qiqqa-entry-type-definitions.json">
-      <CopyToOutputDirectory>PreserveNewest</CopyToOutputDirectory>
-    </Content>
-    <Content Include="InCite\CSLEditorStuff\SampleBibTeX.txt">
-      <CopyToOutputDirectory>PreserveNewest</CopyToOutputDirectory>
-    </Content>
-    <Content Include="InCite\resources\jquery-1.7.2.min.js">
-      <CopyToOutputDirectory>PreserveNewest</CopyToOutputDirectory>
-    </Content>
-    <Content Include="InCite\resources\json2.js">
-      <CopyToOutputDirectory>PreserveNewest</CopyToOutputDirectory>
-    </Content>
-    <Content Include="InCite\styles\oscola.csl">
-      <CopyToOutputDirectory>PreserveNewest</CopyToOutputDirectory>
-    </Content>
-    <Content Include="licenses\AvalonEdit.txt">
-      <CopyToOutputDirectory>PreserveNewest</CopyToOutputDirectory>
-    </Content>
-    <Content Include="Localisation\de.qiqqa.txt">
-      <CopyToOutputDirectory>PreserveNewest</CopyToOutputDirectory>
-    </Content>
-    <Content Include="Localisation\en.qiqqa.txt">
-      <CopyToOutputDirectory>PreserveNewest</CopyToOutputDirectory>
-    </Content>
-    <Content Include="Localisation\es.qiqqa.txt">
-      <CopyToOutputDirectory>PreserveNewest</CopyToOutputDirectory>
-    </Content>
-    <Content Include="Localisation\fr.qiqqa.txt">
-      <CopyToOutputDirectory>PreserveNewest</CopyToOutputDirectory>
-    </Content>
-    <Content Include="Localisation\he.qiqqa.txt">
-      <CopyToOutputDirectory>PreserveNewest</CopyToOutputDirectory>
-    </Content>
-    <Content Include="Localisation\pl.qiqqa.txt">
-      <CopyToOutputDirectory>PreserveNewest</CopyToOutputDirectory>
-    </Content>
-    <Content Include="Localisation\pt.qiqqa.txt">
-      <CopyToOutputDirectory>PreserveNewest</CopyToOutputDirectory>
-    </Content>
-    <Content Include="Localisation\ru.qiqqa.txt">
-      <CopyToOutputDirectory>PreserveNewest</CopyToOutputDirectory>
-    </Content>
-    <Content Include="Localisation\zh-CN.qiqqa.txt">
-      <CopyToOutputDirectory>PreserveNewest</CopyToOutputDirectory>
-    </Content>
-    <Content Include="Localisation\zh-TW.qiqqa.txt">
-      <CopyToOutputDirectory>PreserveNewest</CopyToOutputDirectory>
-    </Content>
-    <Content Include="..\libs\QiqqaOCR.exe.config">
-      <Link>QiqqaOCR.exe.config</Link>
-      <CopyToOutputDirectory>PreserveNewest</CopyToOutputDirectory>
-    </Content>
-    <Content Include="..\libs\tessdata\deu.DangAmbigs">
-      <Link>tessdata\deu.DangAmbigs</Link>
-      <CopyToOutputDirectory>PreserveNewest</CopyToOutputDirectory>
-    </Content>
-    <Content Include="..\libs\tessdata\deu.freq-dawg">
-      <Link>tessdata\deu.freq-dawg</Link>
-      <CopyToOutputDirectory>PreserveNewest</CopyToOutputDirectory>
-    </Content>
-    <Content Include="..\libs\tessdata\deu.inttemp">
-      <Link>tessdata\deu.inttemp</Link>
-      <CopyToOutputDirectory>PreserveNewest</CopyToOutputDirectory>
-    </Content>
-    <Content Include="..\libs\tessdata\deu.normproto">
-      <Link>tessdata\deu.normproto</Link>
-      <CopyToOutputDirectory>PreserveNewest</CopyToOutputDirectory>
-    </Content>
-    <Content Include="..\libs\tessdata\deu.pffmtable">
-      <Link>tessdata\deu.pffmtable</Link>
-      <CopyToOutputDirectory>PreserveNewest</CopyToOutputDirectory>
-    </Content>
-    <Content Include="..\libs\tessdata\deu.unicharset">
-      <Link>tessdata\deu.unicharset</Link>
-      <CopyToOutputDirectory>PreserveNewest</CopyToOutputDirectory>
-    </Content>
-    <Content Include="..\libs\tessdata\deu.user-words">
-      <Link>tessdata\deu.user-words</Link>
-      <CopyToOutputDirectory>PreserveNewest</CopyToOutputDirectory>
-    </Content>
-    <Content Include="..\libs\tessdata\deu.word-dawg">
-      <Link>tessdata\deu.word-dawg</Link>
-      <CopyToOutputDirectory>PreserveNewest</CopyToOutputDirectory>
-    </Content>
-    <Content Include="..\libs\tessdata\fra.DangAmbigs">
-      <Link>tessdata\fra.DangAmbigs</Link>
-      <CopyToOutputDirectory>PreserveNewest</CopyToOutputDirectory>
-    </Content>
-    <Content Include="..\libs\tessdata\fra.freq-dawg">
-      <Link>tessdata\fra.freq-dawg</Link>
-      <CopyToOutputDirectory>PreserveNewest</CopyToOutputDirectory>
-    </Content>
-    <Content Include="..\libs\tessdata\fra.inttemp">
-      <Link>tessdata\fra.inttemp</Link>
-      <CopyToOutputDirectory>PreserveNewest</CopyToOutputDirectory>
-    </Content>
-    <Content Include="..\libs\tessdata\fra.normproto">
-      <Link>tessdata\fra.normproto</Link>
-      <CopyToOutputDirectory>PreserveNewest</CopyToOutputDirectory>
-    </Content>
-    <Content Include="..\libs\tessdata\fra.pffmtable">
-      <Link>tessdata\fra.pffmtable</Link>
-      <CopyToOutputDirectory>PreserveNewest</CopyToOutputDirectory>
-    </Content>
-    <Content Include="..\libs\tessdata\fra.unicharset">
-      <Link>tessdata\fra.unicharset</Link>
-      <CopyToOutputDirectory>PreserveNewest</CopyToOutputDirectory>
-    </Content>
-    <Content Include="..\libs\tessdata\fra.user-words">
-      <Link>tessdata\fra.user-words</Link>
-      <CopyToOutputDirectory>PreserveNewest</CopyToOutputDirectory>
-    </Content>
-    <Content Include="..\libs\tessdata\fra.word-dawg">
-      <Link>tessdata\fra.word-dawg</Link>
-      <CopyToOutputDirectory>PreserveNewest</CopyToOutputDirectory>
-    </Content>
-    <Content Include="..\libs\tessdata\por.DangAmbigs">
-      <Link>tessdata\por.DangAmbigs</Link>
-      <CopyToOutputDirectory>PreserveNewest</CopyToOutputDirectory>
-    </Content>
-    <Content Include="..\libs\tessdata\por.freq-dawg">
-      <Link>tessdata\por.freq-dawg</Link>
-      <CopyToOutputDirectory>PreserveNewest</CopyToOutputDirectory>
-    </Content>
-    <Content Include="..\libs\tessdata\por.inttemp">
-      <Link>tessdata\por.inttemp</Link>
-      <CopyToOutputDirectory>PreserveNewest</CopyToOutputDirectory>
-    </Content>
-    <Content Include="..\libs\tessdata\por.normproto">
-      <Link>tessdata\por.normproto</Link>
-      <CopyToOutputDirectory>PreserveNewest</CopyToOutputDirectory>
-    </Content>
-    <Content Include="..\libs\tessdata\por.pffmtable">
-      <Link>tessdata\por.pffmtable</Link>
-      <CopyToOutputDirectory>PreserveNewest</CopyToOutputDirectory>
-    </Content>
-    <Content Include="..\libs\tessdata\por.unicharset">
-      <Link>tessdata\por.unicharset</Link>
-      <CopyToOutputDirectory>PreserveNewest</CopyToOutputDirectory>
-    </Content>
-    <Content Include="..\libs\tessdata\por.user-words">
-      <Link>tessdata\por.user-words</Link>
-      <CopyToOutputDirectory>PreserveNewest</CopyToOutputDirectory>
-    </Content>
-    <Content Include="..\libs\tessdata\por.word-dawg">
-      <Link>tessdata\por.word-dawg</Link>
-      <CopyToOutputDirectory>PreserveNewest</CopyToOutputDirectory>
-    </Content>
-    <Content Include="..\libs\tessdata\rus.DangAmbigs">
-      <Link>tessdata\rus.DangAmbigs</Link>
-      <CopyToOutputDirectory>PreserveNewest</CopyToOutputDirectory>
-    </Content>
-    <Content Include="..\libs\tessdata\rus.freq-dawg">
-      <Link>tessdata\rus.freq-dawg</Link>
-      <CopyToOutputDirectory>PreserveNewest</CopyToOutputDirectory>
-    </Content>
-    <Content Include="..\libs\tessdata\rus.inttemp">
-      <Link>tessdata\rus.inttemp</Link>
-      <CopyToOutputDirectory>PreserveNewest</CopyToOutputDirectory>
-    </Content>
-    <Content Include="..\libs\tessdata\rus.normproto">
-      <Link>tessdata\rus.normproto</Link>
-      <CopyToOutputDirectory>PreserveNewest</CopyToOutputDirectory>
-    </Content>
-    <Content Include="..\libs\tessdata\rus.pffmtable">
-      <Link>tessdata\rus.pffmtable</Link>
-      <CopyToOutputDirectory>PreserveNewest</CopyToOutputDirectory>
-    </Content>
-    <Content Include="..\libs\tessdata\rus.unicharset">
-      <Link>tessdata\rus.unicharset</Link>
-      <CopyToOutputDirectory>PreserveNewest</CopyToOutputDirectory>
-    </Content>
-    <Content Include="..\libs\tessdata\rus.user-words">
-      <Link>tessdata\rus.user-words</Link>
-      <CopyToOutputDirectory>PreserveNewest</CopyToOutputDirectory>
-    </Content>
-    <Content Include="..\libs\tessdata\rus.word-dawg">
-      <Link>tessdata\rus.word-dawg</Link>
-      <CopyToOutputDirectory>PreserveNewest</CopyToOutputDirectory>
-    </Content>
-    <Content Include="..\libs\tessdata\spa.DangAmbigs">
-      <Link>tessdata\spa.DangAmbigs</Link>
-      <CopyToOutputDirectory>PreserveNewest</CopyToOutputDirectory>
-    </Content>
-    <Content Include="..\libs\tessdata\spa.freq-dawg">
-      <Link>tessdata\spa.freq-dawg</Link>
-      <CopyToOutputDirectory>PreserveNewest</CopyToOutputDirectory>
-    </Content>
-    <Content Include="..\libs\tessdata\spa.inttemp">
-      <Link>tessdata\spa.inttemp</Link>
-      <CopyToOutputDirectory>PreserveNewest</CopyToOutputDirectory>
-    </Content>
-    <Content Include="..\libs\tessdata\spa.normproto">
-      <Link>tessdata\spa.normproto</Link>
-      <CopyToOutputDirectory>PreserveNewest</CopyToOutputDirectory>
-    </Content>
-    <Content Include="..\libs\tessdata\spa.pffmtable">
-      <Link>tessdata\spa.pffmtable</Link>
-      <CopyToOutputDirectory>PreserveNewest</CopyToOutputDirectory>
-    </Content>
-    <Content Include="..\libs\tessdata\spa.unicharset">
-      <Link>tessdata\spa.unicharset</Link>
-      <CopyToOutputDirectory>PreserveNewest</CopyToOutputDirectory>
-    </Content>
-    <Content Include="..\libs\tessdata\spa.user-words">
-      <Link>tessdata\spa.user-words</Link>
-      <CopyToOutputDirectory>PreserveNewest</CopyToOutputDirectory>
-    </Content>
-    <Content Include="..\libs\tessdata\spa.word-dawg">
-      <Link>tessdata\spa.word-dawg</Link>
-      <CopyToOutputDirectory>PreserveNewest</CopyToOutputDirectory>
-    </Content>
-    <None Include="App.config">
-      <SubType>Designer</SubType>
-    </None>
-    <Content Include="..\Qiqqa.Build\Packaging\Content\license.txt">
-      <Link>licenses\license.txt</Link>
-      <CopyToOutputDirectory>PreserveNewest</CopyToOutputDirectory>
-    </Content>
-    <Content Include="InCite\resources\citeproc.js">
-      <CopyToOutputDirectory>PreserveNewest</CopyToOutputDirectory>
-    </Content>
-    <Content Include="InCite\resources\runengine.html">
-      <CopyToOutputDirectory>PreserveNewest</CopyToOutputDirectory>
-    </Content>
-    <Content Include="InCite\resources\run_incite.js">
-      <CopyToOutputDirectory>PreserveNewest</CopyToOutputDirectory>
-    </Content>
-    <Content Include="InCite\resources\xmldom.js">
-      <CopyToOutputDirectory>PreserveNewest</CopyToOutputDirectory>
-    </Content>
-    <Content Include="licenses\7zip.txt">
-      <CopyToOutputDirectory>PreserveNewest</CopyToOutputDirectory>
-    </Content>
-    <Content Include="licenses\citeproc-js.txt">
-      <CopyToOutputDirectory>PreserveNewest</CopyToOutputDirectory>
-    </Content>
-    <Content Include="licenses\muPDF.rtf">
-      <CopyToOutputDirectory>PreserveNewest</CopyToOutputDirectory>
-    </Content>
-    <Content Include="licenses\log4net.rtf">
-      <CopyToOutputDirectory>PreserveNewest</CopyToOutputDirectory>
-    </Content>
-    <Content Include="licenses\protobuf.rtf">
-      <CopyToOutputDirectory>PreserveNewest</CopyToOutputDirectory>
-    </Content>
-    <Content Include="licenses\tesseract.rtf">
-      <CopyToOutputDirectory>PreserveNewest</CopyToOutputDirectory>
-    </Content>
-    <Content Include="licenses\html agility pack.rtf">
-      <CopyToOutputDirectory>PreserveNewest</CopyToOutputDirectory>
-    </Content>
-    <Content Include="licenses\sorax.rtf">
-      <CopyToOutputDirectory>PreserveNewest</CopyToOutputDirectory>
-    </Content>
-    <Content Include="licenses\syncfusion.pdf">
-      <CopyToOutputDirectory>PreserveNewest</CopyToOutputDirectory>
-    </Content>
-    <Content Include="licenses\lucene.rtf">
-      <CopyToOutputDirectory>PreserveNewest</CopyToOutputDirectory>
-    </Content>
-    <Content Include="licenses\extended wpf toolkit.rtf">
-      <CopyToOutputDirectory>PreserveNewest</CopyToOutputDirectory>
-    </Content>
-    <Content Include="DocumentLibrary\Library.Template.s3db">
-      <CopyToOutputDirectory>PreserveNewest</CopyToOutputDirectory>
-    </Content>
-    <Content Include="DocumentLibrary\IntranetLibraryStuff\IntranetLibrary.Metadata.Template.s3db">
-      <CopyToOutputDirectory>PreserveNewest</CopyToOutputDirectory>
-    </Content>
-    <None Include="InCite\registry_fixes\PointToWord2003.reg">
-      <CopyToOutputDirectory>PreserveNewest</CopyToOutputDirectory>
-    </None>
-    <None Include="InCite\registry_fixes\PointToWord2007.reg">
-      <CopyToOutputDirectory>PreserveNewest</CopyToOutputDirectory>
-    </None>
-    <None Include="InCite\registry_fixes\PointToWord2011.reg">
-      <CopyToOutputDirectory>PreserveNewest</CopyToOutputDirectory>
-    </None>
-    <None Include="InCite\registry_fixes\PointToWord2013.reg">
-      <CopyToOutputDirectory>PreserveNewest</CopyToOutputDirectory>
-    </None>
-    <None Include="InCite\registry_fixes\PointToWordPreXP.reg">
-      <CopyToOutputDirectory>PreserveNewest</CopyToOutputDirectory>
-    </None>
-    <None Include="InCite\registry_fixes\PointToWordXP.reg">
-      <CopyToOutputDirectory>PreserveNewest</CopyToOutputDirectory>
-    </None>
-    <Content Include="InCite\resources\default_abbreviations.txt.gz">
-      <CopyToOutputDirectory>PreserveNewest</CopyToOutputDirectory>
-    </Content>
-    <None Include="InCite\samples\TestQiqqaInCite.docx" />
-    <Content Include="InCite\styles\chicago-author-date.csl">
-      <CopyToOutputDirectory>PreserveNewest</CopyToOutputDirectory>
-    </Content>
-    <Content Include="InCite\styles\chicago-fullnote-bibliography.csl">
-      <CopyToOutputDirectory>PreserveNewest</CopyToOutputDirectory>
-    </Content>
-    <Content Include="InCite\styles\harvard1.csl">
-      <CopyToOutputDirectory>PreserveNewest</CopyToOutputDirectory>
-    </Content>
-    <Content Include="InCite\styles\ieee.csl">
-      <CopyToOutputDirectory>PreserveNewest</CopyToOutputDirectory>
-    </Content>
-    <Content Include="InCite\styles\nature.csl">
-      <CopyToOutputDirectory>PreserveNewest</CopyToOutputDirectory>
-    </Content>
-    <Content Include="InCite\styles\vancouver.csl">
-      <CopyToOutputDirectory>PreserveNewest</CopyToOutputDirectory>
-    </Content>
-    <Content Include="InCite\styles\apa.csl">
-      <CopyToOutputDirectory>PreserveNewest</CopyToOutputDirectory>
-    </Content>
-    <Content Include="licenses\pdfsharp.rtf">
-      <CopyToOutputDirectory>PreserveNewest</CopyToOutputDirectory>
-    </Content>
-    <Content Include="licenses\newtonsoft json.rtf">
-      <CopyToOutputDirectory>PreserveNewest</CopyToOutputDirectory>
-    </Content>
-    <Content Include="licenses\geckofx.rtf">
-      <CopyToOutputDirectory>PreserveNewest</CopyToOutputDirectory>
-    </Content>
-    <Content Include="licenses\xulrunner.rtf">
-      <CopyToOutputDirectory>PreserveNewest</CopyToOutputDirectory>
-    </Content>
-    <Content Include="InCite\styles\bluebook-inline.csl">
-      <CopyToOutputDirectory>PreserveNewest</CopyToOutputDirectory>
-    </Content>
-    <Content Include="InCite\styles\bluebook-law-review.csl">
-      <CopyToOutputDirectory>PreserveNewest</CopyToOutputDirectory>
-    </Content>
-    <Content Include="InCite\styles\american-medical-association.csl">
-      <CopyToOutputDirectory>PreserveNewest</CopyToOutputDirectory>
-    </Content>
-    <Content Include="InCite\styles\american-political-science-association.csl">
-      <CopyToOutputDirectory>PreserveNewest</CopyToOutputDirectory>
-    </Content>
-    <Content Include="InCite\styles\american-sociological-association.csl">
-      <CopyToOutputDirectory>PreserveNewest</CopyToOutputDirectory>
-    </Content>
-    <Content Include="InCite\styles\modern-humanities-research-association-author-date.csl">
-      <CopyToOutputDirectory>PreserveNewest</CopyToOutputDirectory>
-    </Content>
-    <Content Include="InCite\styles\modern-humanities-research-association.csl">
-      <CopyToOutputDirectory>PreserveNewest</CopyToOutputDirectory>
-    </Content>
-    <Content Include="InCite\styles\modern-language-association.csl">
-      <CopyToOutputDirectory>PreserveNewest</CopyToOutputDirectory>
-    </Content>
-    <Content Include="InCite\styles\academy-of-management-review.csl">
-      <CopyToOutputDirectory>PreserveNewest</CopyToOutputDirectory>
-    </Content>
-    <Content Include="InCite\styles\acm-sig-proceedings-long-author-list.csl">
-      <CopyToOutputDirectory>PreserveNewest</CopyToOutputDirectory>
-    </Content>
-    <Content Include="InCite\styles\acm-sig-proceedings.csl">
-      <CopyToOutputDirectory>PreserveNewest</CopyToOutputDirectory>
-    </Content>
-    <Content Include="InCite\styles\acm-sigchi-proceedings.csl">
-      <CopyToOutputDirectory>PreserveNewest</CopyToOutputDirectory>
-    </Content>
-    <Content Include="InCite\styles\acm-siggraph.csl">
-      <CopyToOutputDirectory>PreserveNewest</CopyToOutputDirectory>
-    </Content>
-    <Content Include="InCite\styles\acs-nano.csl">
-      <CopyToOutputDirectory>PreserveNewest</CopyToOutputDirectory>
-    </Content>
-    <Content Include="InCite\styles\acta-anaesthesiologica-scandinavica.csl">
-      <CopyToOutputDirectory>PreserveNewest</CopyToOutputDirectory>
-    </Content>
-    <Content Include="InCite\styles\acta-materialia.csl">
-      <CopyToOutputDirectory>PreserveNewest</CopyToOutputDirectory>
-    </Content>
-    <Content Include="InCite\styles\acta-naturae.csl">
-      <CopyToOutputDirectory>PreserveNewest</CopyToOutputDirectory>
-    </Content>
-    <Content Include="InCite\styles\acta-neurochirurgica.csl">
-      <CopyToOutputDirectory>PreserveNewest</CopyToOutputDirectory>
-    </Content>
-    <Content Include="InCite\styles\acta-ophthalmologica.csl">
-      <CopyToOutputDirectory>PreserveNewest</CopyToOutputDirectory>
-    </Content>
-    <Content Include="InCite\styles\acta-palaeontologica-polonica.csl">
-      <CopyToOutputDirectory>PreserveNewest</CopyToOutputDirectory>
-    </Content>
-    <Content Include="InCite\styles\acta-pharmaceutica.csl">
-      <CopyToOutputDirectory>PreserveNewest</CopyToOutputDirectory>
-    </Content>
-    <Content Include="InCite\styles\acta-philosophica.csl">
-      <CopyToOutputDirectory>PreserveNewest</CopyToOutputDirectory>
-    </Content>
-    <Content Include="InCite\styles\acta-polytechnica.csl">
-      <CopyToOutputDirectory>PreserveNewest</CopyToOutputDirectory>
-    </Content>
-    <Content Include="InCite\styles\acta-societatis-botanicorum-poloniae.csl">
-      <CopyToOutputDirectory>PreserveNewest</CopyToOutputDirectory>
-    </Content>
-    <Content Include="InCite\styles\acta-universitatis-agriculturae-sueciae.csl">
-      <CopyToOutputDirectory>PreserveNewest</CopyToOutputDirectory>
-    </Content>
-    <Content Include="InCite\styles\administrative-science-quarterly.csl">
-      <CopyToOutputDirectory>PreserveNewest</CopyToOutputDirectory>
-    </Content>
-    <Content Include="InCite\styles\advanced-engineering-materials.csl">
-      <CopyToOutputDirectory>PreserveNewest</CopyToOutputDirectory>
-    </Content>
-    <Content Include="InCite\styles\advanced-functional-materials.csl">
-      <CopyToOutputDirectory>PreserveNewest</CopyToOutputDirectory>
-    </Content>
-    <Content Include="InCite\styles\advanced-materials.csl">
-      <CopyToOutputDirectory>PreserveNewest</CopyToOutputDirectory>
-    </Content>
-    <Content Include="InCite\styles\advances-in-complex-systems.csl">
-      <CopyToOutputDirectory>PreserveNewest</CopyToOutputDirectory>
-    </Content>
-    <Content Include="InCite\styles\african-zoology.csl">
-      <CopyToOutputDirectory>PreserveNewest</CopyToOutputDirectory>
-    </Content>
-    <Content Include="InCite\styles\aging-cell.csl">
-      <CopyToOutputDirectory>PreserveNewest</CopyToOutputDirectory>
-    </Content>
-    <Content Include="InCite\styles\aids.csl">
-      <CopyToOutputDirectory>PreserveNewest</CopyToOutputDirectory>
-    </Content>
-    <Content Include="InCite\styles\allergy.csl">
-      <CopyToOutputDirectory>PreserveNewest</CopyToOutputDirectory>
-    </Content>
-    <Content Include="InCite\styles\alternatives-to-animal-experimentation.csl">
-      <CopyToOutputDirectory>PreserveNewest</CopyToOutputDirectory>
-    </Content>
-    <Content Include="InCite\styles\ambio.csl">
-      <CopyToOutputDirectory>PreserveNewest</CopyToOutputDirectory>
-    </Content>
-    <Content Include="InCite\styles\american-anthropological-association.csl">
-      <CopyToOutputDirectory>PreserveNewest</CopyToOutputDirectory>
-    </Content>
-    <Content Include="InCite\styles\american-association-for-cancer-research.csl">
-      <CopyToOutputDirectory>PreserveNewest</CopyToOutputDirectory>
-    </Content>
-    <Content Include="InCite\styles\american-association-of-petroleum-geologists.csl">
-      <CopyToOutputDirectory>PreserveNewest</CopyToOutputDirectory>
-    </Content>
-    <Content Include="InCite\styles\american-chemical-society-author-date.csl">
-      <CopyToOutputDirectory>PreserveNewest</CopyToOutputDirectory>
-    </Content>
-    <Content Include="InCite\styles\american-chemical-society-page-first.csl">
-      <CopyToOutputDirectory>PreserveNewest</CopyToOutputDirectory>
-    </Content>
-    <Content Include="InCite\styles\american-chemical-society-with-titles-no-et-al.csl">
-      <CopyToOutputDirectory>PreserveNewest</CopyToOutputDirectory>
-    </Content>
-    <Content Include="InCite\styles\american-chemical-society-with-titles-page-first.csl">
-      <CopyToOutputDirectory>PreserveNewest</CopyToOutputDirectory>
-    </Content>
-    <Content Include="InCite\styles\american-chemical-society-with-titles-sentence-case.csl">
-      <CopyToOutputDirectory>PreserveNewest</CopyToOutputDirectory>
-    </Content>
-    <Content Include="InCite\styles\american-chemical-society-with-titles.csl">
-      <CopyToOutputDirectory>PreserveNewest</CopyToOutputDirectory>
-    </Content>
-    <Content Include="InCite\styles\american-chemical-society.csl">
-      <CopyToOutputDirectory>PreserveNewest</CopyToOutputDirectory>
-    </Content>
-    <Content Include="InCite\styles\american-fisheries-society.csl">
-      <CopyToOutputDirectory>PreserveNewest</CopyToOutputDirectory>
-    </Content>
-    <Content Include="InCite\styles\american-geophysical-union.csl">
-      <CopyToOutputDirectory>PreserveNewest</CopyToOutputDirectory>
-    </Content>
-    <Content Include="InCite\styles\american-heart-association.csl">
-      <CopyToOutputDirectory>PreserveNewest</CopyToOutputDirectory>
-    </Content>
-    <Content Include="InCite\styles\american-institute-of-aeronautics-and-astronautics.csl">
-      <CopyToOutputDirectory>PreserveNewest</CopyToOutputDirectory>
-    </Content>
-    <Content Include="InCite\styles\american-institute-of-physics.csl">
-      <CopyToOutputDirectory>PreserveNewest</CopyToOutputDirectory>
-    </Content>
-    <Content Include="InCite\styles\american-journal-of-agricultural-economics.csl">
-      <CopyToOutputDirectory>PreserveNewest</CopyToOutputDirectory>
-    </Content>
-    <Content Include="InCite\styles\american-journal-of-archaeology.csl">
-      <CopyToOutputDirectory>PreserveNewest</CopyToOutputDirectory>
-    </Content>
-    <Content Include="InCite\styles\american-journal-of-botany.csl">
-      <CopyToOutputDirectory>PreserveNewest</CopyToOutputDirectory>
-    </Content>
-    <Content Include="InCite\styles\american-journal-of-clinical-pathology.csl">
-      <CopyToOutputDirectory>PreserveNewest</CopyToOutputDirectory>
-    </Content>
-    <Content Include="InCite\styles\american-journal-of-epidemiology.csl">
-      <CopyToOutputDirectory>PreserveNewest</CopyToOutputDirectory>
-    </Content>
-    <Content Include="InCite\styles\american-journal-of-health-behavior.csl">
-      <CopyToOutputDirectory>PreserveNewest</CopyToOutputDirectory>
-    </Content>
-    <Content Include="InCite\styles\american-journal-of-human-genetics.csl">
-      <CopyToOutputDirectory>PreserveNewest</CopyToOutputDirectory>
-    </Content>
-    <Content Include="InCite\styles\american-journal-of-medical-genetics.csl">
-      <CopyToOutputDirectory>PreserveNewest</CopyToOutputDirectory>
-    </Content>
-    <Content Include="InCite\styles\american-journal-of-neuroradiology.csl">
-      <CopyToOutputDirectory>PreserveNewest</CopyToOutputDirectory>
-    </Content>
-    <Content Include="InCite\styles\american-journal-of-orthodontics-and-dentofacial-orthopedics.csl">
-      <CopyToOutputDirectory>PreserveNewest</CopyToOutputDirectory>
-    </Content>
-    <Content Include="InCite\styles\american-journal-of-political-science.csl">
-      <CopyToOutputDirectory>PreserveNewest</CopyToOutputDirectory>
-    </Content>
-    <Content Include="InCite\styles\american-journal-of-primatology.csl">
-      <CopyToOutputDirectory>PreserveNewest</CopyToOutputDirectory>
-    </Content>
-    <Content Include="InCite\styles\american-journal-of-respiratory-and-critical-care-medicine.csl">
-      <CopyToOutputDirectory>PreserveNewest</CopyToOutputDirectory>
-    </Content>
-    <Content Include="InCite\styles\american-medical-association-alphabetical.csl">
-      <CopyToOutputDirectory>PreserveNewest</CopyToOutputDirectory>
-    </Content>
-    <Content Include="InCite\styles\american-medical-association-no-et-al.csl">
-      <CopyToOutputDirectory>PreserveNewest</CopyToOutputDirectory>
-    </Content>
-    <Content Include="InCite\styles\american-medical-association-no-url.csl">
-      <CopyToOutputDirectory>PreserveNewest</CopyToOutputDirectory>
-    </Content>
-    <Content Include="InCite\styles\american-meteorological-society.csl">
-      <CopyToOutputDirectory>PreserveNewest</CopyToOutputDirectory>
-    </Content>
-    <Content Include="InCite\styles\american-mineralogist.csl">
-      <CopyToOutputDirectory>PreserveNewest</CopyToOutputDirectory>
-    </Content>
-    <Content Include="InCite\styles\american-physics-society.csl">
-      <CopyToOutputDirectory>PreserveNewest</CopyToOutputDirectory>
-    </Content>
-    <Content Include="InCite\styles\american-physiological-society.csl">
-      <CopyToOutputDirectory>PreserveNewest</CopyToOutputDirectory>
-    </Content>
-    <Content Include="InCite\styles\american-phytopathological-society-numeric.csl">
-      <CopyToOutputDirectory>PreserveNewest</CopyToOutputDirectory>
-    </Content>
-    <Content Include="InCite\styles\american-phytopathological-society.csl">
-      <CopyToOutputDirectory>PreserveNewest</CopyToOutputDirectory>
-    </Content>
-    <Content Include="InCite\styles\american-society-for-microbiology.csl">
-      <CopyToOutputDirectory>PreserveNewest</CopyToOutputDirectory>
-    </Content>
-    <Content Include="InCite\styles\american-society-for-pharmacology-and-experimental-therapeutics.csl">
-      <CopyToOutputDirectory>PreserveNewest</CopyToOutputDirectory>
-    </Content>
-    <Content Include="InCite\styles\american-society-of-civil-engineers.csl">
-      <CopyToOutputDirectory>PreserveNewest</CopyToOutputDirectory>
-    </Content>
-    <Content Include="InCite\styles\american-society-of-mechanical-engineers.csl">
-      <CopyToOutputDirectory>PreserveNewest</CopyToOutputDirectory>
-    </Content>
-    <Content Include="InCite\styles\american-veterinary-medical-association.csl">
-      <CopyToOutputDirectory>PreserveNewest</CopyToOutputDirectory>
-    </Content>
-    <Content Include="InCite\styles\analytica-chimica-acta.csl">
-      <CopyToOutputDirectory>PreserveNewest</CopyToOutputDirectory>
-    </Content>
-    <Content Include="InCite\styles\anesthesia-and-analgesia.csl">
-      <CopyToOutputDirectory>PreserveNewest</CopyToOutputDirectory>
-    </Content>
-    <Content Include="InCite\styles\anesthesiology.csl">
-      <CopyToOutputDirectory>PreserveNewest</CopyToOutputDirectory>
-    </Content>
-    <Content Include="InCite\styles\angewandte-chemie.csl">
-      <CopyToOutputDirectory>PreserveNewest</CopyToOutputDirectory>
-    </Content>
-    <Content Include="InCite\styles\animal-behaviour.csl">
-      <CopyToOutputDirectory>PreserveNewest</CopyToOutputDirectory>
-    </Content>
-    <Content Include="InCite\styles\annalen-des-naturhistorischen-museums-in-wien.csl">
-      <CopyToOutputDirectory>PreserveNewest</CopyToOutputDirectory>
-    </Content>
-    <Content Include="InCite\styles\annales.csl">
-      <CopyToOutputDirectory>PreserveNewest</CopyToOutputDirectory>
-    </Content>
-    <Content Include="InCite\styles\annals-of-applied-biology.csl">
-      <CopyToOutputDirectory>PreserveNewest</CopyToOutputDirectory>
-    </Content>
-    <Content Include="InCite\styles\annals-of-biomedical-engineering.csl">
-      <CopyToOutputDirectory>PreserveNewest</CopyToOutputDirectory>
-    </Content>
-    <Content Include="InCite\styles\annals-of-botany.csl">
-      <CopyToOutputDirectory>PreserveNewest</CopyToOutputDirectory>
-    </Content>
-    <Content Include="InCite\styles\annals-of-neurology.csl">
-      <CopyToOutputDirectory>PreserveNewest</CopyToOutputDirectory>
-    </Content>
-    <Content Include="InCite\styles\annals-of-oncology.csl">
-      <CopyToOutputDirectory>PreserveNewest</CopyToOutputDirectory>
-    </Content>
-    <Content Include="InCite\styles\annals-of-the-association-of-american-geographers.csl">
-      <CopyToOutputDirectory>PreserveNewest</CopyToOutputDirectory>
-    </Content>
-    <Content Include="InCite\styles\annual-review-of-astronomy-and-astrophysics.csl">
-      <CopyToOutputDirectory>PreserveNewest</CopyToOutputDirectory>
-    </Content>
-    <Content Include="InCite\styles\annual-review-of-medicine.csl">
-      <CopyToOutputDirectory>PreserveNewest</CopyToOutputDirectory>
-    </Content>
-    <Content Include="InCite\styles\annual-review-of-nuclear-and-particle-science.csl">
-      <CopyToOutputDirectory>PreserveNewest</CopyToOutputDirectory>
-    </Content>
-    <Content Include="InCite\styles\annual-reviews-alphabetical.csl">
-      <CopyToOutputDirectory>PreserveNewest</CopyToOutputDirectory>
-    </Content>
-    <Content Include="InCite\styles\annual-reviews-author-date.csl">
-      <CopyToOutputDirectory>PreserveNewest</CopyToOutputDirectory>
-    </Content>
-    <Content Include="InCite\styles\annual-reviews-without-titles.csl">
-      <CopyToOutputDirectory>PreserveNewest</CopyToOutputDirectory>
-    </Content>
-    <Content Include="InCite\styles\annual-reviews.csl">
-      <CopyToOutputDirectory>PreserveNewest</CopyToOutputDirectory>
-    </Content>
-    <Content Include="InCite\styles\antarctic-science.csl">
-      <CopyToOutputDirectory>PreserveNewest</CopyToOutputDirectory>
-    </Content>
-    <Content Include="InCite\styles\apa-5th-edition.csl">
-      <CopyToOutputDirectory>PreserveNewest</CopyToOutputDirectory>
-    </Content>
-    <Content Include="InCite\styles\apa-annotated-bibliography.csl">
-      <CopyToOutputDirectory>PreserveNewest</CopyToOutputDirectory>
-    </Content>
-    <Content Include="InCite\styles\apa-cv.csl">
-      <CopyToOutputDirectory>PreserveNewest</CopyToOutputDirectory>
-    </Content>
-    <Content Include="InCite\styles\apa-fr.csl">
-      <CopyToOutputDirectory>PreserveNewest</CopyToOutputDirectory>
-    </Content>
-    <Content Include="InCite\styles\apa-no-doi-no-issue.csl">
-      <CopyToOutputDirectory>PreserveNewest</CopyToOutputDirectory>
-    </Content>
-    <Content Include="InCite\styles\apa-tr.csl">
-      <CopyToOutputDirectory>PreserveNewest</CopyToOutputDirectory>
-    </Content>
-    <Content Include="InCite\styles\applied-spectroscopy.csl">
-      <CopyToOutputDirectory>PreserveNewest</CopyToOutputDirectory>
-    </Content>
-    <Content Include="InCite\styles\aquatic-conservation.csl">
-      <CopyToOutputDirectory>PreserveNewest</CopyToOutputDirectory>
-    </Content>
-    <Content Include="InCite\styles\aquatic-living-resources.csl">
-      <CopyToOutputDirectory>PreserveNewest</CopyToOutputDirectory>
-    </Content>
-    <Content Include="InCite\styles\arachne.csl">
-      <CopyToOutputDirectory>PreserveNewest</CopyToOutputDirectory>
-    </Content>
-    <Content Include="InCite\styles\arachnology.csl">
-      <CopyToOutputDirectory>PreserveNewest</CopyToOutputDirectory>
-    </Content>
-    <Content Include="InCite\styles\archaeometry.csl">
-      <CopyToOutputDirectory>PreserveNewest</CopyToOutputDirectory>
-    </Content>
-    <Content Include="InCite\styles\archeologie-medievale.csl">
-      <CopyToOutputDirectory>PreserveNewest</CopyToOutputDirectory>
-    </Content>
-    <Content Include="InCite\styles\archiv-fur-geschichte-der-philosophie.csl">
-      <CopyToOutputDirectory>PreserveNewest</CopyToOutputDirectory>
-    </Content>
-    <Content Include="InCite\styles\archives-of-physical-medicine-and-rehabilitation.csl">
-      <CopyToOutputDirectory>PreserveNewest</CopyToOutputDirectory>
-    </Content>
-    <Content Include="InCite\styles\art-history.csl">
-      <CopyToOutputDirectory>PreserveNewest</CopyToOutputDirectory>
-    </Content>
-    <Content Include="InCite\styles\arthritis-and-rheumatism.csl">
-      <CopyToOutputDirectory>PreserveNewest</CopyToOutputDirectory>
-    </Content>
-    <Content Include="InCite\styles\arzneimitteltherapie.csl">
-      <CopyToOutputDirectory>PreserveNewest</CopyToOutputDirectory>
-    </Content>
-    <Content Include="InCite\styles\asa-cssa-sssa.csl">
-      <CopyToOutputDirectory>PreserveNewest</CopyToOutputDirectory>
-    </Content>
-    <Content Include="InCite\styles\asaio-journal.csl">
-      <CopyToOutputDirectory>PreserveNewest</CopyToOutputDirectory>
-    </Content>
-    <Content Include="InCite\styles\asian-studies-review.csl">
-      <CopyToOutputDirectory>PreserveNewest</CopyToOutputDirectory>
-    </Content>
-    <Content Include="InCite\styles\associacao-brasileira-de-normas-tecnicas-ipea.csl">
-      <CopyToOutputDirectory>PreserveNewest</CopyToOutputDirectory>
-    </Content>
-    <Content Include="InCite\styles\associacao-brasileira-de-normas-tecnicas-note.csl">
-      <CopyToOutputDirectory>PreserveNewest</CopyToOutputDirectory>
-    </Content>
-    <Content Include="InCite\styles\associacao-brasileira-de-normas-tecnicas-ufjf.csl">
-      <CopyToOutputDirectory>PreserveNewest</CopyToOutputDirectory>
-    </Content>
-    <Content Include="InCite\styles\associacao-brasileira-de-normas-tecnicas-ufmg-face-full.csl">
-      <CopyToOutputDirectory>PreserveNewest</CopyToOutputDirectory>
-    </Content>
-    <Content Include="InCite\styles\associacao-brasileira-de-normas-tecnicas-ufmg-face-initials.csl">
-      <CopyToOutputDirectory>PreserveNewest</CopyToOutputDirectory>
-    </Content>
-    <Content Include="InCite\styles\associacao-brasileira-de-normas-tecnicas-ufpr.csl">
-      <CopyToOutputDirectory>PreserveNewest</CopyToOutputDirectory>
-    </Content>
-    <Content Include="InCite\styles\associacao-brasileira-de-normas-tecnicas.csl">
-      <CopyToOutputDirectory>PreserveNewest</CopyToOutputDirectory>
-    </Content>
-    <Content Include="InCite\styles\associacao-nacional-de-pesquisa-e-ensino-em-transportes.csl">
-      <CopyToOutputDirectory>PreserveNewest</CopyToOutputDirectory>
-    </Content>
-    <Content Include="InCite\styles\association-for-computational-linguistics.csl">
-      <CopyToOutputDirectory>PreserveNewest</CopyToOutputDirectory>
-    </Content>
-    <Content Include="InCite\styles\association-for-computing-machinery.csl">
-      <CopyToOutputDirectory>PreserveNewest</CopyToOutputDirectory>
-    </Content>
-    <Content Include="InCite\styles\ausonius-editions.csl">
-      <CopyToOutputDirectory>PreserveNewest</CopyToOutputDirectory>
-    </Content>
-    <Content Include="InCite\styles\austral-ecology.csl">
-      <CopyToOutputDirectory>PreserveNewest</CopyToOutputDirectory>
-    </Content>
-    <Content Include="InCite\styles\australian-guide-to-legal-citation.csl">
-      <CopyToOutputDirectory>PreserveNewest</CopyToOutputDirectory>
-    </Content>
-    <Content Include="InCite\styles\australian-historical-studies.csl">
-      <CopyToOutputDirectory>PreserveNewest</CopyToOutputDirectory>
-    </Content>
-    <Content Include="InCite\styles\australian-journal-of-earth-sciences.csl">
-      <CopyToOutputDirectory>PreserveNewest</CopyToOutputDirectory>
-    </Content>
-    <Content Include="InCite\styles\australian-journal-of-grape-and-wine-research.csl">
-      <CopyToOutputDirectory>PreserveNewest</CopyToOutputDirectory>
-    </Content>
-    <Content Include="InCite\styles\australian-veterinary-journal.csl">
-      <CopyToOutputDirectory>PreserveNewest</CopyToOutputDirectory>
-    </Content>
-    <Content Include="InCite\styles\austrian-legal.csl">
-      <CopyToOutputDirectory>PreserveNewest</CopyToOutputDirectory>
-    </Content>
-    <Content Include="InCite\styles\avian-conservation-and-ecology.csl">
-      <CopyToOutputDirectory>PreserveNewest</CopyToOutputDirectory>
-    </Content>
-    <Content Include="InCite\styles\avian-diseases.csl">
-      <CopyToOutputDirectory>PreserveNewest</CopyToOutputDirectory>
-    </Content>
-    <Content Include="InCite\styles\avian-pathology.csl">
-      <CopyToOutputDirectory>PreserveNewest</CopyToOutputDirectory>
-    </Content>
-    <Content Include="InCite\styles\aviation-space-and-environmental-medicine.csl">
-      <CopyToOutputDirectory>PreserveNewest</CopyToOutputDirectory>
-    </Content>
-    <Content Include="InCite\styles\babes-bolyai-university-faculty-of-orthodox-theology.csl">
-      <CopyToOutputDirectory>PreserveNewest</CopyToOutputDirectory>
-    </Content>
-    <Content Include="InCite\styles\basic-and-applied-ecology.csl">
-      <CopyToOutputDirectory>PreserveNewest</CopyToOutputDirectory>
-    </Content>
-    <Content Include="InCite\styles\bibtex.csl">
-      <CopyToOutputDirectory>PreserveNewest</CopyToOutputDirectory>
-    </Content>
-    <Content Include="InCite\styles\biochemical-journal.csl">
-      <CopyToOutputDirectory>PreserveNewest</CopyToOutputDirectory>
-    </Content>
-    <Content Include="InCite\styles\biochemical-society-transactions.csl">
-      <CopyToOutputDirectory>PreserveNewest</CopyToOutputDirectory>
-    </Content>
-    <Content Include="InCite\styles\biochemistry.csl">
-      <CopyToOutputDirectory>PreserveNewest</CopyToOutputDirectory>
-    </Content>
-    <Content Include="InCite\styles\biochimica-et-biophysica-acta.csl">
-      <CopyToOutputDirectory>PreserveNewest</CopyToOutputDirectory>
-    </Content>
-    <Content Include="InCite\styles\bioelectromagnetics.csl">
-      <CopyToOutputDirectory>PreserveNewest</CopyToOutputDirectory>
-    </Content>
-    <Content Include="InCite\styles\bioessays.csl">
-      <CopyToOutputDirectory>PreserveNewest</CopyToOutputDirectory>
-    </Content>
-    <Content Include="InCite\styles\bioinformatics.csl">
-      <CopyToOutputDirectory>PreserveNewest</CopyToOutputDirectory>
-    </Content>
-    <Content Include="InCite\styles\biological-journal-of-the-linnean-society.csl">
-      <CopyToOutputDirectory>PreserveNewest</CopyToOutputDirectory>
-    </Content>
-    <Content Include="InCite\styles\biological-psychiatry.csl">
-      <CopyToOutputDirectory>PreserveNewest</CopyToOutputDirectory>
-    </Content>
-    <Content Include="InCite\styles\biological-reviews.csl">
-      <CopyToOutputDirectory>PreserveNewest</CopyToOutputDirectory>
-    </Content>
-    <Content Include="InCite\styles\biomed-central.csl">
-      <CopyToOutputDirectory>PreserveNewest</CopyToOutputDirectory>
-    </Content>
-    <Content Include="InCite\styles\biometrics.csl">
-      <CopyToOutputDirectory>PreserveNewest</CopyToOutputDirectory>
-    </Content>
-    <Content Include="InCite\styles\bioorganic-and-medicinal-chemistry-letters.csl">
-      <CopyToOutputDirectory>PreserveNewest</CopyToOutputDirectory>
-    </Content>
-    <Content Include="InCite\styles\biophysical-journal.csl">
-      <CopyToOutputDirectory>PreserveNewest</CopyToOutputDirectory>
-    </Content>
-    <Content Include="InCite\styles\biotechniques.csl">
-      <CopyToOutputDirectory>PreserveNewest</CopyToOutputDirectory>
-    </Content>
-    <Content Include="InCite\styles\biotechnology-and-bioengineering.csl">
-      <CopyToOutputDirectory>PreserveNewest</CopyToOutputDirectory>
-    </Content>
-    <Content Include="InCite\styles\biotropica.csl">
-      <CopyToOutputDirectory>PreserveNewest</CopyToOutputDirectory>
-    </Content>
-    <Content Include="InCite\styles\blood.csl">
-      <CopyToOutputDirectory>PreserveNewest</CopyToOutputDirectory>
-    </Content>
-    <Content Include="InCite\styles\bluebook2.csl">
-      <CopyToOutputDirectory>PreserveNewest</CopyToOutputDirectory>
-    </Content>
-    <Content Include="InCite\styles\bmc-bioinformatics.csl">
-      <CopyToOutputDirectory>PreserveNewest</CopyToOutputDirectory>
-    </Content>
-    <Content Include="InCite\styles\bmj.csl">
-      <CopyToOutputDirectory>PreserveNewest</CopyToOutputDirectory>
-    </Content>
-    <Content Include="InCite\styles\body-and-society.csl">
-      <CopyToOutputDirectory>PreserveNewest</CopyToOutputDirectory>
-    </Content>
-    <Content Include="InCite\styles\bone-marrow-transplantation.csl">
-      <CopyToOutputDirectory>PreserveNewest</CopyToOutputDirectory>
-    </Content>
-    <Content Include="InCite\styles\boreal-environment-research.csl">
-      <CopyToOutputDirectory>PreserveNewest</CopyToOutputDirectory>
-    </Content>
-    <Content Include="InCite\styles\brain.csl">
-      <CopyToOutputDirectory>PreserveNewest</CopyToOutputDirectory>
-    </Content>
-    <Content Include="InCite\styles\brazilian-journal-of-botany.csl">
-      <CopyToOutputDirectory>PreserveNewest</CopyToOutputDirectory>
-    </Content>
-    <Content Include="InCite\styles\briefings-in-bioinformatics.csl">
-      <CopyToOutputDirectory>PreserveNewest</CopyToOutputDirectory>
-    </Content>
-    <Content Include="InCite\styles\british-ecological-society.csl">
-      <CopyToOutputDirectory>PreserveNewest</CopyToOutputDirectory>
-    </Content>
-    <Content Include="InCite\styles\british-journal-of-anaesthesia.csl">
-      <CopyToOutputDirectory>PreserveNewest</CopyToOutputDirectory>
-    </Content>
-    <Content Include="InCite\styles\british-journal-of-cancer.csl">
-      <CopyToOutputDirectory>PreserveNewest</CopyToOutputDirectory>
-    </Content>
-    <Content Include="InCite\styles\british-journal-of-dermatology.csl">
-      <CopyToOutputDirectory>PreserveNewest</CopyToOutputDirectory>
-    </Content>
-    <Content Include="InCite\styles\british-journal-of-haematology.csl">
-      <CopyToOutputDirectory>PreserveNewest</CopyToOutputDirectory>
-    </Content>
-    <Content Include="InCite\styles\british-journal-of-industrial-relations.csl">
-      <CopyToOutputDirectory>PreserveNewest</CopyToOutputDirectory>
-    </Content>
-    <Content Include="InCite\styles\british-journal-of-pharmacology.csl">
-      <CopyToOutputDirectory>PreserveNewest</CopyToOutputDirectory>
-    </Content>
-    <Content Include="InCite\styles\british-journal-of-political-science.csl">
-      <CopyToOutputDirectory>PreserveNewest</CopyToOutputDirectory>
-    </Content>
-    <Content Include="InCite\styles\british-journal-of-surgery.csl">
-      <CopyToOutputDirectory>PreserveNewest</CopyToOutputDirectory>
-    </Content>
-    <Content Include="InCite\styles\building-structure.csl">
-      <CopyToOutputDirectory>PreserveNewest</CopyToOutputDirectory>
-    </Content>
-    <Content Include="InCite\styles\bulletin-de-la-societe-prehistorique-francaise.csl">
-      <CopyToOutputDirectory>PreserveNewest</CopyToOutputDirectory>
-    </Content>
-    <Content Include="InCite\styles\bulletin-of-marine-science.csl">
-      <CopyToOutputDirectory>PreserveNewest</CopyToOutputDirectory>
-    </Content>
-    <Content Include="InCite\styles\byzantina-symmeikta.csl">
-      <CopyToOutputDirectory>PreserveNewest</CopyToOutputDirectory>
-    </Content>
-    <Content Include="InCite\styles\campus-adventiste-du-saleve-faculte-adventiste-de-theologie.csl">
-      <CopyToOutputDirectory>PreserveNewest</CopyToOutputDirectory>
-    </Content>
-    <Content Include="InCite\styles\canadian-journal-of-dietetic-practice-and-research.csl">
-      <CopyToOutputDirectory>PreserveNewest</CopyToOutputDirectory>
-    </Content>
-    <Content Include="InCite\styles\canadian-journal-of-fisheries-and-aquatic-sciences.csl">
-      <CopyToOutputDirectory>PreserveNewest</CopyToOutputDirectory>
-    </Content>
-    <Content Include="InCite\styles\canadian-public-policy.csl">
-      <CopyToOutputDirectory>PreserveNewest</CopyToOutputDirectory>
-    </Content>
-    <Content Include="InCite\styles\carcinogenesis.csl">
-      <CopyToOutputDirectory>PreserveNewest</CopyToOutputDirectory>
-    </Content>
-    <Content Include="InCite\styles\catholic-biblical-association.csl">
-      <CopyToOutputDirectory>PreserveNewest</CopyToOutputDirectory>
-    </Content>
-    <Content Include="InCite\styles\cell-calcium.csl">
-      <CopyToOutputDirectory>PreserveNewest</CopyToOutputDirectory>
-    </Content>
-    <Content Include="InCite\styles\cell-numeric.csl">
-      <CopyToOutputDirectory>PreserveNewest</CopyToOutputDirectory>
-    </Content>
-    <Content Include="InCite\styles\cell-research.csl">
-      <CopyToOutputDirectory>PreserveNewest</CopyToOutputDirectory>
-    </Content>
-    <Content Include="InCite\styles\cell-transplantation.csl">
-      <CopyToOutputDirectory>PreserveNewest</CopyToOutputDirectory>
-    </Content>
-    <Content Include="InCite\styles\cell.csl">
-      <CopyToOutputDirectory>PreserveNewest</CopyToOutputDirectory>
-    </Content>
-    <Content Include="InCite\styles\cellular-and-molecular-bioengineering.csl">
-      <CopyToOutputDirectory>PreserveNewest</CopyToOutputDirectory>
-    </Content>
-    <Content Include="InCite\styles\cellular-reprogramming.csl">
-      <CopyToOutputDirectory>PreserveNewest</CopyToOutputDirectory>
-    </Content>
-    <Content Include="InCite\styles\centaurus.csl">
-      <CopyToOutputDirectory>PreserveNewest</CopyToOutputDirectory>
-    </Content>
-    <Content Include="InCite\styles\cerebral-cortex.csl">
-      <CopyToOutputDirectory>PreserveNewest</CopyToOutputDirectory>
-    </Content>
-    <Content Include="InCite\styles\chemical-senses.csl">
-      <CopyToOutputDirectory>PreserveNewest</CopyToOutputDirectory>
-    </Content>
-    <Content Include="InCite\styles\chest.csl">
-      <CopyToOutputDirectory>PreserveNewest</CopyToOutputDirectory>
-    </Content>
-    <Content Include="InCite\styles\chicago-annotated-bibliography.csl">
-      <CopyToOutputDirectory>PreserveNewest</CopyToOutputDirectory>
-    </Content>
-    <Content Include="InCite\styles\chicago-author-date-basque.csl">
-      <CopyToOutputDirectory>PreserveNewest</CopyToOutputDirectory>
-    </Content>
-    <Content Include="InCite\styles\chicago-author-date-de.csl">
-      <CopyToOutputDirectory>PreserveNewest</CopyToOutputDirectory>
-    </Content>
-    <Content Include="InCite\styles\chicago-figures.csl">
-      <CopyToOutputDirectory>PreserveNewest</CopyToOutputDirectory>
-    </Content>
-    <Content Include="InCite\styles\chicago-fullnote-bibliography-no-ibid.csl">
-      <CopyToOutputDirectory>PreserveNewest</CopyToOutputDirectory>
-    </Content>
-    <Content Include="InCite\styles\chicago-library-list.csl">
-      <CopyToOutputDirectory>PreserveNewest</CopyToOutputDirectory>
-    </Content>
-    <Content Include="InCite\styles\chicago-note-biblio-no-ibid.csl">
-      <CopyToOutputDirectory>PreserveNewest</CopyToOutputDirectory>
-    </Content>
-    <Content Include="InCite\styles\chicago-note-bibliography.csl">
-      <CopyToOutputDirectory>PreserveNewest</CopyToOutputDirectory>
-    </Content>
-    <Content Include="InCite\styles\chinese-gb7714-1987-numeric.csl">
-      <CopyToOutputDirectory>PreserveNewest</CopyToOutputDirectory>
-    </Content>
-    <Content Include="InCite\styles\chinese-gb7714-2005-numeric.csl">
-      <CopyToOutputDirectory>PreserveNewest</CopyToOutputDirectory>
-    </Content>
-    <Content Include="InCite\styles\chroniques-des-activites-archeologiques-de-l-ecole-francaise-de-rome.csl">
-      <CopyToOutputDirectory>PreserveNewest</CopyToOutputDirectory>
-    </Content>
-    <Content Include="InCite\styles\circulation.csl">
-      <CopyToOutputDirectory>PreserveNewest</CopyToOutputDirectory>
-    </Content>
-    <Content Include="InCite\styles\clinical-infectious-diseases.csl">
-      <CopyToOutputDirectory>PreserveNewest</CopyToOutputDirectory>
-    </Content>
-    <Content Include="InCite\styles\clinical-microbiology-and-infection.csl">
-      <CopyToOutputDirectory>PreserveNewest</CopyToOutputDirectory>
-    </Content>
-    <Content Include="InCite\styles\clinical-neurophysiology.csl">
-      <CopyToOutputDirectory>PreserveNewest</CopyToOutputDirectory>
-    </Content>
-    <Content Include="InCite\styles\clinical-nuclear-medicine.csl">
-      <CopyToOutputDirectory>PreserveNewest</CopyToOutputDirectory>
-    </Content>
-    <Content Include="InCite\styles\clinical-orthopaedics-and-related-research.csl">
-      <CopyToOutputDirectory>PreserveNewest</CopyToOutputDirectory>
-    </Content>
-    <Content Include="InCite\styles\clinical-otolaryngology.csl">
-      <CopyToOutputDirectory>PreserveNewest</CopyToOutputDirectory>
-    </Content>
-    <Content Include="InCite\styles\clinical-pharmacology-and-therapeutics.csl">
-      <CopyToOutputDirectory>PreserveNewest</CopyToOutputDirectory>
-    </Content>
-    <Content Include="InCite\styles\clio-medica.csl">
-      <CopyToOutputDirectory>PreserveNewest</CopyToOutputDirectory>
-    </Content>
-    <Content Include="InCite\styles\cns-and-neurological-disorders-drug-targets.csl">
-      <CopyToOutputDirectory>PreserveNewest</CopyToOutputDirectory>
-    </Content>
-    <Content Include="InCite\styles\cold-spring-harbor-laboratory-press.csl">
-      <CopyToOutputDirectory>PreserveNewest</CopyToOutputDirectory>
-    </Content>
-    <Content Include="InCite\styles\comision-economica-para-america-latina-y-el-caribe.csl">
-      <CopyToOutputDirectory>PreserveNewest</CopyToOutputDirectory>
-    </Content>
-    <Content Include="InCite\styles\conservation-biology.csl">
-      <CopyToOutputDirectory>PreserveNewest</CopyToOutputDirectory>
-    </Content>
-    <Content Include="InCite\styles\conservation-letters.csl">
-      <CopyToOutputDirectory>PreserveNewest</CopyToOutputDirectory>
-    </Content>
-    <Content Include="InCite\styles\conservation-physiology.csl">
-      <CopyToOutputDirectory>PreserveNewest</CopyToOutputDirectory>
-    </Content>
-    <Content Include="InCite\styles\copernicus-publications.csl">
-      <CopyToOutputDirectory>PreserveNewest</CopyToOutputDirectory>
-    </Content>
-    <Content Include="InCite\styles\coral-reefs.csl">
-      <CopyToOutputDirectory>PreserveNewest</CopyToOutputDirectory>
-    </Content>
-    <Content Include="InCite\styles\council-of-science-editors-author-date.csl">
-      <CopyToOutputDirectory>PreserveNewest</CopyToOutputDirectory>
-    </Content>
-    <Content Include="InCite\styles\council-of-science-editors.csl">
-      <CopyToOutputDirectory>PreserveNewest</CopyToOutputDirectory>
-    </Content>
-    <Content Include="InCite\styles\critical-care-medicine.csl">
-      <CopyToOutputDirectory>PreserveNewest</CopyToOutputDirectory>
-    </Content>
-    <Content Include="InCite\styles\cuadernos-de-filologia-clasica.csl">
-      <CopyToOutputDirectory>PreserveNewest</CopyToOutputDirectory>
-    </Content>
-    <Content Include="InCite\styles\culture-medicine-and-psychiatry.csl">
-      <CopyToOutputDirectory>PreserveNewest</CopyToOutputDirectory>
-    </Content>
-    <Content Include="InCite\styles\current-opinion.csl">
-      <CopyToOutputDirectory>PreserveNewest</CopyToOutputDirectory>
-    </Content>
-    <Content Include="InCite\styles\current-proteomics.csl">
-      <CopyToOutputDirectory>PreserveNewest</CopyToOutputDirectory>
-    </Content>
-    <Content Include="InCite\styles\current-protocols.csl">
-      <CopyToOutputDirectory>PreserveNewest</CopyToOutputDirectory>
-    </Content>
-    <Content Include="InCite\styles\currents-in-biblical-research.csl">
-      <CopyToOutputDirectory>PreserveNewest</CopyToOutputDirectory>
-    </Content>
-    <Content Include="InCite\styles\cytometry.csl">
-      <CopyToOutputDirectory>PreserveNewest</CopyToOutputDirectory>
-    </Content>
-    <Content Include="InCite\styles\database.csl">
-      <CopyToOutputDirectory>PreserveNewest</CopyToOutputDirectory>
-    </Content>
-    <Content Include="InCite\styles\de-buck.csl">
-      <CopyToOutputDirectory>PreserveNewest</CopyToOutputDirectory>
-    </Content>
-    <Content Include="InCite\styles\decision-sciences.csl">
-      <CopyToOutputDirectory>PreserveNewest</CopyToOutputDirectory>
-    </Content>
-    <Content Include="InCite\styles\dendrochronologia.csl">
-      <CopyToOutputDirectory>PreserveNewest</CopyToOutputDirectory>
-    </Content>
-    <Content Include="InCite\styles\deutsche-gesellschaft-fur-psychologie.csl">
-      <CopyToOutputDirectory>PreserveNewest</CopyToOutputDirectory>
-    </Content>
-    <Content Include="InCite\styles\deutsches-archaologisches-institut.csl">
-      <CopyToOutputDirectory>PreserveNewest</CopyToOutputDirectory>
-    </Content>
-    <Content Include="InCite\styles\diatom-research.csl">
-      <CopyToOutputDirectory>PreserveNewest</CopyToOutputDirectory>
-    </Content>
-    <Content Include="InCite\styles\die-bachelorarbeit-samac-et-al-in-text.csl">
-      <CopyToOutputDirectory>PreserveNewest</CopyToOutputDirectory>
-    </Content>
-    <Content Include="InCite\styles\die-bachelorarbeit-samac-et-al-note.csl">
-      <CopyToOutputDirectory>PreserveNewest</CopyToOutputDirectory>
-    </Content>
-    <Content Include="InCite\styles\digestive-and-liver-disease.csl">
-      <CopyToOutputDirectory>PreserveNewest</CopyToOutputDirectory>
-    </Content>
-    <Content Include="InCite\styles\din-1505-2-alphanumeric.csl">
-      <CopyToOutputDirectory>PreserveNewest</CopyToOutputDirectory>
-    </Content>
-    <Content Include="InCite\styles\din-1505-2-numeric-alphabetical.csl">
-      <CopyToOutputDirectory>PreserveNewest</CopyToOutputDirectory>
-    </Content>
-    <Content Include="InCite\styles\din-1505-2-numeric.csl">
-      <CopyToOutputDirectory>PreserveNewest</CopyToOutputDirectory>
-    </Content>
-    <Content Include="InCite\styles\din-1505-2.csl">
-      <CopyToOutputDirectory>PreserveNewest</CopyToOutputDirectory>
-    </Content>
-    <Content Include="InCite\styles\diplo.csl">
-      <CopyToOutputDirectory>PreserveNewest</CopyToOutputDirectory>
-    </Content>
-    <Content Include="InCite\styles\disability-and-rehabilitation.csl">
-      <CopyToOutputDirectory>PreserveNewest</CopyToOutputDirectory>
-    </Content>
-    <Content Include="InCite\styles\dna-research.csl">
-      <CopyToOutputDirectory>PreserveNewest</CopyToOutputDirectory>
-    </Content>
-    <Content Include="InCite\styles\drug-development-research.csl">
-      <CopyToOutputDirectory>PreserveNewest</CopyToOutputDirectory>
-    </Content>
-    <Content Include="InCite\styles\drugs-of-today.csl">
-      <CopyToOutputDirectory>PreserveNewest</CopyToOutputDirectory>
-    </Content>
-    <Content Include="InCite\styles\ear-and-hearing.csl">
-      <CopyToOutputDirectory>PreserveNewest</CopyToOutputDirectory>
-    </Content>
-    <Content Include="InCite\styles\early-medieval-europe.csl">
-      <CopyToOutputDirectory>PreserveNewest</CopyToOutputDirectory>
-    </Content>
-    <Content Include="InCite\styles\earth-surface-processes-and-landforms.csl">
-      <CopyToOutputDirectory>PreserveNewest</CopyToOutputDirectory>
-    </Content>
-    <Content Include="InCite\styles\ecological-entomology.csl">
-      <CopyToOutputDirectory>PreserveNewest</CopyToOutputDirectory>
-    </Content>
-    <Content Include="InCite\styles\ecology-letters.csl">
-      <CopyToOutputDirectory>PreserveNewest</CopyToOutputDirectory>
-    </Content>
-    <Content Include="InCite\styles\ecology.csl">
-      <CopyToOutputDirectory>PreserveNewest</CopyToOutputDirectory>
-    </Content>
-    <Content Include="InCite\styles\economic-commission-for-latin-america-and-the-caribbean.csl">
-      <CopyToOutputDirectory>PreserveNewest</CopyToOutputDirectory>
-    </Content>
-    <Content Include="InCite\styles\economie-et-statistique.csl">
-      <CopyToOutputDirectory>PreserveNewest</CopyToOutputDirectory>
-    </Content>
-    <Content Include="InCite\styles\ecoscience.csl">
-      <CopyToOutputDirectory>PreserveNewest</CopyToOutputDirectory>
-    </Content>
-    <Content Include="InCite\styles\ecosystems.csl">
-      <CopyToOutputDirectory>PreserveNewest</CopyToOutputDirectory>
-    </Content>
-    <Content Include="InCite\styles\el-profesional-de-la-informacion.csl">
-      <CopyToOutputDirectory>PreserveNewest</CopyToOutputDirectory>
-    </Content>
-    <Content Include="InCite\styles\elsevier-harvard-without-titles.csl">
-      <CopyToOutputDirectory>PreserveNewest</CopyToOutputDirectory>
-    </Content>
-    <Content Include="InCite\styles\elsevier-harvard.csl">
-      <CopyToOutputDirectory>PreserveNewest</CopyToOutputDirectory>
-    </Content>
-    <Content Include="InCite\styles\elsevier-harvard2.csl">
-      <CopyToOutputDirectory>PreserveNewest</CopyToOutputDirectory>
-    </Content>
-    <Content Include="InCite\styles\elsevier-vancouver.csl">
-      <CopyToOutputDirectory>PreserveNewest</CopyToOutputDirectory>
-    </Content>
-    <Content Include="InCite\styles\elsevier-with-titles-alphabetical.csl">
-      <CopyToOutputDirectory>PreserveNewest</CopyToOutputDirectory>
-    </Content>
-    <Content Include="InCite\styles\elsevier-with-titles.csl">
-      <CopyToOutputDirectory>PreserveNewest</CopyToOutputDirectory>
-    </Content>
-    <Content Include="InCite\styles\elsevier-without-titles.csl">
-      <CopyToOutputDirectory>PreserveNewest</CopyToOutputDirectory>
-    </Content>
-    <Content Include="InCite\styles\embo-reports.csl">
-      <CopyToOutputDirectory>PreserveNewest</CopyToOutputDirectory>
-    </Content>
-    <Content Include="InCite\styles\emerald-harvard.csl">
-      <CopyToOutputDirectory>PreserveNewest</CopyToOutputDirectory>
-    </Content>
-    <Content Include="InCite\styles\emu-austral-ornithology.csl">
-      <CopyToOutputDirectory>PreserveNewest</CopyToOutputDirectory>
-    </Content>
-    <Content Include="InCite\styles\engineering-in-life-sciences.csl">
-      <CopyToOutputDirectory>PreserveNewest</CopyToOutputDirectory>
-    </Content>
-    <Content Include="InCite\styles\entomologia-experimentalis-et-applicata.csl">
-      <CopyToOutputDirectory>PreserveNewest</CopyToOutputDirectory>
-    </Content>
-    <Content Include="InCite\styles\entomological-society-of-america.csl">
-      <CopyToOutputDirectory>PreserveNewest</CopyToOutputDirectory>
-    </Content>
-    <Content Include="InCite\styles\environment-and-planning.csl">
-      <CopyToOutputDirectory>PreserveNewest</CopyToOutputDirectory>
-    </Content>
-    <Content Include="InCite\styles\environmental-and-engineering-geoscience.csl">
-      <CopyToOutputDirectory>PreserveNewest</CopyToOutputDirectory>
-    </Content>
-    <Content Include="InCite\styles\environmental-chemistry.csl">
-      <CopyToOutputDirectory>PreserveNewest</CopyToOutputDirectory>
-    </Content>
-    <Content Include="InCite\styles\environmental-conservation.csl">
-      <CopyToOutputDirectory>PreserveNewest</CopyToOutputDirectory>
-    </Content>
-    <Content Include="InCite\styles\environmental-health-perspectives.csl">
-      <CopyToOutputDirectory>PreserveNewest</CopyToOutputDirectory>
-    </Content>
-    <Content Include="InCite\styles\environmental-microbiology.csl">
-      <CopyToOutputDirectory>PreserveNewest</CopyToOutputDirectory>
-    </Content>
-    <Content Include="InCite\styles\environmental-toxicology-and-chemistry.csl">
-      <CopyToOutputDirectory>PreserveNewest</CopyToOutputDirectory>
-    </Content>
-    <Content Include="InCite\styles\epidemiologie-et-sante-animale.csl">
-      <CopyToOutputDirectory>PreserveNewest</CopyToOutputDirectory>
-    </Content>
-    <Content Include="InCite\styles\equine-veterinary-education.csl">
-      <CopyToOutputDirectory>PreserveNewest</CopyToOutputDirectory>
-    </Content>
-    <Content Include="InCite\styles\equine-veterinary-journal.csl">
-      <CopyToOutputDirectory>PreserveNewest</CopyToOutputDirectory>
-    </Content>
-    <Content Include="InCite\styles\ergoscience.csl">
-      <CopyToOutputDirectory>PreserveNewest</CopyToOutputDirectory>
-    </Content>
-    <Content Include="InCite\styles\ethics-book-reviews.csl">
-      <CopyToOutputDirectory>PreserveNewest</CopyToOutputDirectory>
-    </Content>
-    <Content Include="InCite\styles\ethnobiology-and-conservation.csl">
-      <CopyToOutputDirectory>PreserveNewest</CopyToOutputDirectory>
-    </Content>
-    <Content Include="InCite\styles\european-cells-and-materials.csl">
-      <CopyToOutputDirectory>PreserveNewest</CopyToOutputDirectory>
-    </Content>
-    <Content Include="InCite\styles\european-journal-of-clinical-microbiology-and-infectious-diseases.csl">
-      <CopyToOutputDirectory>PreserveNewest</CopyToOutputDirectory>
-    </Content>
-    <Content Include="InCite\styles\european-journal-of-emergency-medicine.csl">
-      <CopyToOutputDirectory>PreserveNewest</CopyToOutputDirectory>
-    </Content>
-    <Content Include="InCite\styles\european-journal-of-immunology.csl">
-      <CopyToOutputDirectory>PreserveNewest</CopyToOutputDirectory>
-    </Content>
-    <Content Include="InCite\styles\european-journal-of-information-systems.csl">
-      <CopyToOutputDirectory>PreserveNewest</CopyToOutputDirectory>
-    </Content>
-    <Content Include="InCite\styles\european-journal-of-neuroscience.csl">
-      <CopyToOutputDirectory>PreserveNewest</CopyToOutputDirectory>
-    </Content>
-    <Content Include="InCite\styles\european-journal-of-ophthalmology.csl">
-      <CopyToOutputDirectory>PreserveNewest</CopyToOutputDirectory>
-    </Content>
-    <Content Include="InCite\styles\european-journal-of-pain.csl">
-      <CopyToOutputDirectory>PreserveNewest</CopyToOutputDirectory>
-    </Content>
-    <Content Include="InCite\styles\european-journal-of-political-research.csl">
-      <CopyToOutputDirectory>PreserveNewest</CopyToOutputDirectory>
-    </Content>
-    <Content Include="InCite\styles\european-journal-of-radiology.csl">
-      <CopyToOutputDirectory>PreserveNewest</CopyToOutputDirectory>
-    </Content>
-    <Content Include="InCite\styles\european-journal-of-soil-science.csl">
-      <CopyToOutputDirectory>PreserveNewest</CopyToOutputDirectory>
-    </Content>
-    <Content Include="InCite\styles\european-respiratory-journal.csl">
-      <CopyToOutputDirectory>PreserveNewest</CopyToOutputDirectory>
-    </Content>
-    <Content Include="InCite\styles\european-retail-research.csl">
-      <CopyToOutputDirectory>PreserveNewest</CopyToOutputDirectory>
-    </Content>
-    <Content Include="InCite\styles\european-society-of-cardiology.csl">
-      <CopyToOutputDirectory>PreserveNewest</CopyToOutputDirectory>
-    </Content>
-    <Content Include="InCite\styles\european-union-interinstitutional-style-guide.csl">
-      <CopyToOutputDirectory>PreserveNewest</CopyToOutputDirectory>
-    </Content>
-    <Content Include="InCite\styles\evolution-and-development.csl">
-      <CopyToOutputDirectory>PreserveNewest</CopyToOutputDirectory>
-    </Content>
-    <Content Include="InCite\styles\evolution.csl">
-      <CopyToOutputDirectory>PreserveNewest</CopyToOutputDirectory>
-    </Content>
-    <Content Include="InCite\styles\evolutionary-anthropology.csl">
-      <CopyToOutputDirectory>PreserveNewest</CopyToOutputDirectory>
-    </Content>
-    <Content Include="InCite\styles\eye.csl">
-      <CopyToOutputDirectory>PreserveNewest</CopyToOutputDirectory>
-    </Content>
-    <Content Include="InCite\styles\fachhochschule-vorarlberg.csl">
-      <CopyToOutputDirectory>PreserveNewest</CopyToOutputDirectory>
-    </Content>
-    <Content Include="InCite\styles\federation-of-european-microbiological-societies.csl">
-      <CopyToOutputDirectory>PreserveNewest</CopyToOutputDirectory>
-    </Content>
-    <Content Include="InCite\styles\fertility-and-sterility.csl">
-      <CopyToOutputDirectory>PreserveNewest</CopyToOutputDirectory>
-    </Content>
-    <Content Include="InCite\styles\first-monday.csl">
-      <CopyToOutputDirectory>PreserveNewest</CopyToOutputDirectory>
-    </Content>
-    <Content Include="InCite\styles\fish-and-fisheries.csl">
-      <CopyToOutputDirectory>PreserveNewest</CopyToOutputDirectory>
-    </Content>
-    <Content Include="InCite\styles\flavour-and-fragrance-journal.csl">
-      <CopyToOutputDirectory>PreserveNewest</CopyToOutputDirectory>
-    </Content>
-    <Content Include="InCite\styles\foerster-geisteswissenschaft.csl">
-      <CopyToOutputDirectory>PreserveNewest</CopyToOutputDirectory>
-    </Content>
-    <Content Include="InCite\styles\fold-and-r.csl">
-      <CopyToOutputDirectory>PreserveNewest</CopyToOutputDirectory>
-    </Content>
-    <Content Include="InCite\styles\forest-science.csl">
-      <CopyToOutputDirectory>PreserveNewest</CopyToOutputDirectory>
-    </Content>
-    <Content Include="InCite\styles\free-radical-biology-and-medicine.csl">
-      <CopyToOutputDirectory>PreserveNewest</CopyToOutputDirectory>
-    </Content>
-    <Content Include="InCite\styles\free-radical-research.csl">
-      <CopyToOutputDirectory>PreserveNewest</CopyToOutputDirectory>
-    </Content>
-    <Content Include="InCite\styles\french-politics.csl">
-      <CopyToOutputDirectory>PreserveNewest</CopyToOutputDirectory>
-    </Content>
-    <Content Include="InCite\styles\french1.csl">
-      <CopyToOutputDirectory>PreserveNewest</CopyToOutputDirectory>
-    </Content>
-    <Content Include="InCite\styles\french2.csl">
-      <CopyToOutputDirectory>PreserveNewest</CopyToOutputDirectory>
-    </Content>
-    <Content Include="InCite\styles\french3.csl">
-      <CopyToOutputDirectory>PreserveNewest</CopyToOutputDirectory>
-    </Content>
-    <Content Include="InCite\styles\french4.csl">
-      <CopyToOutputDirectory>PreserveNewest</CopyToOutputDirectory>
-    </Content>
-    <Content Include="InCite\styles\freshwater-biology.csl">
-      <CopyToOutputDirectory>PreserveNewest</CopyToOutputDirectory>
-    </Content>
-    <Content Include="InCite\styles\freshwater-science.csl">
-      <CopyToOutputDirectory>PreserveNewest</CopyToOutputDirectory>
-    </Content>
-    <Content Include="InCite\styles\frontiers-in-ecology-and-the-environment.csl">
-      <CopyToOutputDirectory>PreserveNewest</CopyToOutputDirectory>
-    </Content>
-    <Content Include="InCite\styles\frontiers-in-optics.csl">
-      <CopyToOutputDirectory>PreserveNewest</CopyToOutputDirectory>
-    </Content>
-    <Content Include="InCite\styles\frontiers-medical-journals.csl">
-      <CopyToOutputDirectory>PreserveNewest</CopyToOutputDirectory>
-    </Content>
-    <Content Include="InCite\styles\frontiers.csl">
-      <CopyToOutputDirectory>PreserveNewest</CopyToOutputDirectory>
-    </Content>
-    <Content Include="InCite\styles\future-science-group.csl">
-      <CopyToOutputDirectory>PreserveNewest</CopyToOutputDirectory>
-    </Content>
-    <Content Include="InCite\styles\g3.csl">
-      <CopyToOutputDirectory>PreserveNewest</CopyToOutputDirectory>
-    </Content>
-    <Content Include="InCite\styles\gallia.csl">
-      <CopyToOutputDirectory>PreserveNewest</CopyToOutputDirectory>
-    </Content>
-    <Content Include="InCite\styles\gastroenterology.csl">
-      <CopyToOutputDirectory>PreserveNewest</CopyToOutputDirectory>
-    </Content>
-    <Content Include="InCite\styles\geistes-und-kulturwissenschaften-heilmann.csl">
-      <CopyToOutputDirectory>PreserveNewest</CopyToOutputDirectory>
-    </Content>
-    <Content Include="InCite\styles\genes-to-cells.csl">
-      <CopyToOutputDirectory>PreserveNewest</CopyToOutputDirectory>
-    </Content>
-    <Content Include="InCite\styles\geneses.csl">
-      <CopyToOutputDirectory>PreserveNewest</CopyToOutputDirectory>
-    </Content>
-    <Content Include="InCite\styles\genetics.csl">
-      <CopyToOutputDirectory>PreserveNewest</CopyToOutputDirectory>
-    </Content>
-    <Content Include="InCite\styles\genome-biology-and-evolution.csl">
-      <CopyToOutputDirectory>PreserveNewest</CopyToOutputDirectory>
-    </Content>
-    <Content Include="InCite\styles\geoarchaeology.csl">
-      <CopyToOutputDirectory>PreserveNewest</CopyToOutputDirectory>
-    </Content>
-    <Content Include="InCite\styles\geochimica-et-cosmochimica-acta.csl">
-      <CopyToOutputDirectory>PreserveNewest</CopyToOutputDirectory>
-    </Content>
-    <Content Include="InCite\styles\geografie-sbornik-cgs.csl">
-      <CopyToOutputDirectory>PreserveNewest</CopyToOutputDirectory>
-    </Content>
-    <Content Include="InCite\styles\geological-magazine.csl">
-      <CopyToOutputDirectory>PreserveNewest</CopyToOutputDirectory>
-    </Content>
-    <Content Include="InCite\styles\geology.csl">
-      <CopyToOutputDirectory>PreserveNewest</CopyToOutputDirectory>
-    </Content>
-    <Content Include="InCite\styles\geopolitics.csl">
-      <CopyToOutputDirectory>PreserveNewest</CopyToOutputDirectory>
-    </Content>
-    <Content Include="InCite\styles\georg-august-universitat-gottingen-institut-fur-ethnologie-und-ethnologische-sammlung.csl">
-      <CopyToOutputDirectory>PreserveNewest</CopyToOutputDirectory>
-    </Content>
-    <Content Include="InCite\styles\global-change-biology.csl">
-      <CopyToOutputDirectory>PreserveNewest</CopyToOutputDirectory>
-    </Content>
-    <Content Include="InCite\styles\global-ecology-and-biogeography.csl">
-      <CopyToOutputDirectory>PreserveNewest</CopyToOutputDirectory>
-    </Content>
-    <Content Include="InCite\styles\gost-r-7-0-5-2008-numeric.csl">
-      <CopyToOutputDirectory>PreserveNewest</CopyToOutputDirectory>
-    </Content>
-    <Content Include="InCite\styles\gost-r-7-0-5-2008.csl">
-      <CopyToOutputDirectory>PreserveNewest</CopyToOutputDirectory>
-    </Content>
-    <Content Include="InCite\styles\grasas-y-aceites.csl">
-      <CopyToOutputDirectory>PreserveNewest</CopyToOutputDirectory>
-    </Content>
-    <Content Include="InCite\styles\hamburg-school-of-food-science.csl">
-      <CopyToOutputDirectory>PreserveNewest</CopyToOutputDirectory>
-    </Content>
-    <Content Include="InCite\styles\hand.csl">
-      <CopyToOutputDirectory>PreserveNewest</CopyToOutputDirectory>
-    </Content>
-    <Content Include="InCite\styles\harvard-anglia-ruskin-university.csl">
-      <CopyToOutputDirectory>PreserveNewest</CopyToOutputDirectory>
-    </Content>
-    <Content Include="InCite\styles\harvard-cardiff-university.csl">
-      <CopyToOutputDirectory>PreserveNewest</CopyToOutputDirectory>
-    </Content>
-    <Content Include="InCite\styles\harvard-cite-them-right.csl">
-      <CopyToOutputDirectory>PreserveNewest</CopyToOutputDirectory>
-    </Content>
-    <Content Include="InCite\styles\harvard-coventry-university.csl">
-      <CopyToOutputDirectory>PreserveNewest</CopyToOutputDirectory>
-    </Content>
-    <Content Include="InCite\styles\harvard-cranfield-university.csl">
-      <CopyToOutputDirectory>PreserveNewest</CopyToOutputDirectory>
-    </Content>
-    <Content Include="InCite\styles\harvard-durham-university-business-school.csl">
-      <CopyToOutputDirectory>PreserveNewest</CopyToOutputDirectory>
-    </Content>
-    <Content Include="InCite\styles\harvard-european-archaeology.csl">
-      <CopyToOutputDirectory>PreserveNewest</CopyToOutputDirectory>
-    </Content>
-    <Content Include="InCite\styles\harvard-gesellschaft-fur-bildung-und-forschung-in-europa.csl">
-      <CopyToOutputDirectory>PreserveNewest</CopyToOutputDirectory>
-    </Content>
-    <Content Include="InCite\styles\harvard-imperial-college-london.csl">
-      <CopyToOutputDirectory>PreserveNewest</CopyToOutputDirectory>
-    </Content>
-    <Content Include="InCite\styles\harvard-institut-fur-praxisforschung-de.csl">
-      <CopyToOutputDirectory>PreserveNewest</CopyToOutputDirectory>
-    </Content>
-    <Content Include="InCite\styles\harvard-kings-college-london.csl">
-      <CopyToOutputDirectory>PreserveNewest</CopyToOutputDirectory>
-    </Content>
-    <Content Include="InCite\styles\harvard-leeds-metropolitan-university.csl">
-      <CopyToOutputDirectory>PreserveNewest</CopyToOutputDirectory>
-    </Content>
-    <Content Include="InCite\styles\harvard-limerick.csl">
-      <CopyToOutputDirectory>PreserveNewest</CopyToOutputDirectory>
-    </Content>
-    <Content Include="InCite\styles\harvard-manchester-business-school.csl">
-      <CopyToOutputDirectory>PreserveNewest</CopyToOutputDirectory>
-    </Content>
-    <Content Include="InCite\styles\harvard-north-west-university.csl">
-      <CopyToOutputDirectory>PreserveNewest</CopyToOutputDirectory>
-    </Content>
-    <Content Include="InCite\styles\harvard-oxford-brookes-university-faculty-of-health-and-life-sciences.csl">
-      <CopyToOutputDirectory>PreserveNewest</CopyToOutputDirectory>
-    </Content>
-    <Content Include="InCite\styles\harvard-oxford-brookes-university.csl">
-      <CopyToOutputDirectory>PreserveNewest</CopyToOutputDirectory>
-    </Content>
-    <Content Include="InCite\styles\harvard-pontificia-universidad-catolica-del-ecuador.csl">
-      <CopyToOutputDirectory>PreserveNewest</CopyToOutputDirectory>
-    </Content>
-    <Content Include="InCite\styles\harvard-staffordshire-university.csl">
-      <CopyToOutputDirectory>PreserveNewest</CopyToOutputDirectory>
-    </Content>
-    <Content Include="InCite\styles\harvard-swinburne-university-of-technology.csl">
-      <CopyToOutputDirectory>PreserveNewest</CopyToOutputDirectory>
-    </Content>
-    <Content Include="InCite\styles\harvard-the-university-of-melbourne.csl">
-      <CopyToOutputDirectory>PreserveNewest</CopyToOutputDirectory>
-    </Content>
-    <Content Include="InCite\styles\harvard-the-university-of-northampton.csl">
-      <CopyToOutputDirectory>PreserveNewest</CopyToOutputDirectory>
-    </Content>
-    <Content Include="InCite\styles\harvard-the-university-of-sheffield-school-of-east-asian-studies.csl">
-      <CopyToOutputDirectory>PreserveNewest</CopyToOutputDirectory>
-    </Content>
-    <Content Include="InCite\styles\harvard-the-university-of-sheffield-town-and-regional-planning.csl">
-      <CopyToOutputDirectory>PreserveNewest</CopyToOutputDirectory>
-    </Content>
-    <Content Include="InCite\styles\harvard-university-of-abertay-dundee.csl">
-      <CopyToOutputDirectory>PreserveNewest</CopyToOutputDirectory>
-    </Content>
-    <Content Include="InCite\styles\harvard-university-of-birmingham.csl">
-      <CopyToOutputDirectory>PreserveNewest</CopyToOutputDirectory>
-    </Content>
-    <Content Include="InCite\styles\harvard-university-of-gloucestershire.csl">
-      <CopyToOutputDirectory>PreserveNewest</CopyToOutputDirectory>
-    </Content>
-    <Content Include="InCite\styles\harvard-university-of-greenwich.csl">
-      <CopyToOutputDirectory>PreserveNewest</CopyToOutputDirectory>
-    </Content>
-    <Content Include="InCite\styles\harvard-university-of-leeds.csl">
-      <CopyToOutputDirectory>PreserveNewest</CopyToOutputDirectory>
-    </Content>
-    <Content Include="InCite\styles\harvard-university-of-sunderland.csl">
-      <CopyToOutputDirectory>PreserveNewest</CopyToOutputDirectory>
-    </Content>
-    <Content Include="InCite\styles\harvard-university-of-the-west-of-england.csl">
-      <CopyToOutputDirectory>PreserveNewest</CopyToOutputDirectory>
-    </Content>
-    <Content Include="InCite\styles\harvard-university-of-west-london.csl">
-      <CopyToOutputDirectory>PreserveNewest</CopyToOutputDirectory>
-    </Content>
-    <Content Include="InCite\styles\harvard-university-of-wolverhampton.csl">
-      <CopyToOutputDirectory>PreserveNewest</CopyToOutputDirectory>
-    </Content>
-    <Content Include="InCite\styles\harvard7de.csl">
-      <CopyToOutputDirectory>PreserveNewest</CopyToOutputDirectory>
-    </Content>
-    <Content Include="InCite\styles\hawaii-international-conference-on-system-sciences-proceedings.csl">
-      <CopyToOutputDirectory>PreserveNewest</CopyToOutputDirectory>
-    </Content>
-    <Content Include="InCite\styles\health-services-research.csl">
-      <CopyToOutputDirectory>PreserveNewest</CopyToOutputDirectory>
-    </Content>
-    <Content Include="InCite\styles\heart-rhythm.csl">
-      <CopyToOutputDirectory>PreserveNewest</CopyToOutputDirectory>
-    </Content>
-    <Content Include="InCite\styles\hepatology.csl">
-      <CopyToOutputDirectory>PreserveNewest</CopyToOutputDirectory>
-    </Content>
-    <Content Include="InCite\styles\heredity.csl">
-      <CopyToOutputDirectory>PreserveNewest</CopyToOutputDirectory>
-    </Content>
-    <Content Include="InCite\styles\histoire-at-politique.csl">
-      <CopyToOutputDirectory>PreserveNewest</CopyToOutputDirectory>
-    </Content>
-    <Content Include="InCite\styles\histoire-et-mesure.csl">
-      <CopyToOutputDirectory>PreserveNewest</CopyToOutputDirectory>
-    </Content>
-    <Content Include="InCite\styles\history-and-theory.csl">
-      <CopyToOutputDirectory>PreserveNewest</CopyToOutputDirectory>
-    </Content>
-    <Content Include="InCite\styles\history-of-the-human-sciences.csl">
-      <CopyToOutputDirectory>PreserveNewest</CopyToOutputDirectory>
-    </Content>
-    <Content Include="InCite\styles\hochschule-fur-wirtschaft-und-recht-berlin.csl">
-      <CopyToOutputDirectory>PreserveNewest</CopyToOutputDirectory>
-    </Content>
-    <Content Include="InCite\styles\hong-kong-journal-of-radiology.csl">
-      <CopyToOutputDirectory>PreserveNewest</CopyToOutputDirectory>
-    </Content>
-    <Content Include="InCite\styles\human-brain-mapping.csl">
-      <CopyToOutputDirectory>PreserveNewest</CopyToOutputDirectory>
-    </Content>
-    <Content Include="InCite\styles\human-mutation.csl">
-      <CopyToOutputDirectory>PreserveNewest</CopyToOutputDirectory>
-    </Content>
-    <Content Include="InCite\styles\human-reproduction-update.csl">
-      <CopyToOutputDirectory>PreserveNewest</CopyToOutputDirectory>
-    </Content>
-    <Content Include="InCite\styles\human-reproduction.csl">
-      <CopyToOutputDirectory>PreserveNewest</CopyToOutputDirectory>
-    </Content>
-    <Content Include="InCite\styles\human-resource-management-journal.csl">
-      <CopyToOutputDirectory>PreserveNewest</CopyToOutputDirectory>
-    </Content>
-    <Content Include="InCite\styles\human-wildlife-interactions.csl">
-      <CopyToOutputDirectory>PreserveNewest</CopyToOutputDirectory>
-    </Content>
-    <Content Include="InCite\styles\hydrobiologia.csl">
-      <CopyToOutputDirectory>PreserveNewest</CopyToOutputDirectory>
-    </Content>
-    <Content Include="InCite\styles\hydrological-sciences-journal.csl">
-      <CopyToOutputDirectory>PreserveNewest</CopyToOutputDirectory>
-    </Content>
-    <Content Include="InCite\styles\hypotheses-in-the-life-sciences.csl">
-      <CopyToOutputDirectory>PreserveNewest</CopyToOutputDirectory>
-    </Content>
-    <Content Include="InCite\styles\ices-journal-of-marine-science.csl">
-      <CopyToOutputDirectory>PreserveNewest</CopyToOutputDirectory>
-    </Content>
-    <Content Include="InCite\styles\ieee-with-url.csl">
-      <CopyToOutputDirectory>PreserveNewest</CopyToOutputDirectory>
-    </Content>
-    <Content Include="InCite\styles\iica-catie.csl">
-      <CopyToOutputDirectory>PreserveNewest</CopyToOutputDirectory>
-    </Content>
-    <Content Include="InCite\styles\immunological-reviews.csl">
-      <CopyToOutputDirectory>PreserveNewest</CopyToOutputDirectory>
-    </Content>
-    <Content Include="InCite\styles\indian-journal-of-medical-research.csl">
-      <CopyToOutputDirectory>PreserveNewest</CopyToOutputDirectory>
-    </Content>
-    <Content Include="InCite\styles\indoor-air.csl">
-      <CopyToOutputDirectory>PreserveNewest</CopyToOutputDirectory>
-    </Content>
-    <Content Include="InCite\styles\inflammatory-bowel-diseases.csl">
-      <CopyToOutputDirectory>PreserveNewest</CopyToOutputDirectory>
-    </Content>
-    <Content Include="InCite\styles\infoclio-de.csl">
-      <CopyToOutputDirectory>PreserveNewest</CopyToOutputDirectory>
-    </Content>
-    <Content Include="InCite\styles\infoclio-fr-nocaps.csl">
-      <CopyToOutputDirectory>PreserveNewest</CopyToOutputDirectory>
-    </Content>
-    <Content Include="InCite\styles\infoclio-fr-smallcaps.csl">
-      <CopyToOutputDirectory>PreserveNewest</CopyToOutputDirectory>
-    </Content>
-    <Content Include="InCite\styles\information-systems-research.csl">
-      <CopyToOutputDirectory>PreserveNewest</CopyToOutputDirectory>
-    </Content>
-    <Content Include="InCite\styles\insectes-sociaux.csl">
-      <CopyToOutputDirectory>PreserveNewest</CopyToOutputDirectory>
-    </Content>
-    <Content Include="InCite\styles\institut-national-de-la-recherche-scientifique-sciences-sociales.csl">
-      <CopyToOutputDirectory>PreserveNewest</CopyToOutputDirectory>
-    </Content>
-    <Content Include="InCite\styles\institute-of-physics-harvard.csl">
-      <CopyToOutputDirectory>PreserveNewest</CopyToOutputDirectory>
-    </Content>
-    <Content Include="InCite\styles\institute-of-physics-numeric.csl">
-      <CopyToOutputDirectory>PreserveNewest</CopyToOutputDirectory>
-    </Content>
-    <Content Include="InCite\styles\inter-research-science-center.csl">
-      <CopyToOutputDirectory>PreserveNewest</CopyToOutputDirectory>
-    </Content>
-    <Content Include="InCite\styles\inter-ro.csl">
-      <CopyToOutputDirectory>PreserveNewest</CopyToOutputDirectory>
-    </Content>
-    <Content Include="InCite\styles\interaction-design-and-architectures.csl">
-      <CopyToOutputDirectory>PreserveNewest</CopyToOutputDirectory>
-    </Content>
-    <Content Include="InCite\styles\interdisziplinare-zeitschrift-fur-technologie-und-lernen.csl">
-      <CopyToOutputDirectory>PreserveNewest</CopyToOutputDirectory>
-    </Content>
-    <Content Include="InCite\styles\international-journal-of-audiology.csl">
-      <CopyToOutputDirectory>PreserveNewest</CopyToOutputDirectory>
-    </Content>
-    <Content Include="InCite\styles\international-journal-of-cancer.csl">
-      <CopyToOutputDirectory>PreserveNewest</CopyToOutputDirectory>
-    </Content>
-    <Content Include="InCite\styles\international-journal-of-electronic-commerce.csl">
-      <CopyToOutputDirectory>PreserveNewest</CopyToOutputDirectory>
-    </Content>
-    <Content Include="InCite\styles\international-journal-of-epidemiology.csl">
-      <CopyToOutputDirectory>PreserveNewest</CopyToOutputDirectory>
-    </Content>
-    <Content Include="InCite\styles\international-journal-of-exercise-science.csl">
-      <CopyToOutputDirectory>PreserveNewest</CopyToOutputDirectory>
-    </Content>
-    <Content Include="InCite\styles\international-journal-of-geriatric-psychiatry.csl">
-      <CopyToOutputDirectory>PreserveNewest</CopyToOutputDirectory>
-    </Content>
-    <Content Include="InCite\styles\international-journal-of-humanoid-robotics.csl">
-      <CopyToOutputDirectory>PreserveNewest</CopyToOutputDirectory>
-    </Content>
-    <Content Include="InCite\styles\international-journal-of-lexicography.csl">
-      <CopyToOutputDirectory>PreserveNewest</CopyToOutputDirectory>
-    </Content>
-    <Content Include="InCite\styles\international-journal-of-occupational-medicine-and-environmental-health.csl">
-      <CopyToOutputDirectory>PreserveNewest</CopyToOutputDirectory>
-    </Content>
-    <Content Include="InCite\styles\international-journal-of-radiation-oncology-biology-physics.csl">
-      <CopyToOutputDirectory>PreserveNewest</CopyToOutputDirectory>
-    </Content>
-    <Content Include="InCite\styles\international-journal-of-sports-medicine.csl">
-      <CopyToOutputDirectory>PreserveNewest</CopyToOutputDirectory>
-    </Content>
-    <Content Include="InCite\styles\international-journal-of-wildland-fire.csl">
-      <CopyToOutputDirectory>PreserveNewest</CopyToOutputDirectory>
-    </Content>
-    <Content Include="InCite\styles\international-labour-organization.csl">
-      <CopyToOutputDirectory>PreserveNewest</CopyToOutputDirectory>
-    </Content>
-    <Content Include="InCite\styles\international-microbiology.csl">
-      <CopyToOutputDirectory>PreserveNewest</CopyToOutputDirectory>
-    </Content>
-    <Content Include="InCite\styles\international-organization.csl">
-      <CopyToOutputDirectory>PreserveNewest</CopyToOutputDirectory>
-    </Content>
-    <Content Include="InCite\styles\international-pig-veterinary-society-congress-proceedings.csl">
-      <CopyToOutputDirectory>PreserveNewest</CopyToOutputDirectory>
-    </Content>
-    <Content Include="InCite\styles\international-studies-association.csl">
-      <CopyToOutputDirectory>PreserveNewest</CopyToOutputDirectory>
-    </Content>
-    <Content Include="InCite\styles\international-union-of-crystallography.csl">
-      <CopyToOutputDirectory>PreserveNewest</CopyToOutputDirectory>
-    </Content>
-    <Content Include="InCite\styles\invertebrate-systematics.csl">
-      <CopyToOutputDirectory>PreserveNewest</CopyToOutputDirectory>
-    </Content>
-    <Content Include="InCite\styles\investigative-radiology.csl">
-      <CopyToOutputDirectory>PreserveNewest</CopyToOutputDirectory>
-    </Content>
-    <Content Include="InCite\styles\invisu.csl">
-      <CopyToOutputDirectory>PreserveNewest</CopyToOutputDirectory>
-    </Content>
-    <Content Include="InCite\styles\irish-historical-studies.csl">
-      <CopyToOutputDirectory>PreserveNewest</CopyToOutputDirectory>
-    </Content>
-    <Content Include="InCite\styles\iso690-author-date-cs.csl">
-      <CopyToOutputDirectory>PreserveNewest</CopyToOutputDirectory>
-    </Content>
-    <Content Include="InCite\styles\iso690-author-date-en.csl">
-      <CopyToOutputDirectory>PreserveNewest</CopyToOutputDirectory>
-    </Content>
-    <Content Include="InCite\styles\iso690-author-date-fr-no-abstract.csl">
-      <CopyToOutputDirectory>PreserveNewest</CopyToOutputDirectory>
-    </Content>
-    <Content Include="InCite\styles\iso690-author-date-fr.csl">
-      <CopyToOutputDirectory>PreserveNewest</CopyToOutputDirectory>
-    </Content>
-    <Content Include="InCite\styles\iso690-author-date-sk.csl">
-      <CopyToOutputDirectory>PreserveNewest</CopyToOutputDirectory>
-    </Content>
-    <Content Include="InCite\styles\iso690-full-note-sk.csl">
-      <CopyToOutputDirectory>PreserveNewest</CopyToOutputDirectory>
-    </Content>
-    <Content Include="InCite\styles\iso690-note-cs.csl">
-      <CopyToOutputDirectory>PreserveNewest</CopyToOutputDirectory>
-    </Content>
-    <Content Include="InCite\styles\iso690-numeric-brackets-cs.csl">
-      <CopyToOutputDirectory>PreserveNewest</CopyToOutputDirectory>
-    </Content>
-    <Content Include="InCite\styles\iso690-numeric-cs.csl">
-      <CopyToOutputDirectory>PreserveNewest</CopyToOutputDirectory>
-    </Content>
-    <Content Include="InCite\styles\iso690-numeric-en.csl">
-      <CopyToOutputDirectory>PreserveNewest</CopyToOutputDirectory>
-    </Content>
-    <Content Include="InCite\styles\iso690-numeric-fr.csl">
-      <CopyToOutputDirectory>PreserveNewest</CopyToOutputDirectory>
-    </Content>
-    <Content Include="InCite\styles\iso690-numeric-lt.csl">
-      <CopyToOutputDirectory>PreserveNewest</CopyToOutputDirectory>
-    </Content>
-    <Content Include="InCite\styles\iso690-numeric-sk.csl">
-      <CopyToOutputDirectory>PreserveNewest</CopyToOutputDirectory>
-    </Content>
-    <Content Include="InCite\styles\jahrbuch-der-osterreichischen-byzantinischen-gesellschaft.csl">
-      <CopyToOutputDirectory>PreserveNewest</CopyToOutputDirectory>
-    </Content>
-    <Content Include="InCite\styles\jahrbuch-fur-evangelikale-theologie.csl">
-      <CopyToOutputDirectory>PreserveNewest</CopyToOutputDirectory>
-    </Content>
-    <Content Include="InCite\styles\javnost-the-public.csl">
-      <CopyToOutputDirectory>PreserveNewest</CopyToOutputDirectory>
-    </Content>
-    <Content Include="InCite\styles\journal-for-the-history-of-astronomy.csl">
-      <CopyToOutputDirectory>PreserveNewest</CopyToOutputDirectory>
-    </Content>
-    <Content Include="InCite\styles\journal-francais-dophtalmologie.csl">
-      <CopyToOutputDirectory>PreserveNewest</CopyToOutputDirectory>
-    </Content>
-    <Content Include="InCite\styles\journal-of-alzheimers-disease.csl">
-      <CopyToOutputDirectory>PreserveNewest</CopyToOutputDirectory>
-    </Content>
-    <Content Include="InCite\styles\journal-of-animal-physiology-and-animal-nutrition.csl">
-      <CopyToOutputDirectory>PreserveNewest</CopyToOutputDirectory>
-    </Content>
-    <Content Include="InCite\styles\journal-of-animal-science.csl">
-      <CopyToOutputDirectory>PreserveNewest</CopyToOutputDirectory>
-    </Content>
-    <Content Include="InCite\styles\journal-of-antimicrobial-chemotherapy.csl">
-      <CopyToOutputDirectory>PreserveNewest</CopyToOutputDirectory>
-    </Content>
-    <Content Include="InCite\styles\journal-of-applied-animal-science.csl">
-      <CopyToOutputDirectory>PreserveNewest</CopyToOutputDirectory>
-    </Content>
-    <Content Include="InCite\styles\journal-of-applied-ecology.csl">
-      <CopyToOutputDirectory>PreserveNewest</CopyToOutputDirectory>
-    </Content>
-    <Content Include="InCite\styles\journal-of-applied-philosophy.csl">
-      <CopyToOutputDirectory>PreserveNewest</CopyToOutputDirectory>
-    </Content>
-    <Content Include="InCite\styles\journal-of-archaeological-research.csl">
-      <CopyToOutputDirectory>PreserveNewest</CopyToOutputDirectory>
-    </Content>
-    <Content Include="InCite\styles\journal-of-atrial-fibrillation.csl">
-      <CopyToOutputDirectory>PreserveNewest</CopyToOutputDirectory>
-    </Content>
-    <Content Include="InCite\styles\journal-of-avian-biology.csl">
-      <CopyToOutputDirectory>PreserveNewest</CopyToOutputDirectory>
-    </Content>
-    <Content Include="InCite\styles\journal-of-basic-microbiology.csl">
-      <CopyToOutputDirectory>PreserveNewest</CopyToOutputDirectory>
-    </Content>
-    <Content Include="InCite\styles\journal-of-biogeography.csl">
-      <CopyToOutputDirectory>PreserveNewest</CopyToOutputDirectory>
-    </Content>
-    <Content Include="InCite\styles\journal-of-biological-chemistry.csl">
-      <CopyToOutputDirectory>PreserveNewest</CopyToOutputDirectory>
-    </Content>
-    <Content Include="InCite\styles\journal-of-biomedical-materials-research-part-a.csl">
-      <CopyToOutputDirectory>PreserveNewest</CopyToOutputDirectory>
-    </Content>
-    <Content Include="InCite\styles\journal-of-bone-and-mineral-research.csl">
-      <CopyToOutputDirectory>PreserveNewest</CopyToOutputDirectory>
-    </Content>
-    <Content Include="InCite\styles\journal-of-cardiothoracic-and-vascular-anesthesia.csl">
-      <CopyToOutputDirectory>PreserveNewest</CopyToOutputDirectory>
-    </Content>
-    <Content Include="InCite\styles\journal-of-cellular-and-molecular-medicine.csl">
-      <CopyToOutputDirectory>PreserveNewest</CopyToOutputDirectory>
-    </Content>
-    <Content Include="InCite\styles\journal-of-chemical-ecology.csl">
-      <CopyToOutputDirectory>PreserveNewest</CopyToOutputDirectory>
-    </Content>
-    <Content Include="InCite\styles\journal-of-chemistry-and-chemical-engineering.csl">
-      <CopyToOutputDirectory>PreserveNewest</CopyToOutputDirectory>
-    </Content>
-    <Content Include="InCite\styles\journal-of-child-and-adolescent-psychopharmacology.csl">
-      <CopyToOutputDirectory>PreserveNewest</CopyToOutputDirectory>
-    </Content>
-    <Content Include="InCite\styles\journal-of-clinical-oncology.csl">
-      <CopyToOutputDirectory>PreserveNewest</CopyToOutputDirectory>
-    </Content>
-    <Content Include="InCite\styles\journal-of-combinatorics.csl">
-      <CopyToOutputDirectory>PreserveNewest</CopyToOutputDirectory>
-    </Content>
-    <Content Include="InCite\styles\journal-of-computational-chemistry.csl">
-      <CopyToOutputDirectory>PreserveNewest</CopyToOutputDirectory>
-    </Content>
-    <Content Include="InCite\styles\journal-of-dental-research.csl">
-      <CopyToOutputDirectory>PreserveNewest</CopyToOutputDirectory>
-    </Content>
-    <Content Include="InCite\styles\journal-of-elections-public-opinion-and-parties.csl">
-      <CopyToOutputDirectory>PreserveNewest</CopyToOutputDirectory>
-    </Content>
-    <Content Include="InCite\styles\journal-of-european-public-policy.csl">
-      <CopyToOutputDirectory>PreserveNewest</CopyToOutputDirectory>
-    </Content>
-    <Content Include="InCite\styles\journal-of-evolutionary-biology.csl">
-      <CopyToOutputDirectory>PreserveNewest</CopyToOutputDirectory>
-    </Content>
-    <Content Include="InCite\styles\journal-of-experimental-botany.csl">
-      <CopyToOutputDirectory>PreserveNewest</CopyToOutputDirectory>
-    </Content>
-    <Content Include="InCite\styles\journal-of-field-ornithology.csl">
-      <CopyToOutputDirectory>PreserveNewest</CopyToOutputDirectory>
-    </Content>
-    <Content Include="InCite\styles\journal-of-finance.csl">
-      <CopyToOutputDirectory>PreserveNewest</CopyToOutputDirectory>
-    </Content>
-    <Content Include="InCite\styles\journal-of-fish-diseases.csl">
-      <CopyToOutputDirectory>PreserveNewest</CopyToOutputDirectory>
-    </Content>
-    <Content Include="InCite\styles\journal-of-food-protection.csl">
-      <CopyToOutputDirectory>PreserveNewest</CopyToOutputDirectory>
-    </Content>
-    <Content Include="InCite\styles\journal-of-forensic-sciences.csl">
-      <CopyToOutputDirectory>PreserveNewest</CopyToOutputDirectory>
-    </Content>
-    <Content Include="InCite\styles\journal-of-geriatric-psychiatry-and-neurology.csl">
-      <CopyToOutputDirectory>PreserveNewest</CopyToOutputDirectory>
-    </Content>
-    <Content Include="InCite\styles\journal-of-hearing-science.csl">
-      <CopyToOutputDirectory>PreserveNewest</CopyToOutputDirectory>
-    </Content>
-    <Content Include="InCite\styles\journal-of-hepatology.csl">
-      <CopyToOutputDirectory>PreserveNewest</CopyToOutputDirectory>
-    </Content>
-    <Content Include="InCite\styles\journal-of-human-evolution.csl">
-      <CopyToOutputDirectory>PreserveNewest</CopyToOutputDirectory>
-    </Content>
-    <Content Include="InCite\styles\journal-of-hypertension.csl">
-      <CopyToOutputDirectory>PreserveNewest</CopyToOutputDirectory>
-    </Content>
-    <Content Include="InCite\styles\journal-of-industrial-ecology.csl">
-      <CopyToOutputDirectory>PreserveNewest</CopyToOutputDirectory>
-    </Content>
-    <Content Include="InCite\styles\journal-of-infectious-diseases.csl">
-      <CopyToOutputDirectory>PreserveNewest</CopyToOutputDirectory>
-    </Content>
-    <Content Include="InCite\styles\journal-of-information-technology.csl">
-      <CopyToOutputDirectory>PreserveNewest</CopyToOutputDirectory>
-    </Content>
-    <Content Include="InCite\styles\journal-of-integrated-omics.csl">
-      <CopyToOutputDirectory>PreserveNewest</CopyToOutputDirectory>
-    </Content>
-    <Content Include="InCite\styles\journal-of-investigative-dermatology.csl">
-      <CopyToOutputDirectory>PreserveNewest</CopyToOutputDirectory>
-    </Content>
-    <Content Include="InCite\styles\journal-of-lipid-research.csl">
-      <CopyToOutputDirectory>PreserveNewest</CopyToOutputDirectory>
-    </Content>
-    <Content Include="InCite\styles\journal-of-mammalogy.csl">
-      <CopyToOutputDirectory>PreserveNewest</CopyToOutputDirectory>
-    </Content>
-    <Content Include="InCite\styles\journal-of-management-information-systems.csl">
-      <CopyToOutputDirectory>PreserveNewest</CopyToOutputDirectory>
-    </Content>
-    <Content Include="InCite\styles\journal-of-management.csl">
-      <CopyToOutputDirectory>PreserveNewest</CopyToOutputDirectory>
-    </Content>
-    <Content Include="InCite\styles\journal-of-marketing.csl">
-      <CopyToOutputDirectory>PreserveNewest</CopyToOutputDirectory>
-    </Content>
-    <Content Include="InCite\styles\journal-of-medical-genetics.csl">
-      <CopyToOutputDirectory>PreserveNewest</CopyToOutputDirectory>
-    </Content>
-    <Content Include="InCite\styles\journal-of-medical-internet-research.csl">
-      <CopyToOutputDirectory>PreserveNewest</CopyToOutputDirectory>
-    </Content>
-    <Content Include="InCite\styles\journal-of-molecular-biology.csl">
-      <CopyToOutputDirectory>PreserveNewest</CopyToOutputDirectory>
-    </Content>
-    <Content Include="InCite\styles\journal-of-molecular-endocrinology.csl">
-      <CopyToOutputDirectory>PreserveNewest</CopyToOutputDirectory>
-    </Content>
-    <Content Include="InCite\styles\journal-of-morphology.csl">
-      <CopyToOutputDirectory>PreserveNewest</CopyToOutputDirectory>
-    </Content>
-    <Content Include="InCite\styles\journal-of-neurophysiology.csl">
-      <CopyToOutputDirectory>PreserveNewest</CopyToOutputDirectory>
-    </Content>
-    <Content Include="InCite\styles\journal-of-neuroscience-and-neuroengineering.csl">
-      <CopyToOutputDirectory>PreserveNewest</CopyToOutputDirectory>
-    </Content>
-    <Content Include="InCite\styles\journal-of-neurosurgery.csl">
-      <CopyToOutputDirectory>PreserveNewest</CopyToOutputDirectory>
-    </Content>
-    <Content Include="InCite\styles\journal-of-neurotrauma.csl">
-      <CopyToOutputDirectory>PreserveNewest</CopyToOutputDirectory>
-    </Content>
-    <Content Include="InCite\styles\journal-of-nutrition.csl">
-      <CopyToOutputDirectory>PreserveNewest</CopyToOutputDirectory>
-    </Content>
-    <Content Include="InCite\styles\journal-of-oral-and-maxillofacial-surgery.csl">
-      <CopyToOutputDirectory>PreserveNewest</CopyToOutputDirectory>
-    </Content>
-    <Content Include="InCite\styles\journal-of-orthopaedic-research.csl">
-      <CopyToOutputDirectory>PreserveNewest</CopyToOutputDirectory>
-    </Content>
-    <Content Include="InCite\styles\journal-of-orthopaedic-trauma.csl">
-      <CopyToOutputDirectory>PreserveNewest</CopyToOutputDirectory>
-    </Content>
-    <Content Include="InCite\styles\journal-of-paleontology.csl">
-      <CopyToOutputDirectory>PreserveNewest</CopyToOutputDirectory>
-    </Content>
-    <Content Include="InCite\styles\journal-of-perinatal-medicine.csl">
-      <CopyToOutputDirectory>PreserveNewest</CopyToOutputDirectory>
-    </Content>
-    <Content Include="InCite\styles\journal-of-petrology.csl">
-      <CopyToOutputDirectory>PreserveNewest</CopyToOutputDirectory>
-    </Content>
-    <Content Include="InCite\styles\journal-of-pharmacy-and-pharmacology.csl">
-      <CopyToOutputDirectory>PreserveNewest</CopyToOutputDirectory>
-    </Content>
-    <Content Include="InCite\styles\journal-of-plant-nutrition-and-soil-science.csl">
-      <CopyToOutputDirectory>PreserveNewest</CopyToOutputDirectory>
-    </Content>
-    <Content Include="InCite\styles\journal-of-pollination-ecology.csl">
-      <CopyToOutputDirectory>PreserveNewest</CopyToOutputDirectory>
-    </Content>
-    <Content Include="InCite\styles\journal-of-psychiatric-and-mental-health-nursing.csl">
-      <CopyToOutputDirectory>PreserveNewest</CopyToOutputDirectory>
-    </Content>
-    <Content Include="InCite\styles\journal-of-psychiatry-and-neuroscience.csl">
-      <CopyToOutputDirectory>PreserveNewest</CopyToOutputDirectory>
-    </Content>
-    <Content Include="InCite\styles\journal-of-roman-archaeology-a.csl">
-      <CopyToOutputDirectory>PreserveNewest</CopyToOutputDirectory>
-    </Content>
-    <Content Include="InCite\styles\journal-of-roman-archaeology-b.csl">
-      <CopyToOutputDirectory>PreserveNewest</CopyToOutputDirectory>
-    </Content>
-    <Content Include="InCite\styles\journal-of-separation-science.csl">
-      <CopyToOutputDirectory>PreserveNewest</CopyToOutputDirectory>
-    </Content>
-    <Content Include="InCite\styles\journal-of-shoulder-and-elbow-surgery.csl">
-      <CopyToOutputDirectory>PreserveNewest</CopyToOutputDirectory>
-    </Content>
-    <Content Include="InCite\styles\journal-of-simulation.csl">
-      <CopyToOutputDirectory>PreserveNewest</CopyToOutputDirectory>
-    </Content>
-    <Content Include="InCite\styles\journal-of-social-archaeology.csl">
-      <CopyToOutputDirectory>PreserveNewest</CopyToOutputDirectory>
-    </Content>
-    <Content Include="InCite\styles\journal-of-spinal-disorders-and-techniques.csl">
-      <CopyToOutputDirectory>PreserveNewest</CopyToOutputDirectory>
-    </Content>
-    <Content Include="InCite\styles\journal-of-strength-and-conditioning-research.csl">
-      <CopyToOutputDirectory>PreserveNewest</CopyToOutputDirectory>
-    </Content>
-    <Content Include="InCite\styles\journal-of-studies-on-alcohol-and-drugs.csl">
-      <CopyToOutputDirectory>PreserveNewest</CopyToOutputDirectory>
-    </Content>
-    <Content Include="InCite\styles\journal-of-the-academy-of-nutrition-and-dietetics.csl">
-      <CopyToOutputDirectory>PreserveNewest</CopyToOutputDirectory>
-    </Content>
-    <Content Include="InCite\styles\journal-of-the-air-and-waste-management-association.csl">
-      <CopyToOutputDirectory>PreserveNewest</CopyToOutputDirectory>
-    </Content>
-    <Content Include="InCite\styles\journal-of-the-american-academy-of-orthopaedic-surgeons.csl">
-      <CopyToOutputDirectory>PreserveNewest</CopyToOutputDirectory>
-    </Content>
-    <Content Include="InCite\styles\journal-of-the-american-association-of-laboratory-animal-science.csl">
-      <CopyToOutputDirectory>PreserveNewest</CopyToOutputDirectory>
-    </Content>
-    <Content Include="InCite\styles\journal-of-the-american-ceramic-society.csl">
-      <CopyToOutputDirectory>PreserveNewest</CopyToOutputDirectory>
-    </Content>
-    <Content Include="InCite\styles\journal-of-the-american-college-of-cardiology.csl">
-      <CopyToOutputDirectory>PreserveNewest</CopyToOutputDirectory>
-    </Content>
-    <Content Include="InCite\styles\journal-of-the-american-society-of-brewing-chemists.csl">
-      <CopyToOutputDirectory>PreserveNewest</CopyToOutputDirectory>
-    </Content>
-    <Content Include="InCite\styles\journal-of-the-american-society-of-nephrology.csl">
-      <CopyToOutputDirectory>PreserveNewest</CopyToOutputDirectory>
-    </Content>
-    <Content Include="InCite\styles\journal-of-the-american-water-resources-association.csl">
-      <CopyToOutputDirectory>PreserveNewest</CopyToOutputDirectory>
-    </Content>
-    <Content Include="InCite\styles\journal-of-the-association-for-information-systems.csl">
-      <CopyToOutputDirectory>PreserveNewest</CopyToOutputDirectory>
-    </Content>
-    <Content Include="InCite\styles\journal-of-the-brazilian-chemical-society.csl">
-      <CopyToOutputDirectory>PreserveNewest</CopyToOutputDirectory>
-    </Content>
-    <Content Include="InCite\styles\journal-of-the-electrochemical-society.csl">
-      <CopyToOutputDirectory>PreserveNewest</CopyToOutputDirectory>
-    </Content>
-    <Content Include="InCite\styles\journal-of-the-royal-anthropological-institute.csl">
-      <CopyToOutputDirectory>PreserveNewest</CopyToOutputDirectory>
-    </Content>
-    <Content Include="InCite\styles\journal-of-thrombosis-and-haemostasis.csl">
-      <CopyToOutputDirectory>PreserveNewest</CopyToOutputDirectory>
-    </Content>
-    <Content Include="InCite\styles\journal-of-transport-geography.csl">
-      <CopyToOutputDirectory>PreserveNewest</CopyToOutputDirectory>
-    </Content>
-    <Content Include="InCite\styles\journal-of-tropical-ecology.csl">
-      <CopyToOutputDirectory>PreserveNewest</CopyToOutputDirectory>
-    </Content>
-    <Content Include="InCite\styles\journal-of-vegetation-science.csl">
-      <CopyToOutputDirectory>PreserveNewest</CopyToOutputDirectory>
-    </Content>
-    <Content Include="InCite\styles\journal-of-vertebrate-paleontology.csl">
-      <CopyToOutputDirectory>PreserveNewest</CopyToOutputDirectory>
-    </Content>
-    <Content Include="InCite\styles\journal-of-veterinary-cardiology.csl">
-      <CopyToOutputDirectory>PreserveNewest</CopyToOutputDirectory>
-    </Content>
-    <Content Include="InCite\styles\journal-of-visualized-experiments.csl">
-      <CopyToOutputDirectory>PreserveNewest</CopyToOutputDirectory>
-    </Content>
-    <Content Include="InCite\styles\journal-of-wildlife-diseases.csl">
-      <CopyToOutputDirectory>PreserveNewest</CopyToOutputDirectory>
-    </Content>
-    <Content Include="InCite\styles\journal-of-zoo-and-wildlife-medicine.csl">
-      <CopyToOutputDirectory>PreserveNewest</CopyToOutputDirectory>
-    </Content>
-    <Content Include="InCite\styles\journal-of-zoology.csl">
-      <CopyToOutputDirectory>PreserveNewest</CopyToOutputDirectory>
-    </Content>
-    <Content Include="InCite\styles\journalistica.csl">
-      <CopyToOutputDirectory>PreserveNewest</CopyToOutputDirectory>
-    </Content>
-    <Content Include="InCite\styles\juristische-zitierweise.csl">
-      <CopyToOutputDirectory>PreserveNewest</CopyToOutputDirectory>
-    </Content>
-    <Content Include="InCite\styles\karger-journals-author-date.csl">
-      <CopyToOutputDirectory>PreserveNewest</CopyToOutputDirectory>
-    </Content>
-    <Content Include="InCite\styles\karger-journals.csl">
-      <CopyToOutputDirectory>PreserveNewest</CopyToOutputDirectory>
-    </Content>
-    <Content Include="InCite\styles\kidney-international.csl">
-      <CopyToOutputDirectory>PreserveNewest</CopyToOutputDirectory>
-    </Content>
-    <Content Include="InCite\styles\kindheit-und-entwicklung.csl">
-      <CopyToOutputDirectory>PreserveNewest</CopyToOutputDirectory>
-    </Content>
-    <Content Include="InCite\styles\knee-surgery-sports-traumatology-arthroscopy.csl">
-      <CopyToOutputDirectory>PreserveNewest</CopyToOutputDirectory>
-    </Content>
-    <Content Include="InCite\styles\kolner-zeitschrift-fur-soziologie-und-sozialpsychologie.csl">
-      <CopyToOutputDirectory>PreserveNewest</CopyToOutputDirectory>
-    </Content>
-    <Content Include="InCite\styles\korean-journal-of-anesthesiology.csl">
-      <CopyToOutputDirectory>PreserveNewest</CopyToOutputDirectory>
-    </Content>
-    <Content Include="InCite\styles\kritische-ausgabe.csl">
-      <CopyToOutputDirectory>PreserveNewest</CopyToOutputDirectory>
-    </Content>
-    <Content Include="InCite\styles\kth-royal-institute-of-technology-school-of-computer-science-and-communication-sv.csl">
-      <CopyToOutputDirectory>PreserveNewest</CopyToOutputDirectory>
-    </Content>
-    <Content Include="InCite\styles\kth-royal-institute-of-technology-school-of-computer-science-and-communication.csl">
-      <CopyToOutputDirectory>PreserveNewest</CopyToOutputDirectory>
-    </Content>
-    <Content Include="InCite\styles\landes-bioscience-journals.csl">
-      <CopyToOutputDirectory>PreserveNewest</CopyToOutputDirectory>
-    </Content>
-    <Content Include="InCite\styles\language-in-society.csl">
-      <CopyToOutputDirectory>PreserveNewest</CopyToOutputDirectory>
-    </Content>
-    <Content Include="InCite\styles\language.csl">
-      <CopyToOutputDirectory>PreserveNewest</CopyToOutputDirectory>
-    </Content>
-    <Content Include="InCite\styles\latin-american-perspectives.csl">
-      <CopyToOutputDirectory>PreserveNewest</CopyToOutputDirectory>
-    </Content>
-    <Content Include="InCite\styles\law-and-society-review.csl">
-      <CopyToOutputDirectory>PreserveNewest</CopyToOutputDirectory>
-    </Content>
-    <Content Include="InCite\styles\le-mouvement-social.csl">
-      <CopyToOutputDirectory>PreserveNewest</CopyToOutputDirectory>
-    </Content>
-    <Content Include="InCite\styles\le-tapuscrit-author-date.csl">
-      <CopyToOutputDirectory>PreserveNewest</CopyToOutputDirectory>
-    </Content>
-    <Content Include="InCite\styles\le-tapuscrit-note.csl">
-      <CopyToOutputDirectory>PreserveNewest</CopyToOutputDirectory>
-    </Content>
-    <Content Include="InCite\styles\leidraad-voor-juridische-auteurs.csl">
-      <CopyToOutputDirectory>PreserveNewest</CopyToOutputDirectory>
-    </Content>
-    <Content Include="InCite\styles\les-journees-de-la-recherche-avicole.csl">
-      <CopyToOutputDirectory>PreserveNewest</CopyToOutputDirectory>
-    </Content>
-    <Content Include="InCite\styles\les-journees-de-la-recherche-porcine.csl">
-      <CopyToOutputDirectory>PreserveNewest</CopyToOutputDirectory>
-    </Content>
-    <Content Include="InCite\styles\lethaia.csl">
-      <CopyToOutputDirectory>PreserveNewest</CopyToOutputDirectory>
-    </Content>
-    <Content Include="InCite\styles\lettres-et-sciences-humaines-fr.csl">
-      <CopyToOutputDirectory>PreserveNewest</CopyToOutputDirectory>
-    </Content>
-    <Content Include="InCite\styles\leviathan.csl">
-      <CopyToOutputDirectory>PreserveNewest</CopyToOutputDirectory>
-    </Content>
-    <Content Include="InCite\styles\limnology-and-oceanography.csl">
-      <CopyToOutputDirectory>PreserveNewest</CopyToOutputDirectory>
-    </Content>
-    <Content Include="InCite\styles\liver-international.csl">
-      <CopyToOutputDirectory>PreserveNewest</CopyToOutputDirectory>
-    </Content>
-    <Content Include="InCite\styles\livestock-science.csl">
-      <CopyToOutputDirectory>PreserveNewest</CopyToOutputDirectory>
-    </Content>
-    <Content Include="InCite\styles\lluelles-lexisnexis.csl">
-      <CopyToOutputDirectory>PreserveNewest</CopyToOutputDirectory>
-    </Content>
-    <Content Include="InCite\styles\lluelles.csl">
-      <CopyToOutputDirectory>PreserveNewest</CopyToOutputDirectory>
-    </Content>
-    <Content Include="InCite\styles\macromolecular-reaction-engineering.csl">
-      <CopyToOutputDirectory>PreserveNewest</CopyToOutputDirectory>
-    </Content>
-    <Content Include="InCite\styles\magnetic-resonance-in-medicine.csl">
-      <CopyToOutputDirectory>PreserveNewest</CopyToOutputDirectory>
-    </Content>
-    <Content Include="InCite\styles\mammal-review.csl">
-      <CopyToOutputDirectory>PreserveNewest</CopyToOutputDirectory>
-    </Content>
-    <Content Include="InCite\styles\manchester-university-press.csl">
-      <CopyToOutputDirectory>PreserveNewest</CopyToOutputDirectory>
-    </Content>
-    <Content Include="InCite\styles\mcdonald-institute-monographs.csl">
-      <CopyToOutputDirectory>PreserveNewest</CopyToOutputDirectory>
-    </Content>
-    <Content Include="InCite\styles\mcgill-en.csl">
-      <CopyToOutputDirectory>PreserveNewest</CopyToOutputDirectory>
-    </Content>
-    <Content Include="InCite\styles\mcgill-fr.csl">
-      <CopyToOutputDirectory>PreserveNewest</CopyToOutputDirectory>
-    </Content>
-    <Content Include="InCite\styles\medecine-sciences.csl">
-      <CopyToOutputDirectory>PreserveNewest</CopyToOutputDirectory>
-    </Content>
-    <Content Include="InCite\styles\media-culture-and-society.csl">
-      <CopyToOutputDirectory>PreserveNewest</CopyToOutputDirectory>
-    </Content>
-    <Content Include="InCite\styles\medical-history.csl">
-      <CopyToOutputDirectory>PreserveNewest</CopyToOutputDirectory>
-    </Content>
-    <Content Include="InCite\styles\medical-physics.csl">
-      <CopyToOutputDirectory>PreserveNewest</CopyToOutputDirectory>
-    </Content>
-    <Content Include="InCite\styles\medicine-and-science-in-sports-and-exercise.csl">
-      <CopyToOutputDirectory>PreserveNewest</CopyToOutputDirectory>
-    </Content>
-    <Content Include="InCite\styles\melanges-de-l-ecole-francaise-de-rome-italie-et-mediterranee-modernes-et-contemporaines.csl">
-      <CopyToOutputDirectory>PreserveNewest</CopyToOutputDirectory>
-    </Content>
-    <Content Include="InCite\styles\melbourne-school-of-theology.csl">
-      <CopyToOutputDirectory>PreserveNewest</CopyToOutputDirectory>
-    </Content>
-    <Content Include="InCite\styles\memorias-do-instituto-oswaldo-cruz.csl">
-      <CopyToOutputDirectory>PreserveNewest</CopyToOutputDirectory>
-    </Content>
-    <Content Include="InCite\styles\metallurgical-and-materials-transactions.csl">
-      <CopyToOutputDirectory>PreserveNewest</CopyToOutputDirectory>
-    </Content>
-    <Content Include="InCite\styles\meteoritics-and-planetary-science.csl">
-      <CopyToOutputDirectory>PreserveNewest</CopyToOutputDirectory>
-    </Content>
-    <Content Include="InCite\styles\methods-in-ecology-and-evolution.csl">
-      <CopyToOutputDirectory>PreserveNewest</CopyToOutputDirectory>
-    </Content>
-    <Content Include="InCite\styles\methods-of-information-in-medicine.csl">
-      <CopyToOutputDirectory>PreserveNewest</CopyToOutputDirectory>
-    </Content>
-    <Content Include="InCite\styles\metropolitiques.csl">
-      <CopyToOutputDirectory>PreserveNewest</CopyToOutputDirectory>
-    </Content>
-    <Content Include="InCite\styles\microbial-drug-resistance.csl">
-      <CopyToOutputDirectory>PreserveNewest</CopyToOutputDirectory>
-    </Content>
-    <Content Include="InCite\styles\microscopy-and-microanalysis.csl">
-      <CopyToOutputDirectory>PreserveNewest</CopyToOutputDirectory>
-    </Content>
-    <Content Include="InCite\styles\middle-east-critique.csl">
-      <CopyToOutputDirectory>PreserveNewest</CopyToOutputDirectory>
-    </Content>
-    <Content Include="InCite\styles\mis-quarterly.csl">
-      <CopyToOutputDirectory>PreserveNewest</CopyToOutputDirectory>
-    </Content>
-    <Content Include="InCite\styles\modern-language-association-6th-edition-note.csl">
-      <CopyToOutputDirectory>PreserveNewest</CopyToOutputDirectory>
-    </Content>
-    <Content Include="InCite\styles\modern-language-association-underline.csl">
-      <CopyToOutputDirectory>PreserveNewest</CopyToOutputDirectory>
-    </Content>
-    <Content Include="InCite\styles\modern-language-association-with-url.csl">
-      <CopyToOutputDirectory>PreserveNewest</CopyToOutputDirectory>
-    </Content>
-    <Content Include="InCite\styles\mohr-siebeck-recht.csl">
-      <CopyToOutputDirectory>PreserveNewest</CopyToOutputDirectory>
-    </Content>
-    <Content Include="InCite\styles\molecular-and-cellular-proteomics.csl">
-      <CopyToOutputDirectory>PreserveNewest</CopyToOutputDirectory>
-    </Content>
-    <Content Include="InCite\styles\molecular-biology-and-evolution.csl">
-      <CopyToOutputDirectory>PreserveNewest</CopyToOutputDirectory>
-    </Content>
-    <Content Include="InCite\styles\molecular-biology-of-the-cell.csl">
-      <CopyToOutputDirectory>PreserveNewest</CopyToOutputDirectory>
-    </Content>
-    <Content Include="InCite\styles\molecular-ecology.csl">
-      <CopyToOutputDirectory>PreserveNewest</CopyToOutputDirectory>
-    </Content>
-    <Content Include="InCite\styles\molecular-microbiology.csl">
-      <CopyToOutputDirectory>PreserveNewest</CopyToOutputDirectory>
-    </Content>
-    <Content Include="InCite\styles\molecular-plant-microbe-interactions.csl">
-      <CopyToOutputDirectory>PreserveNewest</CopyToOutputDirectory>
-    </Content>
-    <Content Include="InCite\styles\molecular-plant.csl">
-      <CopyToOutputDirectory>PreserveNewest</CopyToOutputDirectory>
-    </Content>
-    <Content Include="InCite\styles\molecular-psychiatry-letters.csl">
-      <CopyToOutputDirectory>PreserveNewest</CopyToOutputDirectory>
-    </Content>
-    <Content Include="InCite\styles\molecular-psychiatry.csl">
-      <CopyToOutputDirectory>PreserveNewest</CopyToOutputDirectory>
-    </Content>
-    <Content Include="InCite\styles\molecular-therapy.csl">
-      <CopyToOutputDirectory>PreserveNewest</CopyToOutputDirectory>
-    </Content>
-    <Content Include="InCite\styles\moore-theological-college.csl">
-      <CopyToOutputDirectory>PreserveNewest</CopyToOutputDirectory>
-    </Content>
-    <Content Include="InCite\styles\moorlands-college.csl">
-      <CopyToOutputDirectory>PreserveNewest</CopyToOutputDirectory>
-    </Content>
-    <Content Include="InCite\styles\multidisciplinary-digital-publishing-institute.csl">
-      <CopyToOutputDirectory>PreserveNewest</CopyToOutputDirectory>
-    </Content>
-    <Content Include="InCite\styles\multiple-sclerosis-journal.csl">
-      <CopyToOutputDirectory>PreserveNewest</CopyToOutputDirectory>
-    </Content>
-    <Content Include="InCite\styles\mycologia.csl">
-      <CopyToOutputDirectory>PreserveNewest</CopyToOutputDirectory>
-    </Content>
-    <Content Include="InCite\styles\myrmecological-news.csl">
-      <CopyToOutputDirectory>PreserveNewest</CopyToOutputDirectory>
-    </Content>
-    <Content Include="InCite\styles\nano-biomedicine-and-engineering.csl">
-      <CopyToOutputDirectory>PreserveNewest</CopyToOutputDirectory>
-    </Content>
-    <Content Include="InCite\styles\national-archives-of-australia.csl">
-      <CopyToOutputDirectory>PreserveNewest</CopyToOutputDirectory>
-    </Content>
-    <Content Include="InCite\styles\national-library-of-medicine-grant-proposals.csl">
-      <CopyToOutputDirectory>PreserveNewest</CopyToOutputDirectory>
-    </Content>
-    <Content Include="InCite\styles\national-science-foundation-grant-proposals.csl">
-      <CopyToOutputDirectory>PreserveNewest</CopyToOutputDirectory>
-    </Content>
-    <Content Include="InCite\styles\nature-neuroscience-brief-communications.csl">
-      <CopyToOutputDirectory>PreserveNewest</CopyToOutputDirectory>
-    </Content>
-    <Content Include="InCite\styles\nature-no-superscript.csl">
-      <CopyToOutputDirectory>PreserveNewest</CopyToOutputDirectory>
-    </Content>
-    <Content Include="InCite\styles\natureza-e-conservacao.csl">
-      <CopyToOutputDirectory>PreserveNewest</CopyToOutputDirectory>
-    </Content>
-    <Content Include="InCite\styles\navigation.csl">
-      <CopyToOutputDirectory>PreserveNewest</CopyToOutputDirectory>
-    </Content>
-    <Content Include="InCite\styles\nephrology-dialysis-transplantation.csl">
-      <CopyToOutputDirectory>PreserveNewest</CopyToOutputDirectory>
-    </Content>
-    <Content Include="InCite\styles\neurology-india.csl">
-      <CopyToOutputDirectory>PreserveNewest</CopyToOutputDirectory>
-    </Content>
-    <Content Include="InCite\styles\neurology.csl">
-      <CopyToOutputDirectory>PreserveNewest</CopyToOutputDirectory>
-    </Content>
-    <Content Include="InCite\styles\neuropsychopharmacology.csl">
-      <CopyToOutputDirectory>PreserveNewest</CopyToOutputDirectory>
-    </Content>
-    <Content Include="InCite\styles\neurorehabilitation-and-neural-repair.csl">
-      <CopyToOutputDirectory>PreserveNewest</CopyToOutputDirectory>
-    </Content>
-    <Content Include="InCite\styles\neuroreport.csl">
-      <CopyToOutputDirectory>PreserveNewest</CopyToOutputDirectory>
-    </Content>
-    <Content Include="InCite\styles\new-phytologist.csl">
-      <CopyToOutputDirectory>PreserveNewest</CopyToOutputDirectory>
-    </Content>
-    <Content Include="InCite\styles\new-solutions.csl">
-      <CopyToOutputDirectory>PreserveNewest</CopyToOutputDirectory>
-    </Content>
-    <Content Include="InCite\styles\new-zealand-plant-protection.csl">
-      <CopyToOutputDirectory>PreserveNewest</CopyToOutputDirectory>
-    </Content>
-    <Content Include="InCite\styles\new-zealand-veterinary-journal.csl">
-      <CopyToOutputDirectory>PreserveNewest</CopyToOutputDirectory>
-    </Content>
-    <Content Include="InCite\styles\norma-portuguesa-405.csl">
-      <CopyToOutputDirectory>PreserveNewest</CopyToOutputDirectory>
-    </Content>
-    <Content Include="InCite\styles\northeastern-naturalist.csl">
-      <CopyToOutputDirectory>PreserveNewest</CopyToOutputDirectory>
-    </Content>
-    <Content Include="InCite\styles\nucleic-acids-research.csl">
-      <CopyToOutputDirectory>PreserveNewest</CopyToOutputDirectory>
-    </Content>
-    <Content Include="InCite\styles\obesity.csl">
-      <CopyToOutputDirectory>PreserveNewest</CopyToOutputDirectory>
-    </Content>
-    <Content Include="InCite\styles\occupational-medicine.csl">
-      <CopyToOutputDirectory>PreserveNewest</CopyToOutputDirectory>
-    </Content>
-    <Content Include="InCite\styles\oikos.csl">
-      <CopyToOutputDirectory>PreserveNewest</CopyToOutputDirectory>
-    </Content>
-    <Content Include="InCite\styles\oncogene.csl">
-      <CopyToOutputDirectory>PreserveNewest</CopyToOutputDirectory>
-    </Content>
-    <Content Include="InCite\styles\ophthalmology.csl">
-      <CopyToOutputDirectory>PreserveNewest</CopyToOutputDirectory>
-    </Content>
-    <Content Include="InCite\styles\organization-science.csl">
-      <CopyToOutputDirectory>PreserveNewest</CopyToOutputDirectory>
-    </Content>
-    <Content Include="InCite\styles\organization.csl">
-      <CopyToOutputDirectory>PreserveNewest</CopyToOutputDirectory>
-    </Content>
-    <Content Include="InCite\styles\ornitologia-neotropical.csl">
-      <CopyToOutputDirectory>PreserveNewest</CopyToOutputDirectory>
-    </Content>
-    <Content Include="InCite\styles\oryx.csl">
-      <CopyToOutputDirectory>PreserveNewest</CopyToOutputDirectory>
-    </Content>
-    <Content Include="InCite\styles\oscola-no-ibid.csl">
-      <CopyToOutputDirectory>PreserveNewest</CopyToOutputDirectory>
-    </Content>
-    <Content Include="InCite\styles\osterreichische-zeitschrift-fur-politikwissenschaft.csl">
-      <CopyToOutputDirectory>PreserveNewest</CopyToOutputDirectory>
-    </Content>
-    <Content Include="InCite\styles\owbarth-verlag.csl">
-      <CopyToOutputDirectory>PreserveNewest</CopyToOutputDirectory>
-    </Content>
-    <Content Include="InCite\styles\oxford-art-journal.csl">
-      <CopyToOutputDirectory>PreserveNewest</CopyToOutputDirectory>
-    </Content>
-    <Content Include="InCite\styles\oxford-centre-for-mission-studies-harvard.csl">
-      <CopyToOutputDirectory>PreserveNewest</CopyToOutputDirectory>
-    </Content>
-    <Content Include="InCite\styles\oxford-studies-in-ancient-philosophy.csl">
-      <CopyToOutputDirectory>PreserveNewest</CopyToOutputDirectory>
-    </Content>
-    <Content Include="InCite\styles\oxford-studies-on-the-roman-economy.csl">
-      <CopyToOutputDirectory>PreserveNewest</CopyToOutputDirectory>
-    </Content>
-    <Content Include="InCite\styles\oxford-the-university-of-new-south-wales.csl">
-      <CopyToOutputDirectory>PreserveNewest</CopyToOutputDirectory>
-    </Content>
-    <Content Include="InCite\styles\padagogische-hochschule-heidelberg.csl">
-      <CopyToOutputDirectory>PreserveNewest</CopyToOutputDirectory>
-    </Content>
-    <Content Include="InCite\styles\pain.csl">
-      <CopyToOutputDirectory>PreserveNewest</CopyToOutputDirectory>
-    </Content>
-    <Content Include="InCite\styles\palaeontologia-electronica.csl">
-      <CopyToOutputDirectory>PreserveNewest</CopyToOutputDirectory>
-    </Content>
-    <Content Include="InCite\styles\palaeontology.csl">
-      <CopyToOutputDirectory>PreserveNewest</CopyToOutputDirectory>
-    </Content>
-    <Content Include="InCite\styles\palaios.csl">
-      <CopyToOutputDirectory>PreserveNewest</CopyToOutputDirectory>
-    </Content>
-    <Content Include="InCite\styles\paleobiology.csl">
-      <CopyToOutputDirectory>PreserveNewest</CopyToOutputDirectory>
-    </Content>
-    <Content Include="InCite\styles\parasitology.csl">
-      <CopyToOutputDirectory>PreserveNewest</CopyToOutputDirectory>
-    </Content>
-    <Content Include="InCite\styles\past-and-present.csl">
-      <CopyToOutputDirectory>PreserveNewest</CopyToOutputDirectory>
-    </Content>
-    <Content Include="InCite\styles\pediatric-allergy-and-immunology.csl">
-      <CopyToOutputDirectory>PreserveNewest</CopyToOutputDirectory>
-    </Content>
-    <Content Include="InCite\styles\pediatric-anesthesia.csl">
-      <CopyToOutputDirectory>PreserveNewest</CopyToOutputDirectory>
-    </Content>
-    <Content Include="InCite\styles\pediatric-blood-and-cancer.csl">
-      <CopyToOutputDirectory>PreserveNewest</CopyToOutputDirectory>
-    </Content>
-    <Content Include="InCite\styles\pediatric-research.csl">
-      <CopyToOutputDirectory>PreserveNewest</CopyToOutputDirectory>
-    </Content>
-    <Content Include="InCite\styles\periodontology-2000.csl">
-      <CopyToOutputDirectory>PreserveNewest</CopyToOutputDirectory>
-    </Content>
-    <Content Include="InCite\styles\permafrost-and-periglacial-processes.csl">
-      <CopyToOutputDirectory>PreserveNewest</CopyToOutputDirectory>
-    </Content>
-    <Content Include="InCite\styles\pharmacoepidemiology-and-drug-safety.csl">
-      <CopyToOutputDirectory>PreserveNewest</CopyToOutputDirectory>
-    </Content>
-    <Content Include="InCite\styles\philosophia-scientiae.csl">
-      <CopyToOutputDirectory>PreserveNewest</CopyToOutputDirectory>
-    </Content>
-    <Content Include="InCite\styles\philosophiques.csl">
-      <CopyToOutputDirectory>PreserveNewest</CopyToOutputDirectory>
-    </Content>
-    <Content Include="InCite\styles\phyllomedusa.csl">
-      <CopyToOutputDirectory>PreserveNewest</CopyToOutputDirectory>
-    </Content>
-    <Content Include="InCite\styles\physiological-and-biochemical-zoology.csl">
-      <CopyToOutputDirectory>PreserveNewest</CopyToOutputDirectory>
-    </Content>
-    <Content Include="InCite\styles\pisa-university-press.csl">
-      <CopyToOutputDirectory>PreserveNewest</CopyToOutputDirectory>
-    </Content>
-    <Content Include="InCite\styles\plant-biology.csl">
-      <CopyToOutputDirectory>PreserveNewest</CopyToOutputDirectory>
-    </Content>
-    <Content Include="InCite\styles\plant-pathology.csl">
-      <CopyToOutputDirectory>PreserveNewest</CopyToOutputDirectory>
-    </Content>
-    <Content Include="InCite\styles\plant-physiology.csl">
-      <CopyToOutputDirectory>PreserveNewest</CopyToOutputDirectory>
-    </Content>
-    <Content Include="InCite\styles\plos.csl">
-      <CopyToOutputDirectory>PreserveNewest</CopyToOutputDirectory>
-    </Content>
-    <Content Include="InCite\styles\pm-and-r.csl">
-      <CopyToOutputDirectory>PreserveNewest</CopyToOutputDirectory>
-    </Content>
-    <Content Include="InCite\styles\pnas.csl">
-      <CopyToOutputDirectory>PreserveNewest</CopyToOutputDirectory>
-    </Content>
-    <Content Include="InCite\styles\polish-legal.csl">
-      <CopyToOutputDirectory>PreserveNewest</CopyToOutputDirectory>
-    </Content>
-    <Content Include="InCite\styles\political-studies.csl">
-      <CopyToOutputDirectory>PreserveNewest</CopyToOutputDirectory>
-    </Content>
-    <Content Include="InCite\styles\politische-vierteljahresschrift.csl">
-      <CopyToOutputDirectory>PreserveNewest</CopyToOutputDirectory>
-    </Content>
-    <Content Include="InCite\styles\pontifical-athenaeum-regina-apostolorum.csl">
-      <CopyToOutputDirectory>PreserveNewest</CopyToOutputDirectory>
-    </Content>
-    <Content Include="InCite\styles\pontifical-biblical-institute.csl">
-      <CopyToOutputDirectory>PreserveNewest</CopyToOutputDirectory>
-    </Content>
-    <Content Include="InCite\styles\pontifical-gregorian-university.csl">
-      <CopyToOutputDirectory>PreserveNewest</CopyToOutputDirectory>
-    </Content>
-    <Content Include="InCite\styles\population-space-and-place.csl">
-      <CopyToOutputDirectory>PreserveNewest</CopyToOutputDirectory>
-    </Content>
-    <Content Include="InCite\styles\poultry-science.csl">
-      <CopyToOutputDirectory>PreserveNewest</CopyToOutputDirectory>
-    </Content>
-    <Content Include="InCite\styles\pour-reussir-note.csl">
-      <CopyToOutputDirectory>PreserveNewest</CopyToOutputDirectory>
-    </Content>
-    <Content Include="InCite\styles\preslia.csl">
-      <CopyToOutputDirectory>PreserveNewest</CopyToOutputDirectory>
-    </Content>
-    <Content Include="InCite\styles\presses-universitaires-de-rennes.csl">
-      <CopyToOutputDirectory>PreserveNewest</CopyToOutputDirectory>
-    </Content>
-    <Content Include="InCite\styles\proceedings-of-the-royal-society-b.csl">
-      <CopyToOutputDirectory>PreserveNewest</CopyToOutputDirectory>
-    </Content>
-    <Content Include="InCite\styles\proinflow.csl">
-      <CopyToOutputDirectory>PreserveNewest</CopyToOutputDirectory>
-    </Content>
-    <Content Include="InCite\styles\protein-science.csl">
-      <CopyToOutputDirectory>PreserveNewest</CopyToOutputDirectory>
-    </Content>
-    <Content Include="InCite\styles\proteomics.csl">
-      <CopyToOutputDirectory>PreserveNewest</CopyToOutputDirectory>
-    </Content>
-    <Content Include="InCite\styles\psychiatry-and-clinical-neurosciences.csl">
-      <CopyToOutputDirectory>PreserveNewest</CopyToOutputDirectory>
-    </Content>
-    <Content Include="InCite\styles\psychiatry-research.csl">
-      <CopyToOutputDirectory>PreserveNewest</CopyToOutputDirectory>
-    </Content>
-    <Content Include="InCite\styles\psychological-medicine.csl">
-      <CopyToOutputDirectory>PreserveNewest</CopyToOutputDirectory>
-    </Content>
-    <Content Include="InCite\styles\public-health-nutrition.csl">
-      <CopyToOutputDirectory>PreserveNewest</CopyToOutputDirectory>
-    </Content>
-    <Content Include="InCite\styles\quaderni-degli-avogadro-colloquia.csl">
-      <CopyToOutputDirectory>PreserveNewest</CopyToOutputDirectory>
-    </Content>
-    <Content Include="InCite\styles\quaternary-research.csl">
-      <CopyToOutputDirectory>PreserveNewest</CopyToOutputDirectory>
-    </Content>
-    <Content Include="InCite\styles\radiographics.csl">
-      <CopyToOutputDirectory>PreserveNewest</CopyToOutputDirectory>
-    </Content>
-    <Content Include="InCite\styles\radiology.csl">
-      <CopyToOutputDirectory>PreserveNewest</CopyToOutputDirectory>
-    </Content>
-    <Content Include="InCite\styles\radiopaedia.csl">
-      <CopyToOutputDirectory>PreserveNewest</CopyToOutputDirectory>
-    </Content>
-    <Content Include="InCite\styles\reproduction.csl">
-      <CopyToOutputDirectory>PreserveNewest</CopyToOutputDirectory>
-    </Content>
-    <Content Include="InCite\styles\research-policy.csl">
-      <CopyToOutputDirectory>PreserveNewest</CopyToOutputDirectory>
-    </Content>
-    <Content Include="InCite\styles\reviews-of-modern-physics-with-titles.csl">
-      <CopyToOutputDirectory>PreserveNewest</CopyToOutputDirectory>
-    </Content>
-    <Content Include="InCite\styles\revista-argentina-de-antropologia-biologica.csl">
-      <CopyToOutputDirectory>PreserveNewest</CopyToOutputDirectory>
-    </Content>
-    <Content Include="InCite\styles\revista-de-biologia-tropical.csl">
-      <CopyToOutputDirectory>PreserveNewest</CopyToOutputDirectory>
-    </Content>
-    <Content Include="InCite\styles\revista-virtual-de-quimica.csl">
-      <CopyToOutputDirectory>PreserveNewest</CopyToOutputDirectory>
-    </Content>
-    <Content Include="InCite\styles\revue-archeologique.csl">
-      <CopyToOutputDirectory>PreserveNewest</CopyToOutputDirectory>
-    </Content>
-    <Content Include="InCite\styles\revue-de-medecine-veterinaire.csl">
-      <CopyToOutputDirectory>PreserveNewest</CopyToOutputDirectory>
-    </Content>
-    <Content Include="InCite\styles\revue-dhistoire-moderne-et-contemporaine.csl">
-      <CopyToOutputDirectory>PreserveNewest</CopyToOutputDirectory>
-    </Content>
-    <Content Include="InCite\styles\revue-francaise-de-sociologie.csl">
-      <CopyToOutputDirectory>PreserveNewest</CopyToOutputDirectory>
-    </Content>
-    <Content Include="InCite\styles\rofo.csl">
-      <CopyToOutputDirectory>PreserveNewest</CopyToOutputDirectory>
-    </Content>
-    <Content Include="InCite\styles\romanian-humanities.csl">
-      <CopyToOutputDirectory>PreserveNewest</CopyToOutputDirectory>
-    </Content>
-    <Content Include="InCite\styles\rose-school.csl">
-      <CopyToOutputDirectory>PreserveNewest</CopyToOutputDirectory>
-    </Content>
-    <Content Include="InCite\styles\royal-society-of-chemistry.csl">
-      <CopyToOutputDirectory>PreserveNewest</CopyToOutputDirectory>
-    </Content>
-    <Content Include="InCite\styles\rtf-scan.csl">
-      <CopyToOutputDirectory>PreserveNewest</CopyToOutputDirectory>
-    </Content>
-    <Content Include="InCite\styles\sage-harvard.csl">
-      <CopyToOutputDirectory>PreserveNewest</CopyToOutputDirectory>
-    </Content>
-    <Content Include="InCite\styles\sage-vancouver.csl">
-      <CopyToOutputDirectory>PreserveNewest</CopyToOutputDirectory>
-    </Content>
-    <Content Include="InCite\styles\scandinavian-journal-of-infectious-diseases.csl">
-      <CopyToOutputDirectory>PreserveNewest</CopyToOutputDirectory>
-    </Content>
-    <Content Include="InCite\styles\scandinavian-journal-of-work-environment-and-health.csl">
-      <CopyToOutputDirectory>PreserveNewest</CopyToOutputDirectory>
-    </Content>
-    <Content Include="InCite\styles\scandinavian-political-studies.csl">
-      <CopyToOutputDirectory>PreserveNewest</CopyToOutputDirectory>
-    </Content>
-    <Content Include="InCite\styles\science-translational-medicine.csl">
-      <CopyToOutputDirectory>PreserveNewest</CopyToOutputDirectory>
-    </Content>
-    <Content Include="InCite\styles\science-without-titles.csl">
-      <CopyToOutputDirectory>PreserveNewest</CopyToOutputDirectory>
-    </Content>
-    <Content Include="InCite\styles\science.csl">
-      <CopyToOutputDirectory>PreserveNewest</CopyToOutputDirectory>
-    </Content>
-    <Content Include="InCite\styles\seminars-in-pediatric-neurology.csl">
-      <CopyToOutputDirectory>PreserveNewest</CopyToOutputDirectory>
-    </Content>
-    <Content Include="InCite\styles\sexual-development.csl">
-      <CopyToOutputDirectory>PreserveNewest</CopyToOutputDirectory>
-    </Content>
-    <Content Include="InCite\styles\small.csl">
-      <CopyToOutputDirectory>PreserveNewest</CopyToOutputDirectory>
-    </Content>
-    <Content Include="InCite\styles\sociedade-brasileira-de-computacao.csl">
-      <CopyToOutputDirectory>PreserveNewest</CopyToOutputDirectory>
-    </Content>
-    <Content Include="InCite\styles\societe-nationale-des-groupements-techniques-veterinaires.csl">
-      <CopyToOutputDirectory>PreserveNewest</CopyToOutputDirectory>
-    </Content>
-    <Content Include="InCite\styles\society-for-american-archaeology.csl">
-      <CopyToOutputDirectory>PreserveNewest</CopyToOutputDirectory>
-    </Content>
-    <Content Include="InCite\styles\society-for-general-microbiology.csl">
-      <CopyToOutputDirectory>PreserveNewest</CopyToOutputDirectory>
-    </Content>
-    <Content Include="InCite\styles\society-for-historical-archaeology.csl">
-      <CopyToOutputDirectory>PreserveNewest</CopyToOutputDirectory>
-    </Content>
-    <Content Include="InCite\styles\society-for-laboratory-automation-and-screening.csl">
-      <CopyToOutputDirectory>PreserveNewest</CopyToOutputDirectory>
-    </Content>
-    <Content Include="InCite\styles\society-of-biblical-literature-fullnote-bibliography.csl">
-      <CopyToOutputDirectory>PreserveNewest</CopyToOutputDirectory>
-    </Content>
-    <Content Include="InCite\styles\socio-economic-review.csl">
-      <CopyToOutputDirectory>PreserveNewest</CopyToOutputDirectory>
-    </Content>
-    <Content Include="InCite\styles\sociology-of-health-and-illness.csl">
-      <CopyToOutputDirectory>PreserveNewest</CopyToOutputDirectory>
-    </Content>
-    <Content Include="InCite\styles\soziale-welt.csl">
-      <CopyToOutputDirectory>PreserveNewest</CopyToOutputDirectory>
-    </Content>
-    <Content Include="InCite\styles\sozialpadagogisches-institut-berlin-walter-may.csl">
-      <CopyToOutputDirectory>PreserveNewest</CopyToOutputDirectory>
-    </Content>
-    <Content Include="InCite\styles\sozialwissenschaften-teilmann.csl">
-      <CopyToOutputDirectory>PreserveNewest</CopyToOutputDirectory>
-    </Content>
-    <Content Include="InCite\styles\soziologie.csl">
-      <CopyToOutputDirectory>PreserveNewest</CopyToOutputDirectory>
-    </Content>
-    <Content Include="InCite\styles\spandidos-publications.csl">
-      <CopyToOutputDirectory>PreserveNewest</CopyToOutputDirectory>
-    </Content>
-    <Content Include="InCite\styles\spanish-legal.csl">
-      <CopyToOutputDirectory>PreserveNewest</CopyToOutputDirectory>
-    </Content>
-    <Content Include="InCite\styles\spie-bios.csl">
-      <CopyToOutputDirectory>PreserveNewest</CopyToOutputDirectory>
-    </Content>
-    <Content Include="InCite\styles\spie-journals.csl">
-      <CopyToOutputDirectory>PreserveNewest</CopyToOutputDirectory>
-    </Content>
-    <Content Include="InCite\styles\spie-proceedings.csl">
-      <CopyToOutputDirectory>PreserveNewest</CopyToOutputDirectory>
-    </Content>
-    <Content Include="InCite\styles\spip-cite.csl">
-      <CopyToOutputDirectory>PreserveNewest</CopyToOutputDirectory>
-    </Content>
-    <Content Include="InCite\styles\springer-basic-author-date-no-et-al.csl">
-      <CopyToOutputDirectory>PreserveNewest</CopyToOutputDirectory>
-    </Content>
-    <Content Include="InCite\styles\springer-basic-author-date.csl">
-      <CopyToOutputDirectory>PreserveNewest</CopyToOutputDirectory>
-    </Content>
-    <Content Include="InCite\styles\springer-basic-brackets-no-et-al.csl">
-      <CopyToOutputDirectory>PreserveNewest</CopyToOutputDirectory>
-    </Content>
-    <Content Include="InCite\styles\springer-basic-brackets.csl">
-      <CopyToOutputDirectory>PreserveNewest</CopyToOutputDirectory>
-    </Content>
-    <Content Include="InCite\styles\springer-humanities-author-date.csl">
-      <CopyToOutputDirectory>PreserveNewest</CopyToOutputDirectory>
-    </Content>
-    <Content Include="InCite\styles\springer-humanities-brackets.csl">
-      <CopyToOutputDirectory>PreserveNewest</CopyToOutputDirectory>
-    </Content>
-    <Content Include="InCite\styles\springer-lecture-notes-in-computer-science-alphabetical.csl">
-      <CopyToOutputDirectory>PreserveNewest</CopyToOutputDirectory>
-    </Content>
-    <Content Include="InCite\styles\springer-lecture-notes-in-computer-science.csl">
-      <CopyToOutputDirectory>PreserveNewest</CopyToOutputDirectory>
-    </Content>
-    <Content Include="InCite\styles\springer-mathphys-author-date.csl">
-      <CopyToOutputDirectory>PreserveNewest</CopyToOutputDirectory>
-    </Content>
-    <Content Include="InCite\styles\springer-mathphys-brackets.csl">
-      <CopyToOutputDirectory>PreserveNewest</CopyToOutputDirectory>
-    </Content>
-    <Content Include="InCite\styles\springer-physics-author-date.csl">
-      <CopyToOutputDirectory>PreserveNewest</CopyToOutputDirectory>
-    </Content>
-    <Content Include="InCite\styles\springer-physics-brackets.csl">
-      <CopyToOutputDirectory>PreserveNewest</CopyToOutputDirectory>
-    </Content>
-    <Content Include="InCite\styles\springer-socpsych-author-date.csl">
-      <CopyToOutputDirectory>PreserveNewest</CopyToOutputDirectory>
-    </Content>
-    <Content Include="InCite\styles\springer-socpsych-brackets.csl">
-      <CopyToOutputDirectory>PreserveNewest</CopyToOutputDirectory>
-    </Content>
-    <Content Include="InCite\styles\springer-vancouver-author-date.csl">
-      <CopyToOutputDirectory>PreserveNewest</CopyToOutputDirectory>
-    </Content>
-    <Content Include="InCite\styles\springer-vancouver-brackets.csl">
-      <CopyToOutputDirectory>PreserveNewest</CopyToOutputDirectory>
-    </Content>
-    <Content Include="InCite\styles\springer-vancouver.csl">
-      <CopyToOutputDirectory>PreserveNewest</CopyToOutputDirectory>
-    </Content>
-    <Content Include="InCite\styles\springerprotocols.csl">
-      <CopyToOutputDirectory>PreserveNewest</CopyToOutputDirectory>
-    </Content>
-    <Content Include="InCite\styles\st-patricks-college.csl">
-      <CopyToOutputDirectory>PreserveNewest</CopyToOutputDirectory>
-    </Content>
-    <Content Include="InCite\styles\standards-in-genomic-sciences.csl">
-      <CopyToOutputDirectory>PreserveNewest</CopyToOutputDirectory>
-    </Content>
-    <Content Include="InCite\styles\stavebni-obzor.csl">
-      <CopyToOutputDirectory>PreserveNewest</CopyToOutputDirectory>
-    </Content>
-    <Content Include="InCite\styles\stem-cells-and-development.csl">
-      <CopyToOutputDirectory>PreserveNewest</CopyToOutputDirectory>
-    </Content>
-    <Content Include="InCite\styles\stem-cells.csl">
-      <CopyToOutputDirectory>PreserveNewest</CopyToOutputDirectory>
-    </Content>
-    <Content Include="InCite\styles\strahlentherapie-und-onkologie.csl">
-      <CopyToOutputDirectory>PreserveNewest</CopyToOutputDirectory>
-    </Content>
-    <Content Include="InCite\styles\strategic-management-journal.csl">
-      <CopyToOutputDirectory>PreserveNewest</CopyToOutputDirectory>
-    </Content>
-    <Content Include="InCite\styles\stroke.csl">
-      <CopyToOutputDirectory>PreserveNewest</CopyToOutputDirectory>
-    </Content>
-    <Content Include="InCite\styles\studia-bas.csl">
-      <CopyToOutputDirectory>PreserveNewest</CopyToOutputDirectory>
-    </Content>
-    <Content Include="InCite\styles\studii-teologice.csl">
-      <CopyToOutputDirectory>PreserveNewest</CopyToOutputDirectory>
-    </Content>
-    <Content Include="InCite\styles\stuttgart-media-university.csl">
-      <CopyToOutputDirectory>PreserveNewest</CopyToOutputDirectory>
-    </Content>
-    <Content Include="InCite\styles\surgical-neurology-international.csl">
-      <CopyToOutputDirectory>PreserveNewest</CopyToOutputDirectory>
-    </Content>
-    <Content Include="InCite\styles\swedish-legal.csl">
-      <CopyToOutputDirectory>PreserveNewest</CopyToOutputDirectory>
-    </Content>
-    <Content Include="InCite\styles\systematic-biology.csl">
-      <CopyToOutputDirectory>PreserveNewest</CopyToOutputDirectory>
-    </Content>
-    <Content Include="InCite\styles\taylor-and-francis-chicago-f.csl">
-      <CopyToOutputDirectory>PreserveNewest</CopyToOutputDirectory>
-    </Content>
-    <Content Include="InCite\styles\taylor-and-francis-council-of-science-editors-author-date.csl">
-      <CopyToOutputDirectory>PreserveNewest</CopyToOutputDirectory>
-    </Content>
-    <Content Include="InCite\styles\taylor-and-francis-harvard-x.csl">
-      <CopyToOutputDirectory>PreserveNewest</CopyToOutputDirectory>
-    </Content>
-    <Content Include="InCite\styles\taylor-and-francis-national-library-of-medicine.csl">
-      <CopyToOutputDirectory>PreserveNewest</CopyToOutputDirectory>
-    </Content>
-    <Content Include="InCite\styles\technische-universitat-munchen-controlling.csl">
-      <CopyToOutputDirectory>PreserveNewest</CopyToOutputDirectory>
-    </Content>
-    <Content Include="InCite\styles\technische-universitat-munchen-unternehmensfuhrung.csl">
-      <CopyToOutputDirectory>PreserveNewest</CopyToOutputDirectory>
-    </Content>
-    <Content Include="InCite\styles\technische-universitat-wien.csl">
-      <CopyToOutputDirectory>PreserveNewest</CopyToOutputDirectory>
-    </Content>
-    <Content Include="InCite\styles\teologia-catalunya.csl">
-      <CopyToOutputDirectory>PreserveNewest</CopyToOutputDirectory>
-    </Content>
-    <Content Include="InCite\styles\terra-nova.csl">
-      <CopyToOutputDirectory>PreserveNewest</CopyToOutputDirectory>
-    </Content>
-    <Content Include="InCite\styles\tgm-wien-diplom.csl">
-      <CopyToOutputDirectory>PreserveNewest</CopyToOutputDirectory>
-    </Content>
-    <Content Include="InCite\styles\the-accounting-review.csl">
-      <CopyToOutputDirectory>PreserveNewest</CopyToOutputDirectory>
-    </Content>
-    <Content Include="InCite\styles\the-american-journal-of-cardiology.csl">
-      <CopyToOutputDirectory>PreserveNewest</CopyToOutputDirectory>
-    </Content>
-    <Content Include="InCite\styles\the-american-journal-of-gastroenterology.csl">
-      <CopyToOutputDirectory>PreserveNewest</CopyToOutputDirectory>
-    </Content>
-    <Content Include="InCite\styles\the-american-journal-of-geriatric-pharmacotherapy.csl">
-      <CopyToOutputDirectory>PreserveNewest</CopyToOutputDirectory>
-    </Content>
-    <Content Include="InCite\styles\the-american-journal-of-pathology.csl">
-      <CopyToOutputDirectory>PreserveNewest</CopyToOutputDirectory>
-    </Content>
-    <Content Include="InCite\styles\the-american-journal-of-psychiatry.csl">
-      <CopyToOutputDirectory>PreserveNewest</CopyToOutputDirectory>
-    </Content>
-    <Content Include="InCite\styles\the-american-naturalist.csl">
-      <CopyToOutputDirectory>PreserveNewest</CopyToOutputDirectory>
-    </Content>
-    <Content Include="InCite\styles\the-astrophysical-journal.csl">
-      <CopyToOutputDirectory>PreserveNewest</CopyToOutputDirectory>
-    </Content>
-    <Content Include="InCite\styles\the-auk.csl">
-      <CopyToOutputDirectory>PreserveNewest</CopyToOutputDirectory>
-    </Content>
-    <Content Include="InCite\styles\the-bone-and-joint-journal.csl">
-      <CopyToOutputDirectory>PreserveNewest</CopyToOutputDirectory>
-    </Content>
-    <Content Include="InCite\styles\the-british-journal-of-cardiology.csl">
-      <CopyToOutputDirectory>PreserveNewest</CopyToOutputDirectory>
-    </Content>
-    <Content Include="InCite\styles\the-british-journal-of-psychiatry.csl">
-      <CopyToOutputDirectory>PreserveNewest</CopyToOutputDirectory>
-    </Content>
-    <Content Include="InCite\styles\the-british-journal-of-sociology.csl">
-      <CopyToOutputDirectory>PreserveNewest</CopyToOutputDirectory>
-    </Content>
-    <Content Include="InCite\styles\the-company-of-biologists.csl">
-      <CopyToOutputDirectory>PreserveNewest</CopyToOutputDirectory>
-    </Content>
-    <Content Include="InCite\styles\the-condor.csl">
-      <CopyToOutputDirectory>PreserveNewest</CopyToOutputDirectory>
-    </Content>
-    <Content Include="InCite\styles\the-design-journal.csl">
-      <CopyToOutputDirectory>PreserveNewest</CopyToOutputDirectory>
-    </Content>
-    <Content Include="InCite\styles\the-embo-journal.csl">
-      <CopyToOutputDirectory>PreserveNewest</CopyToOutputDirectory>
-    </Content>
-    <Content Include="InCite\styles\the-febs-journal.csl">
-      <CopyToOutputDirectory>PreserveNewest</CopyToOutputDirectory>
-    </Content>
-    <Content Include="InCite\styles\the-geological-society-of-america.csl">
-      <CopyToOutputDirectory>PreserveNewest</CopyToOutputDirectory>
-    </Content>
-    <Content Include="InCite\styles\the-geological-society-of-london.csl">
-      <CopyToOutputDirectory>PreserveNewest</CopyToOutputDirectory>
-    </Content>
-    <Content Include="InCite\styles\the-historical-journal.csl">
-      <CopyToOutputDirectory>PreserveNewest</CopyToOutputDirectory>
-    </Content>
-    <Content Include="InCite\styles\the-holocene.csl">
-      <CopyToOutputDirectory>PreserveNewest</CopyToOutputDirectory>
-    </Content>
-    <Content Include="InCite\styles\the-institute-of-electronics-information-and-communication-engineers.csl">
-      <CopyToOutputDirectory>PreserveNewest</CopyToOutputDirectory>
-    </Content>
-    <Content Include="InCite\styles\the-international-journal-of-psychoanalysis.csl">
-      <CopyToOutputDirectory>PreserveNewest</CopyToOutputDirectory>
-    </Content>
-    <Content Include="InCite\styles\the-isme-journal.csl">
-      <CopyToOutputDirectory>PreserveNewest</CopyToOutputDirectory>
-    </Content>
-    <Content Include="InCite\styles\the-journal-of-adhesive-dentistry.csl">
-      <CopyToOutputDirectory>PreserveNewest</CopyToOutputDirectory>
-    </Content>
-    <Content Include="InCite\styles\the-journal-of-clinical-endocrinology-and-metabolism.csl">
-      <CopyToOutputDirectory>PreserveNewest</CopyToOutputDirectory>
-    </Content>
-    <Content Include="InCite\styles\the-journal-of-clinical-investigation.csl">
-      <CopyToOutputDirectory>PreserveNewest</CopyToOutputDirectory>
-    </Content>
-    <Content Include="InCite\styles\the-journal-of-comparative-neurology.csl">
-      <CopyToOutputDirectory>PreserveNewest</CopyToOutputDirectory>
-    </Content>
-    <Content Include="InCite\styles\the-journal-of-eukaryotic-microbiology.csl">
-      <CopyToOutputDirectory>PreserveNewest</CopyToOutputDirectory>
-    </Content>
-    <Content Include="InCite\styles\the-journal-of-hellenic-studies.csl">
-      <CopyToOutputDirectory>PreserveNewest</CopyToOutputDirectory>
-    </Content>
-    <Content Include="InCite\styles\the-journal-of-immunology.csl">
-      <CopyToOutputDirectory>PreserveNewest</CopyToOutputDirectory>
-    </Content>
-    <Content Include="InCite\styles\the-journal-of-infection-in-developing-countries.csl">
-      <CopyToOutputDirectory>PreserveNewest</CopyToOutputDirectory>
-    </Content>
-    <Content Include="InCite\styles\the-journal-of-juristic-papyrology.csl">
-      <CopyToOutputDirectory>PreserveNewest</CopyToOutputDirectory>
-    </Content>
-    <Content Include="InCite\styles\the-journal-of-neuropsychiatry-and-clinical-neurosciences.csl">
-      <CopyToOutputDirectory>PreserveNewest</CopyToOutputDirectory>
-    </Content>
-    <Content Include="InCite\styles\the-journal-of-neuroscience.csl">
-      <CopyToOutputDirectory>PreserveNewest</CopyToOutputDirectory>
-    </Content>
-    <Content Include="InCite\styles\the-journal-of-pain.csl">
-      <CopyToOutputDirectory>PreserveNewest</CopyToOutputDirectory>
-    </Content>
-    <Content Include="InCite\styles\the-journal-of-peasant-studies.csl">
-      <CopyToOutputDirectory>PreserveNewest</CopyToOutputDirectory>
-    </Content>
-    <Content Include="InCite\styles\the-journal-of-physiology.csl">
-      <CopyToOutputDirectory>PreserveNewest</CopyToOutputDirectory>
-    </Content>
-    <Content Include="InCite\styles\the-journal-of-the-acoustical-society-of-america.csl">
-      <CopyToOutputDirectory>PreserveNewest</CopyToOutputDirectory>
-    </Content>
-    <Content Include="InCite\styles\the-journal-of-the-torrey-botanical-society.csl">
-      <CopyToOutputDirectory>PreserveNewest</CopyToOutputDirectory>
-    </Content>
-    <Content Include="InCite\styles\the-journal-of-urology.csl">
-      <CopyToOutputDirectory>PreserveNewest</CopyToOutputDirectory>
-    </Content>
-    <Content Include="InCite\styles\the-journal-of-wildlife-management.csl">
-      <CopyToOutputDirectory>PreserveNewest</CopyToOutputDirectory>
-    </Content>
-    <Content Include="InCite\styles\the-lancet.csl">
-      <CopyToOutputDirectory>PreserveNewest</CopyToOutputDirectory>
-    </Content>
-    <Content Include="InCite\styles\the-lichenologist.csl">
-      <CopyToOutputDirectory>PreserveNewest</CopyToOutputDirectory>
-    </Content>
-    <Content Include="InCite\styles\the-neuroscientist.csl">
-      <CopyToOutputDirectory>PreserveNewest</CopyToOutputDirectory>
-    </Content>
-    <Content Include="InCite\styles\the-new-england-journal-of-medicine.csl">
-      <CopyToOutputDirectory>PreserveNewest</CopyToOutputDirectory>
-    </Content>
-    <Content Include="InCite\styles\the-oncologist.csl">
-      <CopyToOutputDirectory>PreserveNewest</CopyToOutputDirectory>
-    </Content>
-    <Content Include="InCite\styles\the-open-university-a251.csl">
-      <CopyToOutputDirectory>PreserveNewest</CopyToOutputDirectory>
-    </Content>
-    <Content Include="InCite\styles\the-open-university-harvard.csl">
-      <CopyToOutputDirectory>PreserveNewest</CopyToOutputDirectory>
-    </Content>
-    <Content Include="InCite\styles\the-open-university-m801.csl">
-      <CopyToOutputDirectory>PreserveNewest</CopyToOutputDirectory>
-    </Content>
-    <Content Include="InCite\styles\the-open-university-numeric-superscript.csl">
-      <CopyToOutputDirectory>PreserveNewest</CopyToOutputDirectory>
-    </Content>
-    <Content Include="InCite\styles\the-open-university-numeric.csl">
-      <CopyToOutputDirectory>PreserveNewest</CopyToOutputDirectory>
-    </Content>
-    <Content Include="InCite\styles\the-optical-society.csl">
-      <CopyToOutputDirectory>PreserveNewest</CopyToOutputDirectory>
-    </Content>
-    <Content Include="InCite\styles\the-pharmacogenomics-journal.csl">
-      <CopyToOutputDirectory>PreserveNewest</CopyToOutputDirectory>
-    </Content>
-    <Content Include="InCite\styles\the-plant-cell.csl">
-      <CopyToOutputDirectory>PreserveNewest</CopyToOutputDirectory>
-    </Content>
-    <Content Include="InCite\styles\the-plant-journal.csl">
-      <CopyToOutputDirectory>PreserveNewest</CopyToOutputDirectory>
-    </Content>
-    <Content Include="InCite\styles\the-review-of-financial-studies.csl">
-      <CopyToOutputDirectory>PreserveNewest</CopyToOutputDirectory>
-    </Content>
-    <Content Include="InCite\styles\the-rockefeller-university-press.csl">
-      <CopyToOutputDirectory>PreserveNewest</CopyToOutputDirectory>
-    </Content>
-    <Content Include="InCite\styles\the-scandinavian-journal-of-clinical-and-laboratory-investigation.csl">
-      <CopyToOutputDirectory>PreserveNewest</CopyToOutputDirectory>
-    </Content>
-    <Content Include="InCite\styles\the-world-journal-of-biological-psychiatry.csl">
-      <CopyToOutputDirectory>PreserveNewest</CopyToOutputDirectory>
-    </Content>
-    <Content Include="InCite\styles\theologie-und-philosophie.csl">
-      <CopyToOutputDirectory>PreserveNewest</CopyToOutputDirectory>
-    </Content>
-    <Content Include="InCite\styles\theory-culture-and-society.csl">
-      <CopyToOutputDirectory>PreserveNewest</CopyToOutputDirectory>
-    </Content>
-    <Content Include="InCite\styles\thieme-e-journals-vancouver.csl">
-      <CopyToOutputDirectory>PreserveNewest</CopyToOutputDirectory>
-    </Content>
-    <Content Include="InCite\styles\thomson-reuters-legal-tax-and-accounting-australia.csl">
-      <CopyToOutputDirectory>PreserveNewest</CopyToOutputDirectory>
-    </Content>
-    <Content Include="InCite\styles\thrombosis-and-haemostasis.csl">
-      <CopyToOutputDirectory>PreserveNewest</CopyToOutputDirectory>
-    </Content>
-    <Content Include="InCite\styles\tissue-engineering.csl">
-      <CopyToOutputDirectory>PreserveNewest</CopyToOutputDirectory>
-    </Content>
-    <Content Include="InCite\styles\traces.csl">
-      <CopyToOutputDirectory>PreserveNewest</CopyToOutputDirectory>
-    </Content>
-    <Content Include="InCite\styles\traffic-injury-prevention.csl">
-      <CopyToOutputDirectory>PreserveNewest</CopyToOutputDirectory>
-    </Content>
-    <Content Include="InCite\styles\traffic.csl">
-      <CopyToOutputDirectory>PreserveNewest</CopyToOutputDirectory>
-    </Content>
-    <Content Include="InCite\styles\transactions-of-the-american-philological-association.csl">
-      <CopyToOutputDirectory>PreserveNewest</CopyToOutputDirectory>
-    </Content>
-    <Content Include="InCite\styles\transactions-of-the-materials-research-society-of-japan.csl">
-      <CopyToOutputDirectory>PreserveNewest</CopyToOutputDirectory>
-    </Content>
-    <Content Include="InCite\styles\transplantation.csl">
-      <CopyToOutputDirectory>PreserveNewest</CopyToOutputDirectory>
-    </Content>
-    <Content Include="InCite\styles\transportation-research-record.csl">
-      <CopyToOutputDirectory>PreserveNewest</CopyToOutputDirectory>
-    </Content>
-    <Content Include="InCite\styles\trends-journals.csl">
-      <CopyToOutputDirectory>PreserveNewest</CopyToOutputDirectory>
-    </Content>
-    <Content Include="InCite\styles\triangle.csl">
-      <CopyToOutputDirectory>PreserveNewest</CopyToOutputDirectory>
-    </Content>
-    <Content Include="InCite\styles\turabian-fullnote-bibliography.csl">
-      <CopyToOutputDirectory>PreserveNewest</CopyToOutputDirectory>
-    </Content>
-    <Content Include="InCite\styles\ugeskrift-for-laeger.csl">
-      <CopyToOutputDirectory>PreserveNewest</CopyToOutputDirectory>
-    </Content>
-    <Content Include="InCite\styles\ultrasound-in-medicine-and-biology.csl">
-      <CopyToOutputDirectory>PreserveNewest</CopyToOutputDirectory>
-    </Content>
-    <Content Include="InCite\styles\unified-style-linguistics.csl">
-      <CopyToOutputDirectory>PreserveNewest</CopyToOutputDirectory>
-    </Content>
-    <Content Include="InCite\styles\united-nations-conference-on-trade-and-development.csl">
-      <CopyToOutputDirectory>PreserveNewest</CopyToOutputDirectory>
-    </Content>
-    <Content Include="InCite\styles\universidad-evangelica-del-paraguay.csl">
-      <CopyToOutputDirectory>PreserveNewest</CopyToOutputDirectory>
-    </Content>
-    <Content Include="InCite\styles\universita-cattolica-del-sacro-cuore.csl">
-      <CopyToOutputDirectory>PreserveNewest</CopyToOutputDirectory>
-    </Content>
-    <Content Include="InCite\styles\universita-di-bologna-lettere.csl">
-      <CopyToOutputDirectory>PreserveNewest</CopyToOutputDirectory>
-    </Content>
-    <Content Include="InCite\styles\universitat-bremen-institut-fur-politikwissenschaft.csl">
-      <CopyToOutputDirectory>PreserveNewest</CopyToOutputDirectory>
-    </Content>
-    <Content Include="InCite\styles\universitat-freiburg-geschichte.csl">
-      <CopyToOutputDirectory>PreserveNewest</CopyToOutputDirectory>
-    </Content>
-    <Content Include="InCite\styles\universitat-heidelberg-historisches-seminar.csl">
-      <CopyToOutputDirectory>PreserveNewest</CopyToOutputDirectory>
-    </Content>
-    <Content Include="InCite\styles\universite-de-liege-histoire.csl">
-      <CopyToOutputDirectory>PreserveNewest</CopyToOutputDirectory>
-    </Content>
-    <Content Include="InCite\styles\universite-de-picardie-jules-verne-ufr-de-medecine.csl">
-      <CopyToOutputDirectory>PreserveNewest</CopyToOutputDirectory>
-    </Content>
-    <Content Include="InCite\styles\universite-de-sherbrooke-faculte-d-education.csl">
-      <CopyToOutputDirectory>PreserveNewest</CopyToOutputDirectory>
-    </Content>
-    <Content Include="InCite\styles\universite-du-quebec-a-montreal.csl">
-      <CopyToOutputDirectory>PreserveNewest</CopyToOutputDirectory>
-    </Content>
-    <Content Include="InCite\styles\universite-laval-departement-dinformation-et-de-communication.csl">
-      <CopyToOutputDirectory>PreserveNewest</CopyToOutputDirectory>
-    </Content>
-    <Content Include="InCite\styles\universite-laval-faculte-de-theologie-et-de-sciences-religieuses.csl">
-      <CopyToOutputDirectory>PreserveNewest</CopyToOutputDirectory>
-    </Content>
-    <Content Include="InCite\styles\universite-libre-de-bruxelles-histoire.csl">
-      <CopyToOutputDirectory>PreserveNewest</CopyToOutputDirectory>
-    </Content>
-    <Content Include="InCite\styles\universiteit-utrecht-onderzoeksgids-geschiedenis.csl">
-      <CopyToOutputDirectory>PreserveNewest</CopyToOutputDirectory>
-    </Content>
-    <Content Include="InCite\styles\university-college-dublin-school-of-history-and-archives.csl">
-      <CopyToOutputDirectory>PreserveNewest</CopyToOutputDirectory>
-    </Content>
-    <Content Include="InCite\styles\university-of-south-australia-harvard-2011.csl">
-      <CopyToOutputDirectory>PreserveNewest</CopyToOutputDirectory>
-    </Content>
-    <Content Include="InCite\styles\university-of-south-australia-harvard-2013.csl">
-      <CopyToOutputDirectory>PreserveNewest</CopyToOutputDirectory>
-    </Content>
-    <Content Include="InCite\styles\urban-habitats.csl">
-      <CopyToOutputDirectory>PreserveNewest</CopyToOutputDirectory>
-    </Content>
-    <Content Include="InCite\styles\urban-studies.csl">
-      <CopyToOutputDirectory>PreserveNewest</CopyToOutputDirectory>
-    </Content>
-    <Content Include="InCite\styles\us-geological-survey.csl">
-      <CopyToOutputDirectory>PreserveNewest</CopyToOutputDirectory>
-    </Content>
-    <Content Include="InCite\styles\user-modeling-and-user-adapted-interaction.csl">
-      <CopyToOutputDirectory>PreserveNewest</CopyToOutputDirectory>
-    </Content>
-    <Content Include="InCite\styles\vancouver-author-date.csl">
-      <CopyToOutputDirectory>PreserveNewest</CopyToOutputDirectory>
-    </Content>
-    <Content Include="InCite\styles\vancouver-brackets-no-et-al.csl">
-      <CopyToOutputDirectory>PreserveNewest</CopyToOutputDirectory>
-    </Content>
-    <Content Include="InCite\styles\vancouver-brackets-only-year-no-issue.csl">
-      <CopyToOutputDirectory>PreserveNewest</CopyToOutputDirectory>
-    </Content>
-    <Content Include="InCite\styles\vancouver-brackets.csl">
-      <CopyToOutputDirectory>PreserveNewest</CopyToOutputDirectory>
-    </Content>
-    <Content Include="InCite\styles\vancouver-superscript-brackets-only-year.csl">
-      <CopyToOutputDirectory>PreserveNewest</CopyToOutputDirectory>
-    </Content>
-    <Content Include="InCite\styles\vancouver-superscript-only-year.csl">
-      <CopyToOutputDirectory>PreserveNewest</CopyToOutputDirectory>
-    </Content>
-    <Content Include="InCite\styles\vancouver-superscript.csl">
-      <CopyToOutputDirectory>PreserveNewest</CopyToOutputDirectory>
-    </Content>
-    <Content Include="InCite\styles\veterinary-medicine-austria.csl">
-      <CopyToOutputDirectory>PreserveNewest</CopyToOutputDirectory>
-    </Content>
-    <Content Include="InCite\styles\veterinary-radiology-and-ultrasound.csl">
-      <CopyToOutputDirectory>PreserveNewest</CopyToOutputDirectory>
-    </Content>
-    <Content Include="InCite\styles\vienna-legal.csl">
-      <CopyToOutputDirectory>PreserveNewest</CopyToOutputDirectory>
-    </Content>
-    <Content Include="InCite\styles\vingtieme-siecle.csl">
-      <CopyToOutputDirectory>PreserveNewest</CopyToOutputDirectory>
-    </Content>
-    <Content Include="InCite\styles\water-environment-research.csl">
-      <CopyToOutputDirectory>PreserveNewest</CopyToOutputDirectory>
-    </Content>
-    <Content Include="InCite\styles\water-science-and-technology.csl">
-      <CopyToOutputDirectory>PreserveNewest</CopyToOutputDirectory>
-    </Content>
-    <Content Include="InCite\styles\weed-science-society-of-america.csl">
-      <CopyToOutputDirectory>PreserveNewest</CopyToOutputDirectory>
-    </Content>
-    <Content Include="InCite\styles\wheaton-college-phd-in-biblical-and-theological-studies.csl">
-      <CopyToOutputDirectory>PreserveNewest</CopyToOutputDirectory>
-    </Content>
-    <Content Include="InCite\styles\who-europe-harvard.csl">
-      <CopyToOutputDirectory>PreserveNewest</CopyToOutputDirectory>
-    </Content>
-    <Content Include="InCite\styles\who-europe-numeric.csl">
-      <CopyToOutputDirectory>PreserveNewest</CopyToOutputDirectory>
-    </Content>
-    <Content Include="InCite\styles\wildlife-research.csl">
-      <CopyToOutputDirectory>PreserveNewest</CopyToOutputDirectory>
-    </Content>
-    <Content Include="InCite\styles\wissenschaftlicher-industrielogistik-dialog.csl">
-      <CopyToOutputDirectory>PreserveNewest</CopyToOutputDirectory>
-    </Content>
-    <Content Include="InCite\styles\world-congress-on-engineering-asset-management.csl">
-      <CopyToOutputDirectory>PreserveNewest</CopyToOutputDirectory>
-    </Content>
-    <Content Include="InCite\styles\world-journal-of-gastroenterology.csl">
-      <CopyToOutputDirectory>PreserveNewest</CopyToOutputDirectory>
-    </Content>
-    <Content Include="InCite\styles\world-politcs.csl">
-      <CopyToOutputDirectory>PreserveNewest</CopyToOutputDirectory>
-    </Content>
-    <Content Include="InCite\styles\xenotransplantation.csl">
-      <CopyToOutputDirectory>PreserveNewest</CopyToOutputDirectory>
-    </Content>
-    <Content Include="InCite\styles\yeast.csl">
-      <CopyToOutputDirectory>PreserveNewest</CopyToOutputDirectory>
-    </Content>
-    <Content Include="InCite\styles\zdravniski-vestnik.csl">
-      <CopyToOutputDirectory>PreserveNewest</CopyToOutputDirectory>
-    </Content>
-    <Content Include="InCite\styles\zeitschrift-fur-medienwissenschaft.csl">
-      <CopyToOutputDirectory>PreserveNewest</CopyToOutputDirectory>
-    </Content>
-    <Content Include="InCite\styles\zeitschrift-fur-soziologie.csl">
-      <CopyToOutputDirectory>PreserveNewest</CopyToOutputDirectory>
-    </Content>
-    <Content Include="InCite\styles\zookeys.csl">
-      <CopyToOutputDirectory>PreserveNewest</CopyToOutputDirectory>
-    </Content>
-    <Content Include="InCite\styles\zoological-journal-of-the-linnean-society.csl">
-      <CopyToOutputDirectory>PreserveNewest</CopyToOutputDirectory>
-    </Content>
-    <Content Include="InCite\styles\zootaxa.csl">
-      <CopyToOutputDirectory>PreserveNewest</CopyToOutputDirectory>
-    </Content>
-    <None Include="Properties\app.manifest">
-      <SubType>Designer</SubType>
-    </None>
-    <Content Include="SampleMaterial\FinanceSample.brain">
-      <CopyToOutputDirectory>PreserveNewest</CopyToOutputDirectory>
-    </Content>
-  </ItemGroup>
-  <ItemGroup>
-    <Resource Include="~COPYRIGHT.txt" />
-  </ItemGroup>
-  <ItemGroup>
-    <Content Include="Qiqqa.jpg">
-      <CopyToOutputDirectory>PreserveNewest</CopyToOutputDirectory>
-    </Content>
-  </ItemGroup>
-  <ItemGroup>
-    <Resource Include="Qiqqa.ico" />
-  </ItemGroup>
-  <ItemGroup>
-    <BootstrapperPackage Include=".NETFramework,Version=v4.8">
-      <Visible>False</Visible>
-      <ProductName>Microsoft .NET Framework 4.8 %28x86 and x64%29</ProductName>
-      <Install>true</Install>
-    </BootstrapperPackage>
-    <BootstrapperPackage Include="Microsoft.Net.Client.3.5">
-      <Visible>False</Visible>
-      <ProductName>.NET Framework 3.5 SP1 Client Profile</ProductName>
-      <Install>false</Install>
-    </BootstrapperPackage>
-    <BootstrapperPackage Include="Microsoft.Net.Framework.2.0">
-      <Visible>False</Visible>
-      <ProductName>.NET Framework 2.0 %28x86%29</ProductName>
-      <Install>false</Install>
-    </BootstrapperPackage>
-    <BootstrapperPackage Include="Microsoft.Net.Framework.3.0">
-      <Visible>False</Visible>
-      <ProductName>.NET Framework 3.0 %28x86%29</ProductName>
-      <Install>false</Install>
-    </BootstrapperPackage>
-    <BootstrapperPackage Include="Microsoft.Net.Framework.3.5">
-      <Visible>False</Visible>
-      <ProductName>.NET Framework 3.5</ProductName>
-      <Install>false</Install>
-    </BootstrapperPackage>
-    <BootstrapperPackage Include="Microsoft.Net.Framework.3.5.SP1">
-      <Visible>False</Visible>
-      <ProductName>.NET Framework 3.5 SP1</ProductName>
-      <Install>false</Install>
-    </BootstrapperPackage>
-    <BootstrapperPackage Include="Microsoft.Windows.Installer.4.5">
-      <Visible>False</Visible>
-      <ProductName>Windows Installer 4.5</ProductName>
-      <Install>true</Install>
-    </BootstrapperPackage>
-  </ItemGroup>
-  <ItemGroup>
-    <PublishFile Include="stdole">
-      <Visible>False</Visible>
-      <Group>
-      </Group>
-      <TargetPath>
-      </TargetPath>
-      <PublishState>Include</PublishState>
-      <IncludeHash>True</IncludeHash>
-      <FileType>Assembly</FileType>
-    </PublishFile>
-  </ItemGroup>
-  <Import Project="$(MSBuildToolsPath)\Microsoft.CSharp.targets" />
-  <Target Name="EnsureNuGetPackageBuildImports" BeforeTargets="PrepareForBuild">
-    <PropertyGroup>
-      <ErrorText>This project references NuGet package(s) that are missing on this computer. Use NuGet Package Restore to download them.  For more information, see http://go.microsoft.com/fwlink/?LinkID=322105. The missing file is {0}.</ErrorText>
-    </PropertyGroup>
-    <Error Condition="!Exists('..\packages\System.Data.SQLite.Core.1.0.113.1\build\net46\System.Data.SQLite.Core.targets')" Text="$([System.String]::Format('$(ErrorText)', '..\packages\System.Data.SQLite.Core.1.0.113.1\build\net46\System.Data.SQLite.Core.targets'))" />
-  </Target>
-  <Import Project="..\packages\System.Data.SQLite.Core.1.0.113.1\build\net46\System.Data.SQLite.Core.targets" Condition="Exists('..\packages\System.Data.SQLite.Core.1.0.113.1\build\net46\System.Data.SQLite.Core.targets')" />
->>>>>>> 7d7810c5
 </Project>