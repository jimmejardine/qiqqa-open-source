﻿using System;
using System.ComponentModel;
using System.Windows;
using System.Windows.Controls;
using System.Windows.Input;
using icons;
using Qiqqa.Common.Configuration;
using Qiqqa.Common.GUI;
using Qiqqa.Synchronisation.BusinessLogic;
using Utilities.GUI;

namespace Qiqqa.Synchronisation.GUI
{
    /// <summary>
    /// Interaction logic for SyncControl.xaml
    /// </summary>
    public partial class SyncControl : StandardWindow
    {
        public static readonly string TITLE = "Web Library Sync";
        private SyncControlGridItemSet sync_control_grid_item_set;

        public SyncControl()
        {
            Theme.Initialize();

            InitializeComponent();

            DataContext = ConfigurationManager.Instance.ConfigurationRecord_Bindable;

            MouseWheelDisabler.DisableMouseWheelForControl(GridLibraryGrid);

            Title = TITLE;
            Closing += SyncControl_Closing;
            KeyUp += SyncControl_KeyUp;

            ButtonSyncMetadata.Icon = Icons.GetAppIcon(Icons.SyncWithCloud);
            ButtonSyncDocuments.Icon = Icons.GetAppIcon(Icons.SyncPDFsWithCloud);

            ButtonSync.Icon = Icons.GetAppIcon(Icons.SyncWithCloud);
            ButtonSync.Caption = "Start sync";
            ButtonSync.Click += ButtonSync_Click;
            ButtonRefresh.Icon = Icons.GetAppIcon(Icons.Refresh);
            ButtonRefresh.Caption = "Refresh";
            ButtonRefresh.Click += ButtonRefresh_Click;
            ButtonCancel.Icon = Icons.GetAppIcon(Icons.Cancel);
            ButtonCancel.Caption = "Cancel sync";
            ButtonCancel.Click += ButtonCancel_Click;
        }

        private void GRIDCHECKBOX_Checked(object sender, RoutedEventArgs e)
        {
            // THIS HACK IS NEEDED BECAUSE I DONT KNOW HOW TO GET THE CHECKBOX TO UPDATE ITS BINDINGS NICELY WITH A SINGLE CLICK :-(
            CheckBox cb = (CheckBox)sender;
            var a = cb.DataContext;
            cb.BindingGroup.CommitEdit();
        }

        private void SyncControl_KeyUp(object sender, KeyEventArgs e)
        {
            switch (e.Key)
            {
                case Key.Enter:
                    ButtonSync_Click(null, null);
                    e.Handled = true;
                    break;

                case Key.Escape:
                    ButtonCancel_Click(null, null);
                    e.Handled = true;
                    break;

                default:
                    break;
            }
        }

<<<<<<< HEAD
        void HyperlinkPremium_Click(object sender, RoutedEventArgs e)
=======
        private void SyncControl_IsVisibleChanged(object sender, DependencyPropertyChangedEventArgs e)
        {
            // The guest area
            if (!ConfigurationManager.Instance.IsGuest)
            {
                RegionMustRegister.Visibility = Visibility.Collapsed;
            }
        }

        private void HyperlinkPremium_Click(object sender, RoutedEventArgs e)
>>>>>>> 604b3dad
        {
            WebsiteAccess.OpenWebsite(WebsiteAccess.GetPremiumUrl("SYNC_INSTRUCTIONS"));
        }

        private void HyperlinkPremiumPlus_Click(object sender, RoutedEventArgs e)
        {
            WebsiteAccess.OpenWebsite(WebsiteAccess.GetPremiumPlusUrl("SYNC_INSTRUCTIONS"));
        }

        private void SyncControl_Closing(object sender, CancelEventArgs e)
        {
            e.Cancel = true;
            Visibility = Visibility.Collapsed;
        }

        private void ButtonSync_Click(object sender, RoutedEventArgs e)
        {
            LibrarySyncManager.Instance.Sync(sync_control_grid_item_set);
            if (!KeyboardTools.IsCTRLDown())
            {
                Close();
            }
        }

        private void ButtonRefresh_Click(object sender, RoutedEventArgs e)
        {
            LibrarySyncManager.Instance.RefreshSyncControl(sync_control_grid_item_set, this);
        }

        private void ButtonCancel_Click(object sender, RoutedEventArgs e)
        {
            Close();
        }

        internal void SetSyncParameters(SyncControlGridItemSet sync_control_grid_item_set)
        {
            this.sync_control_grid_item_set = sync_control_grid_item_set;

            // Clear up
            GridLibraryGrid.ItemsSource = null;

            // Freshen up
            if (null != sync_control_grid_item_set)
            {
                // Populate the grid
                GridLibraryGrid.ItemsSource = sync_control_grid_item_set.grid_items;
            }
        }

        protected override void OnClosing(CancelEventArgs e)
        {
            base.OnClosing(e);
        }

        protected override void OnClosed(EventArgs e)
        {
            base.OnClosed(e);

            // base.OnClosed() invokes this calss Closed() code, so we flipped the order of exec to reduce the number of surprises for yours truly.
            // This NULLing stuff is really the last rites of Dispose()-like so we stick it at the end here.

            sync_control_grid_item_set = null;

            DataContext = null;
        }
    }
}
<|MERGE_RESOLUTION|>--- conflicted
+++ resolved
@@ -1,157 +1,144 @@
-﻿using System;
-using System.ComponentModel;
-using System.Windows;
-using System.Windows.Controls;
-using System.Windows.Input;
-using icons;
-using Qiqqa.Common.Configuration;
-using Qiqqa.Common.GUI;
-using Qiqqa.Synchronisation.BusinessLogic;
-using Utilities.GUI;
-
-namespace Qiqqa.Synchronisation.GUI
-{
-    /// <summary>
-    /// Interaction logic for SyncControl.xaml
-    /// </summary>
-    public partial class SyncControl : StandardWindow
-    {
-        public static readonly string TITLE = "Web Library Sync";
-        private SyncControlGridItemSet sync_control_grid_item_set;
-
-        public SyncControl()
-        {
-            Theme.Initialize();
-
-            InitializeComponent();
-
-            DataContext = ConfigurationManager.Instance.ConfigurationRecord_Bindable;
-
-            MouseWheelDisabler.DisableMouseWheelForControl(GridLibraryGrid);
-
-            Title = TITLE;
-            Closing += SyncControl_Closing;
-            KeyUp += SyncControl_KeyUp;
-
-            ButtonSyncMetadata.Icon = Icons.GetAppIcon(Icons.SyncWithCloud);
-            ButtonSyncDocuments.Icon = Icons.GetAppIcon(Icons.SyncPDFsWithCloud);
-
-            ButtonSync.Icon = Icons.GetAppIcon(Icons.SyncWithCloud);
-            ButtonSync.Caption = "Start sync";
-            ButtonSync.Click += ButtonSync_Click;
-            ButtonRefresh.Icon = Icons.GetAppIcon(Icons.Refresh);
-            ButtonRefresh.Caption = "Refresh";
-            ButtonRefresh.Click += ButtonRefresh_Click;
-            ButtonCancel.Icon = Icons.GetAppIcon(Icons.Cancel);
-            ButtonCancel.Caption = "Cancel sync";
-            ButtonCancel.Click += ButtonCancel_Click;
-        }
-
-        private void GRIDCHECKBOX_Checked(object sender, RoutedEventArgs e)
-        {
-            // THIS HACK IS NEEDED BECAUSE I DONT KNOW HOW TO GET THE CHECKBOX TO UPDATE ITS BINDINGS NICELY WITH A SINGLE CLICK :-(
-            CheckBox cb = (CheckBox)sender;
-            var a = cb.DataContext;
-            cb.BindingGroup.CommitEdit();
-        }
-
-        private void SyncControl_KeyUp(object sender, KeyEventArgs e)
-        {
-            switch (e.Key)
-            {
-                case Key.Enter:
-                    ButtonSync_Click(null, null);
-                    e.Handled = true;
-                    break;
-
-                case Key.Escape:
-                    ButtonCancel_Click(null, null);
-                    e.Handled = true;
-                    break;
-
-                default:
-                    break;
-            }
-        }
-
-<<<<<<< HEAD
-        void HyperlinkPremium_Click(object sender, RoutedEventArgs e)
-=======
-        private void SyncControl_IsVisibleChanged(object sender, DependencyPropertyChangedEventArgs e)
-        {
-            // The guest area
-            if (!ConfigurationManager.Instance.IsGuest)
-            {
-                RegionMustRegister.Visibility = Visibility.Collapsed;
-            }
-        }
-
-        private void HyperlinkPremium_Click(object sender, RoutedEventArgs e)
->>>>>>> 604b3dad
-        {
-            WebsiteAccess.OpenWebsite(WebsiteAccess.GetPremiumUrl("SYNC_INSTRUCTIONS"));
-        }
-
-        private void HyperlinkPremiumPlus_Click(object sender, RoutedEventArgs e)
-        {
-            WebsiteAccess.OpenWebsite(WebsiteAccess.GetPremiumPlusUrl("SYNC_INSTRUCTIONS"));
-        }
-
-        private void SyncControl_Closing(object sender, CancelEventArgs e)
-        {
-            e.Cancel = true;
-            Visibility = Visibility.Collapsed;
-        }
-
-        private void ButtonSync_Click(object sender, RoutedEventArgs e)
-        {
-            LibrarySyncManager.Instance.Sync(sync_control_grid_item_set);
-            if (!KeyboardTools.IsCTRLDown())
-            {
-                Close();
-            }
-        }
-
-        private void ButtonRefresh_Click(object sender, RoutedEventArgs e)
-        {
-            LibrarySyncManager.Instance.RefreshSyncControl(sync_control_grid_item_set, this);
-        }
-
-        private void ButtonCancel_Click(object sender, RoutedEventArgs e)
-        {
-            Close();
-        }
-
-        internal void SetSyncParameters(SyncControlGridItemSet sync_control_grid_item_set)
-        {
-            this.sync_control_grid_item_set = sync_control_grid_item_set;
-
-            // Clear up
-            GridLibraryGrid.ItemsSource = null;
-
-            // Freshen up
-            if (null != sync_control_grid_item_set)
-            {
-                // Populate the grid
-                GridLibraryGrid.ItemsSource = sync_control_grid_item_set.grid_items;
-            }
-        }
-
-        protected override void OnClosing(CancelEventArgs e)
-        {
-            base.OnClosing(e);
-        }
-
-        protected override void OnClosed(EventArgs e)
-        {
-            base.OnClosed(e);
-
-            // base.OnClosed() invokes this calss Closed() code, so we flipped the order of exec to reduce the number of surprises for yours truly.
-            // This NULLing stuff is really the last rites of Dispose()-like so we stick it at the end here.
-
-            sync_control_grid_item_set = null;
-
-            DataContext = null;
-        }
-    }
-}
+﻿using System;
+using System.ComponentModel;
+using System.Windows;
+using System.Windows.Controls;
+using System.Windows.Input;
+using icons;
+using Qiqqa.Common.Configuration;
+using Qiqqa.Common.GUI;
+using Qiqqa.Synchronisation.BusinessLogic;
+using Utilities.GUI;
+
+namespace Qiqqa.Synchronisation.GUI
+{
+    /// <summary>
+    /// Interaction logic for SyncControl.xaml
+    /// </summary>
+    public partial class SyncControl : StandardWindow
+    {
+        public static readonly string TITLE = "Web Library Sync";
+        private SyncControlGridItemSet sync_control_grid_item_set;
+
+        public SyncControl()
+        {
+            Theme.Initialize();
+
+            InitializeComponent();
+
+            DataContext = ConfigurationManager.Instance.ConfigurationRecord_Bindable;
+
+            MouseWheelDisabler.DisableMouseWheelForControl(GridLibraryGrid);
+
+            Title = TITLE;
+            Closing += SyncControl_Closing;
+            KeyUp += SyncControl_KeyUp;
+
+            ButtonSyncMetadata.Icon = Icons.GetAppIcon(Icons.SyncWithCloud);
+            ButtonSyncDocuments.Icon = Icons.GetAppIcon(Icons.SyncPDFsWithCloud);
+
+            ButtonSync.Icon = Icons.GetAppIcon(Icons.SyncWithCloud);
+            ButtonSync.Caption = "Start sync";
+            ButtonSync.Click += ButtonSync_Click;
+            ButtonRefresh.Icon = Icons.GetAppIcon(Icons.Refresh);
+            ButtonRefresh.Caption = "Refresh";
+            ButtonRefresh.Click += ButtonRefresh_Click;
+            ButtonCancel.Icon = Icons.GetAppIcon(Icons.Cancel);
+            ButtonCancel.Caption = "Cancel sync";
+            ButtonCancel.Click += ButtonCancel_Click;
+        }
+
+        private void GRIDCHECKBOX_Checked(object sender, RoutedEventArgs e)
+        {
+            // THIS HACK IS NEEDED BECAUSE I DONT KNOW HOW TO GET THE CHECKBOX TO UPDATE ITS BINDINGS NICELY WITH A SINGLE CLICK :-(
+            CheckBox cb = (CheckBox)sender;
+            var a = cb.DataContext;
+            cb.BindingGroup.CommitEdit();
+        }
+
+        private void SyncControl_KeyUp(object sender, KeyEventArgs e)
+        {
+            switch (e.Key)
+            {
+                case Key.Enter:
+                    ButtonSync_Click(null, null);
+                    e.Handled = true;
+                    break;
+
+                case Key.Escape:
+                    ButtonCancel_Click(null, null);
+                    e.Handled = true;
+                    break;
+
+                default:
+                    break;
+            }
+        }
+
+        private void HyperlinkPremium_Click(object sender, RoutedEventArgs e)
+        {
+            WebsiteAccess.OpenWebsite(WebsiteAccess.GetPremiumUrl("SYNC_INSTRUCTIONS"));
+        }
+
+        private void HyperlinkPremiumPlus_Click(object sender, RoutedEventArgs e)
+        {
+            WebsiteAccess.OpenWebsite(WebsiteAccess.GetPremiumPlusUrl("SYNC_INSTRUCTIONS"));
+        }
+
+        private void SyncControl_Closing(object sender, CancelEventArgs e)
+        {
+            e.Cancel = true;
+            Visibility = Visibility.Collapsed;
+        }
+
+        private void ButtonSync_Click(object sender, RoutedEventArgs e)
+        {
+            LibrarySyncManager.Instance.Sync(sync_control_grid_item_set);
+            if (!KeyboardTools.IsCTRLDown())
+            {
+                Close();
+            }
+        }
+
+        private void ButtonRefresh_Click(object sender, RoutedEventArgs e)
+        {
+            LibrarySyncManager.Instance.RefreshSyncControl(sync_control_grid_item_set, this);
+        }
+
+        private void ButtonCancel_Click(object sender, RoutedEventArgs e)
+        {
+            Close();
+        }
+
+        internal void SetSyncParameters(SyncControlGridItemSet sync_control_grid_item_set)
+        {
+            this.sync_control_grid_item_set = sync_control_grid_item_set;
+
+            // Clear up
+            GridLibraryGrid.ItemsSource = null;
+
+            // Freshen up
+            if (null != sync_control_grid_item_set)
+            {
+                // Populate the grid
+                GridLibraryGrid.ItemsSource = sync_control_grid_item_set.grid_items;
+            }
+        }
+
+        protected override void OnClosing(CancelEventArgs e)
+        {
+            base.OnClosing(e);
+        }
+
+        protected override void OnClosed(EventArgs e)
+        {
+            base.OnClosed(e);
+
+            // base.OnClosed() invokes this calss Closed() code, so we flipped the order of exec to reduce the number of surprises for yours truly.
+            // This NULLing stuff is really the last rites of Dispose()-like so we stick it at the end here.
+
+            sync_control_grid_item_set = null;
+
+            DataContext = null;
+        }
+    }
+}