﻿using System;
using System.Collections.Generic;
using System.IO;
using System.Linq;
using Qiqqa.Common.Configuration;
using Qiqqa.Common.MessageBoxControls;
using Qiqqa.DocumentLibrary;
using Qiqqa.DocumentLibrary.WebLibraryStuff;
using Qiqqa.Documents.PDF;
using Qiqqa.Main.LoginStuff;
using Qiqqa.Synchronisation.GUI;
using Qiqqa.Synchronisation.MetadataSync;
using Qiqqa.Synchronisation.PDFSync;
using Qiqqa.UtilisationTracking;
using Utilities;
using Utilities.GUI;
using Utilities.Misc;

namespace Qiqqa.Synchronisation.BusinessLogic
{
    public class LibrarySyncManager
    {
        public class SyncRequest
        {
            public bool suppress_already_in_progress_notification;
            public bool wants_user_intervention;
            public List<Library> libraries_to_sync;
            public bool sync_metadata;
            public bool sync_pdfs;

            /**
             * This will prompt the user what to sync
             */
            public SyncRequest(bool wants_user_intervention, bool sync_metadata, bool sync_pdfs, bool suppress_already_in_progress_notification) :
                this(wants_user_intervention, new List<Library>(), sync_metadata, sync_pdfs, suppress_already_in_progress_notification)
            {
            }

            /**
             * This will autotick just the specified library.
             */
            public SyncRequest(bool wants_user_intervention, Library library, bool sync_metadata, bool sync_pdfs, bool suppress_already_in_progress_notification) : 
                this(wants_user_intervention, new List<Library>(new Library[] {library}), sync_metadata, sync_pdfs, suppress_already_in_progress_notification)
            {
            }

            /**
             * This will autotick just the specified libraries.
             */
            public SyncRequest(bool wants_user_intervention, List<Library> libraries_to_sync, bool sync_metadata, bool sync_pdfs, bool suppress_already_in_progress_notification)
            {
                this.wants_user_intervention = wants_user_intervention;
                this.libraries_to_sync = libraries_to_sync;
                this.sync_metadata = sync_metadata;
                this.sync_pdfs = sync_pdfs;
                this.suppress_already_in_progress_notification = suppress_already_in_progress_notification;
            }
        }

        public static readonly LibrarySyncManager Instance = new LibrarySyncManager();

        private LibrarySyncManager()
        {
        }

        internal void RefreshSyncControl(SyncControlGridItemSet scgis_previous, SyncControl sync_control)
        {
            GlobalSyncDetail global_sync_detail = GenerateGlobalSyncDetail();
            SyncControlGridItemSet scgis = new SyncControlGridItemSet(scgis_previous.sync_request, global_sync_detail);
            scgis.AutoTick();
            sync_control.SetSyncParameters(scgis);
        }

        public void RequestSync(SyncRequest sync_request)
        {
            bool user_wants_intervention = KeyboardTools.IsCTRLDown() || !ConfigurationManager.Instance.ConfigurationRecord.SyncTermsAccepted;

            GlobalSyncDetail global_sync_detail = GenerateGlobalSyncDetail();
            SyncControlGridItemSet scgis = new SyncControlGridItemSet(sync_request, global_sync_detail);
            scgis.AutoTick();

            if (scgis.CanRunWithoutIntervention() && !user_wants_intervention)
            {
                Sync(scgis);
            }
            else
            {
                SyncControl sync_control = new SyncControl();
                sync_control.SetSyncParameters(scgis);
                sync_control.Show();
            }
        }

        internal GlobalSyncDetail GenerateGlobalSyncDetail()
        {
            try
            {
                GlobalSyncDetail global_sync_detail = new GlobalSyncDetail();

                // Build the initial knowledge of our libraries
                StatusManager.Instance.UpdateStatusBusy(StatusCodes.SYNC_META_GLOBAL, "Getting your library details", 0, 1);
                List<WebLibraryDetail> web_library_details = WebLibraryManager.Instance.WebLibraryDetails_WorkingWebLibraries_All;
                foreach (WebLibraryDetail web_library_detail in web_library_details)
                {
                    // Create the new LibrarySyncDetail
                    LibrarySyncDetail library_sync_detail = new LibrarySyncDetail();
                    global_sync_detail.library_sync_details.Add(library_sync_detail);

                    // Store our knowledge about the web library detail
                    library_sync_detail.web_library_detail = web_library_detail;
                }

                // Now get the local details of each library
                {
                    StatusManager.Instance.UpdateStatusBusy(StatusCodes.SYNC_META_GLOBAL, String.Format("Gather local library details"));
                    for (int i = 0; i < global_sync_detail.library_sync_details.Count; ++i)
                    {
                        LibrarySyncDetail library_sync_detail = global_sync_detail.library_sync_details[i];
                        StatusManager.Instance.UpdateStatusBusy(StatusCodes.SYNC_META_GLOBAL, String.Format("Getting the local library details for {0}", library_sync_detail.web_library_detail.Title), i, global_sync_detail.library_sync_details.Count);
                        library_sync_detail.local_library_sync_detail = GetLocalLibrarySyncDetail(library_sync_detail.web_library_detail.library);
                    }
                }


                // Work out if they are allowed to sync this record
                StatusManager.Instance.UpdateStatusBusy(StatusCodes.SYNC_META_GLOBAL, String.Format("Determining sync allowances"));
                foreach (LibrarySyncDetail library_sync_detail in global_sync_detail.library_sync_details)
                {
                    //  Eagerly sync metadata
                    library_sync_detail.sync_decision = new LibrarySyncDetail.SyncDecision();
                    library_sync_detail.sync_decision.can_sync_metadata = true;

                    // Else initiator
                    if (false) { }

                    // Never guests
                    else if (library_sync_detail.web_library_detail.IsLocalGuestLibrary)
                    {
                        library_sync_detail.sync_decision.can_sync = false;
                        library_sync_detail.sync_decision.can_sync_metadata = false;
                        library_sync_detail.sync_decision.is_readonly = library_sync_detail.web_library_detail.IsReadOnly;
                    }

                    // Intranets are dependent on premium
                    else if (library_sync_detail.web_library_detail.IsIntranetLibrary)
                    {
                        library_sync_detail.sync_decision.can_sync = true;
                        library_sync_detail.sync_decision.can_sync_metadata = true;
                        library_sync_detail.sync_decision.is_readonly = library_sync_detail.web_library_detail.IsReadOnly;
                    }

                    // Bundles can never sync
                    else if (library_sync_detail.web_library_detail.IsBundleLibrary)
                    {
                        library_sync_detail.sync_decision.can_sync = false;
                        library_sync_detail.sync_decision.can_sync_metadata = false;
                        library_sync_detail.sync_decision.is_readonly = library_sync_detail.web_library_detail.IsReadOnly;
                    }

                    // Unknown library types
                    else
                    {
                        library_sync_detail.sync_decision.can_sync = false;
                        library_sync_detail.sync_decision.can_sync_metadata = false;
                        library_sync_detail.sync_decision.is_readonly = true;
                    }
                }

                return global_sync_detail;
            }

            finally
            {
                // Clear the status bar
                StatusManager.Instance.ClearStatus(StatusCodes.SYNC_META_GLOBAL);
            }
        }


        private static LibrarySyncDetail.LocalLibrarySyncDetail GetLocalLibrarySyncDetail(Library library)
        {
            LibrarySyncDetail.LocalLibrarySyncDetail local_library_sync_detail = new LibrarySyncDetail.LocalLibrarySyncDetail();

            List<PDFDocument> pdf_documents = library.PDFDocuments_IncludingDeleted;

            foreach (PDFDocument pdf_document in pdf_documents)
            {
                try
                {
                    ++local_library_sync_detail.total_files_in_library;

                    // Don't tally the deleted documents
                    bool deleted = pdf_document.Deleted;
                    if (deleted)
                    {
                        ++local_library_sync_detail.total_files_in_library_deleted;
                        continue;
                    }

                    // We can only really tally up the documents that exist locally
                    if (pdf_document.DocumentExists)
                    {
                        long document_size = (new FileInfo(pdf_document.DocumentPath)).Length;
                        local_library_sync_detail.total_library_size += document_size;
                    }
                }

                catch (Exception ex)
                {
                    Logging.Error(ex, "There was an error tallying up the local library sync detail for '{0}'.", pdf_document.Fingerprint);
                }
            }

            return local_library_sync_detail;
        }


        // -------------------------------------------------------------------------------------------------------------------------------------------------------

        internal void Sync(SyncControlGridItemSet sync_control_grid_item_set)
        {
            Logging.Info("Syncing");

            foreach (SyncControlGridItem sync_control_grid_item_temp in sync_control_grid_item_set.grid_items)
            {
                // Needed for passing to background thread...
                SyncControlGridItem sync_control_grid_item = sync_control_grid_item_temp;

                if (sync_control_grid_item.library_sync_detail.web_library_detail.library.sync_in_progress)
                {
                    if (!sync_control_grid_item_set.sync_request.suppress_already_in_progress_notification)
                    {
                        MessageBoxes.Info("A sync operation is already in progress for library {0}.  Please wait for it to finish before trying to sync again.", sync_control_grid_item.library_sync_detail.web_library_detail.library.WebLibraryDetail.Title);
                    }
                    else
                    {
                        Logging.Info("A sync operation is already in progress for library {0}.  This has been suppressed from the GUI.", sync_control_grid_item.library_sync_detail.web_library_detail.library.WebLibraryDetail.Title);
                    }
                }
                else
                {
                    if (sync_control_grid_item.SyncMetadata || sync_control_grid_item.SyncDocuments)
                    {
                        sync_control_grid_item.library_sync_detail.web_library_detail.library.sync_in_progress = true;
                        SafeThreadPool.QueueUserWorkItem(o => Sync_BACKGROUND(sync_control_grid_item));
                    }
                }
            }
        }

        private void Sync_BACKGROUND(SyncControlGridItem sync_control_grid_item)
        {
            StatusManager.Instance.UpdateStatus(StatusCodes.SYNC_META(sync_control_grid_item.library_sync_detail.web_library_detail.library), String.Format("Starting sync of {0}", sync_control_grid_item.LibraryTitle));

            try
            {
                if (sync_control_grid_item.SyncMetadata)
                {
                    if (sync_control_grid_item.library_sync_detail.sync_decision.can_sync)
                    {
                        Logging.Info("Syncing metadata for {0}", sync_control_grid_item.library_sync_detail.web_library_detail.Title);
                        SynchronizeMetadata_INTERNAL_BACKGROUND(sync_control_grid_item.library_sync_detail.web_library_detail.library, false, sync_control_grid_item.IsReadOnly);
                        SynchronizeDocuments_Upload_INTERNAL_BACKGROUND(sync_control_grid_item.library_sync_detail.web_library_detail.library, sync_control_grid_item.library_sync_detail.web_library_detail.library.PDFDocuments, sync_control_grid_item.IsReadOnly);
                    }
                    else
                    {
                        Logging.Info("Partial syncing metadata for {0}", sync_control_grid_item.library_sync_detail.web_library_detail.Title);
                        SynchronizeMetadata_INTERNAL_BACKGROUND(sync_control_grid_item.library_sync_detail.web_library_detail.library, true, sync_control_grid_item.IsReadOnly);

                        Logging.Info("Not uploading documents for {0}", sync_control_grid_item.library_sync_detail.web_library_detail.Title);
                    }
                }

                if (sync_control_grid_item.SyncDocuments)
                {
                    if (sync_control_grid_item.library_sync_detail.sync_decision.can_sync)
                    {
                        Logging.Info("Downloading documents for {0}", sync_control_grid_item.library_sync_detail.web_library_detail.Title);
                        SynchronizeDocuments_Download_INTERNAL_BACKGROUND(sync_control_grid_item.library_sync_detail.web_library_detail.library, sync_control_grid_item.library_sync_detail.web_library_detail.library.PDFDocuments, sync_control_grid_item.IsReadOnly);
                    }
                    else
                    {
                        Logging.Info("Not downloading documents for {0}", sync_control_grid_item.library_sync_detail.web_library_detail.Title);
                    }
                }
            }
            finally
            {
                sync_control_grid_item.library_sync_detail.web_library_detail.library.sync_in_progress = false;

                // Indicate that we have synced
                sync_control_grid_item.library_sync_detail.web_library_detail.library.WebLibraryDetail.LastSynced = DateTime.UtcNow;
                WebLibraryManager.Instance.NotifyOfChangeToWebLibraryDetail();
            }

            StatusManager.Instance.UpdateStatus(StatusCodes.SYNC_META(sync_control_grid_item.library_sync_detail.web_library_detail.library), String.Format("Finished sync of {0}", sync_control_grid_item.LibraryTitle));
        }

        private void SynchronizeMetadata_INTERNAL_BACKGROUND(Library library, bool restricted_metadata_sync, bool is_readonly)
        {
            Dictionary<string, string> historical_sync_file = HistoricalSyncFile.GetHistoricalSyncFile(library);
            try
            {
                SynchronisationStates ss = SynchronisationStateBuilder.Build(library, historical_sync_file);
                SynchronisationAction sa = SynchronisationActionBuilder.Build(library, ss);
                SynchronisationExecutor.Sync(library, restricted_metadata_sync, is_readonly, historical_sync_file, sa);
            }
            catch (Exception ex)
            {
                UnhandledExceptionMessageBox.DisplayException(ex);
            }

            HistoricalSyncFile.PutHistoricalSyncFile(library, historical_sync_file);
        }

        private void SynchronizeDocuments_Download_INTERNAL_BACKGROUND(Library library, List<PDFDocument> pdf_documents, bool is_readonly)
        {
            int total_downloads_requested = 0;

            foreach (PDFDocument pdf_document in pdf_documents)
            {
                if (pdf_document.Deleted) continue;
                if (pdf_document.DocumentExists) continue;
                if (pdf_document.IsVanillaReference) continue;

                ++total_downloads_requested;
                SyncQueues.Instance.QueueGet(pdf_document.Fingerprint, library);
            }

            Logging.Info("Queueing {0} PDF download requests.", total_downloads_requested);
        }
        
        private void SynchronizeDocuments_Upload_INTERNAL_BACKGROUND(Library library, List<PDFDocument> pdf_documents, bool is_readonly)
        {
            // TODO: Replace this with a pretty interface class ------------------------------------------------
<<<<<<< HEAD
            if (false) { }
            else if (is_readonly)
=======
            if (is_readonly)
>>>>>>> 44a6af83
            {
                // Do nothing...
                Logging.Info("Not queueing upload of PDFs for readonly library.");
            }
            else if (library.WebLibraryDetail.IsIntranetLibrary)
            {
                SyncQueues_Intranet.QueueUploadOfMissingPDFs(library, pdf_documents);
            }
            else
            {
                throw new Exception(String.Format("Did not understand how to queue upload PDFs for library {0}", library.WebLibraryDetail.Title));
            }
            // -----------------------------------------------------------------------------------------------------
        }

        public void QueuePut(Library library, string[] fingerprints)
        {
            FeatureTrackingManager.Instance.UseFeature(Features.Sync_SyncUploadSinglePDF);

            foreach (string fingerprint in fingerprints)
            {
                SyncQueues.Instance.QueuePut(fingerprint, library);
            }
        }

        public void QueueGet(Library library, string[] fingerprints)
        {
            FeatureTrackingManager.Instance.UseFeature(Features.Sync_SyncDownloadSinglePDF);

            foreach (string fingerprint in fingerprints)
            {
                SyncQueues.Instance.QueueGet(fingerprint, library);
            }
        }
    }
}
<|MERGE_RESOLUTION|>--- conflicted
+++ resolved
@@ -1,377 +1,372 @@
-﻿using System;
-using System.Collections.Generic;
-using System.IO;
-using System.Linq;
-using Qiqqa.Common.Configuration;
-using Qiqqa.Common.MessageBoxControls;
-using Qiqqa.DocumentLibrary;
-using Qiqqa.DocumentLibrary.WebLibraryStuff;
-using Qiqqa.Documents.PDF;
-using Qiqqa.Main.LoginStuff;
-using Qiqqa.Synchronisation.GUI;
-using Qiqqa.Synchronisation.MetadataSync;
-using Qiqqa.Synchronisation.PDFSync;
-using Qiqqa.UtilisationTracking;
-using Utilities;
-using Utilities.GUI;
-using Utilities.Misc;
-
-namespace Qiqqa.Synchronisation.BusinessLogic
-{
-    public class LibrarySyncManager
-    {
-        public class SyncRequest
-        {
-            public bool suppress_already_in_progress_notification;
-            public bool wants_user_intervention;
-            public List<Library> libraries_to_sync;
-            public bool sync_metadata;
-            public bool sync_pdfs;
-
-            /**
-             * This will prompt the user what to sync
-             */
-            public SyncRequest(bool wants_user_intervention, bool sync_metadata, bool sync_pdfs, bool suppress_already_in_progress_notification) :
-                this(wants_user_intervention, new List<Library>(), sync_metadata, sync_pdfs, suppress_already_in_progress_notification)
-            {
-            }
-
-            /**
-             * This will autotick just the specified library.
-             */
-            public SyncRequest(bool wants_user_intervention, Library library, bool sync_metadata, bool sync_pdfs, bool suppress_already_in_progress_notification) : 
-                this(wants_user_intervention, new List<Library>(new Library[] {library}), sync_metadata, sync_pdfs, suppress_already_in_progress_notification)
-            {
-            }
-
-            /**
-             * This will autotick just the specified libraries.
-             */
-            public SyncRequest(bool wants_user_intervention, List<Library> libraries_to_sync, bool sync_metadata, bool sync_pdfs, bool suppress_already_in_progress_notification)
-            {
-                this.wants_user_intervention = wants_user_intervention;
-                this.libraries_to_sync = libraries_to_sync;
-                this.sync_metadata = sync_metadata;
-                this.sync_pdfs = sync_pdfs;
-                this.suppress_already_in_progress_notification = suppress_already_in_progress_notification;
-            }
-        }
-
-        public static readonly LibrarySyncManager Instance = new LibrarySyncManager();
-
-        private LibrarySyncManager()
-        {
-        }
-
-        internal void RefreshSyncControl(SyncControlGridItemSet scgis_previous, SyncControl sync_control)
-        {
-            GlobalSyncDetail global_sync_detail = GenerateGlobalSyncDetail();
-            SyncControlGridItemSet scgis = new SyncControlGridItemSet(scgis_previous.sync_request, global_sync_detail);
-            scgis.AutoTick();
-            sync_control.SetSyncParameters(scgis);
-        }
-
-        public void RequestSync(SyncRequest sync_request)
-        {
-            bool user_wants_intervention = KeyboardTools.IsCTRLDown() || !ConfigurationManager.Instance.ConfigurationRecord.SyncTermsAccepted;
-
-            GlobalSyncDetail global_sync_detail = GenerateGlobalSyncDetail();
-            SyncControlGridItemSet scgis = new SyncControlGridItemSet(sync_request, global_sync_detail);
-            scgis.AutoTick();
-
-            if (scgis.CanRunWithoutIntervention() && !user_wants_intervention)
-            {
-                Sync(scgis);
-            }
-            else
-            {
-                SyncControl sync_control = new SyncControl();
-                sync_control.SetSyncParameters(scgis);
-                sync_control.Show();
-            }
-        }
-
-        internal GlobalSyncDetail GenerateGlobalSyncDetail()
-        {
-            try
-            {
-                GlobalSyncDetail global_sync_detail = new GlobalSyncDetail();
-
-                // Build the initial knowledge of our libraries
-                StatusManager.Instance.UpdateStatusBusy(StatusCodes.SYNC_META_GLOBAL, "Getting your library details", 0, 1);
-                List<WebLibraryDetail> web_library_details = WebLibraryManager.Instance.WebLibraryDetails_WorkingWebLibraries_All;
-                foreach (WebLibraryDetail web_library_detail in web_library_details)
-                {
-                    // Create the new LibrarySyncDetail
-                    LibrarySyncDetail library_sync_detail = new LibrarySyncDetail();
-                    global_sync_detail.library_sync_details.Add(library_sync_detail);
-
-                    // Store our knowledge about the web library detail
-                    library_sync_detail.web_library_detail = web_library_detail;
-                }
-
-                // Now get the local details of each library
-                {
-                    StatusManager.Instance.UpdateStatusBusy(StatusCodes.SYNC_META_GLOBAL, String.Format("Gather local library details"));
-                    for (int i = 0; i < global_sync_detail.library_sync_details.Count; ++i)
-                    {
-                        LibrarySyncDetail library_sync_detail = global_sync_detail.library_sync_details[i];
-                        StatusManager.Instance.UpdateStatusBusy(StatusCodes.SYNC_META_GLOBAL, String.Format("Getting the local library details for {0}", library_sync_detail.web_library_detail.Title), i, global_sync_detail.library_sync_details.Count);
-                        library_sync_detail.local_library_sync_detail = GetLocalLibrarySyncDetail(library_sync_detail.web_library_detail.library);
-                    }
-                }
-
-
-                // Work out if they are allowed to sync this record
-                StatusManager.Instance.UpdateStatusBusy(StatusCodes.SYNC_META_GLOBAL, String.Format("Determining sync allowances"));
-                foreach (LibrarySyncDetail library_sync_detail in global_sync_detail.library_sync_details)
-                {
-                    //  Eagerly sync metadata
-                    library_sync_detail.sync_decision = new LibrarySyncDetail.SyncDecision();
-                    library_sync_detail.sync_decision.can_sync_metadata = true;
-
-                    // Else initiator
-                    if (false) { }
-
-                    // Never guests
-                    else if (library_sync_detail.web_library_detail.IsLocalGuestLibrary)
-                    {
-                        library_sync_detail.sync_decision.can_sync = false;
-                        library_sync_detail.sync_decision.can_sync_metadata = false;
-                        library_sync_detail.sync_decision.is_readonly = library_sync_detail.web_library_detail.IsReadOnly;
-                    }
-
-                    // Intranets are dependent on premium
-                    else if (library_sync_detail.web_library_detail.IsIntranetLibrary)
-                    {
-                        library_sync_detail.sync_decision.can_sync = true;
-                        library_sync_detail.sync_decision.can_sync_metadata = true;
-                        library_sync_detail.sync_decision.is_readonly = library_sync_detail.web_library_detail.IsReadOnly;
-                    }
-
-                    // Bundles can never sync
-                    else if (library_sync_detail.web_library_detail.IsBundleLibrary)
-                    {
-                        library_sync_detail.sync_decision.can_sync = false;
-                        library_sync_detail.sync_decision.can_sync_metadata = false;
-                        library_sync_detail.sync_decision.is_readonly = library_sync_detail.web_library_detail.IsReadOnly;
-                    }
-
-                    // Unknown library types
-                    else
-                    {
-                        library_sync_detail.sync_decision.can_sync = false;
-                        library_sync_detail.sync_decision.can_sync_metadata = false;
-                        library_sync_detail.sync_decision.is_readonly = true;
-                    }
-                }
-
-                return global_sync_detail;
-            }
-
-            finally
-            {
-                // Clear the status bar
-                StatusManager.Instance.ClearStatus(StatusCodes.SYNC_META_GLOBAL);
-            }
-        }
-
-
-        private static LibrarySyncDetail.LocalLibrarySyncDetail GetLocalLibrarySyncDetail(Library library)
-        {
-            LibrarySyncDetail.LocalLibrarySyncDetail local_library_sync_detail = new LibrarySyncDetail.LocalLibrarySyncDetail();
-
-            List<PDFDocument> pdf_documents = library.PDFDocuments_IncludingDeleted;
-
-            foreach (PDFDocument pdf_document in pdf_documents)
-            {
-                try
-                {
-                    ++local_library_sync_detail.total_files_in_library;
-
-                    // Don't tally the deleted documents
-                    bool deleted = pdf_document.Deleted;
-                    if (deleted)
-                    {
-                        ++local_library_sync_detail.total_files_in_library_deleted;
-                        continue;
-                    }
-
-                    // We can only really tally up the documents that exist locally
-                    if (pdf_document.DocumentExists)
-                    {
-                        long document_size = (new FileInfo(pdf_document.DocumentPath)).Length;
-                        local_library_sync_detail.total_library_size += document_size;
-                    }
-                }
-
-                catch (Exception ex)
-                {
-                    Logging.Error(ex, "There was an error tallying up the local library sync detail for '{0}'.", pdf_document.Fingerprint);
-                }
-            }
-
-            return local_library_sync_detail;
-        }
-
-
-        // -------------------------------------------------------------------------------------------------------------------------------------------------------
-
-        internal void Sync(SyncControlGridItemSet sync_control_grid_item_set)
-        {
-            Logging.Info("Syncing");
-
-            foreach (SyncControlGridItem sync_control_grid_item_temp in sync_control_grid_item_set.grid_items)
-            {
-                // Needed for passing to background thread...
-                SyncControlGridItem sync_control_grid_item = sync_control_grid_item_temp;
-
-                if (sync_control_grid_item.library_sync_detail.web_library_detail.library.sync_in_progress)
-                {
-                    if (!sync_control_grid_item_set.sync_request.suppress_already_in_progress_notification)
-                    {
-                        MessageBoxes.Info("A sync operation is already in progress for library {0}.  Please wait for it to finish before trying to sync again.", sync_control_grid_item.library_sync_detail.web_library_detail.library.WebLibraryDetail.Title);
-                    }
-                    else
-                    {
-                        Logging.Info("A sync operation is already in progress for library {0}.  This has been suppressed from the GUI.", sync_control_grid_item.library_sync_detail.web_library_detail.library.WebLibraryDetail.Title);
-                    }
-                }
-                else
-                {
-                    if (sync_control_grid_item.SyncMetadata || sync_control_grid_item.SyncDocuments)
-                    {
-                        sync_control_grid_item.library_sync_detail.web_library_detail.library.sync_in_progress = true;
-                        SafeThreadPool.QueueUserWorkItem(o => Sync_BACKGROUND(sync_control_grid_item));
-                    }
-                }
-            }
-        }
-
-        private void Sync_BACKGROUND(SyncControlGridItem sync_control_grid_item)
-        {
-            StatusManager.Instance.UpdateStatus(StatusCodes.SYNC_META(sync_control_grid_item.library_sync_detail.web_library_detail.library), String.Format("Starting sync of {0}", sync_control_grid_item.LibraryTitle));
-
-            try
-            {
-                if (sync_control_grid_item.SyncMetadata)
-                {
-                    if (sync_control_grid_item.library_sync_detail.sync_decision.can_sync)
-                    {
-                        Logging.Info("Syncing metadata for {0}", sync_control_grid_item.library_sync_detail.web_library_detail.Title);
-                        SynchronizeMetadata_INTERNAL_BACKGROUND(sync_control_grid_item.library_sync_detail.web_library_detail.library, false, sync_control_grid_item.IsReadOnly);
-                        SynchronizeDocuments_Upload_INTERNAL_BACKGROUND(sync_control_grid_item.library_sync_detail.web_library_detail.library, sync_control_grid_item.library_sync_detail.web_library_detail.library.PDFDocuments, sync_control_grid_item.IsReadOnly);
-                    }
-                    else
-                    {
-                        Logging.Info("Partial syncing metadata for {0}", sync_control_grid_item.library_sync_detail.web_library_detail.Title);
-                        SynchronizeMetadata_INTERNAL_BACKGROUND(sync_control_grid_item.library_sync_detail.web_library_detail.library, true, sync_control_grid_item.IsReadOnly);
-
-                        Logging.Info("Not uploading documents for {0}", sync_control_grid_item.library_sync_detail.web_library_detail.Title);
-                    }
-                }
-
-                if (sync_control_grid_item.SyncDocuments)
-                {
-                    if (sync_control_grid_item.library_sync_detail.sync_decision.can_sync)
-                    {
-                        Logging.Info("Downloading documents for {0}", sync_control_grid_item.library_sync_detail.web_library_detail.Title);
-                        SynchronizeDocuments_Download_INTERNAL_BACKGROUND(sync_control_grid_item.library_sync_detail.web_library_detail.library, sync_control_grid_item.library_sync_detail.web_library_detail.library.PDFDocuments, sync_control_grid_item.IsReadOnly);
-                    }
-                    else
-                    {
-                        Logging.Info("Not downloading documents for {0}", sync_control_grid_item.library_sync_detail.web_library_detail.Title);
-                    }
-                }
-            }
-            finally
-            {
-                sync_control_grid_item.library_sync_detail.web_library_detail.library.sync_in_progress = false;
-
-                // Indicate that we have synced
-                sync_control_grid_item.library_sync_detail.web_library_detail.library.WebLibraryDetail.LastSynced = DateTime.UtcNow;
-                WebLibraryManager.Instance.NotifyOfChangeToWebLibraryDetail();
-            }
-
-            StatusManager.Instance.UpdateStatus(StatusCodes.SYNC_META(sync_control_grid_item.library_sync_detail.web_library_detail.library), String.Format("Finished sync of {0}", sync_control_grid_item.LibraryTitle));
-        }
-
-        private void SynchronizeMetadata_INTERNAL_BACKGROUND(Library library, bool restricted_metadata_sync, bool is_readonly)
-        {
-            Dictionary<string, string> historical_sync_file = HistoricalSyncFile.GetHistoricalSyncFile(library);
-            try
-            {
-                SynchronisationStates ss = SynchronisationStateBuilder.Build(library, historical_sync_file);
-                SynchronisationAction sa = SynchronisationActionBuilder.Build(library, ss);
-                SynchronisationExecutor.Sync(library, restricted_metadata_sync, is_readonly, historical_sync_file, sa);
-            }
-            catch (Exception ex)
-            {
-                UnhandledExceptionMessageBox.DisplayException(ex);
-            }
-
-            HistoricalSyncFile.PutHistoricalSyncFile(library, historical_sync_file);
-        }
-
-        private void SynchronizeDocuments_Download_INTERNAL_BACKGROUND(Library library, List<PDFDocument> pdf_documents, bool is_readonly)
-        {
-            int total_downloads_requested = 0;
-
-            foreach (PDFDocument pdf_document in pdf_documents)
-            {
-                if (pdf_document.Deleted) continue;
-                if (pdf_document.DocumentExists) continue;
-                if (pdf_document.IsVanillaReference) continue;
-
-                ++total_downloads_requested;
-                SyncQueues.Instance.QueueGet(pdf_document.Fingerprint, library);
-            }
-
-            Logging.Info("Queueing {0} PDF download requests.", total_downloads_requested);
-        }
-        
-        private void SynchronizeDocuments_Upload_INTERNAL_BACKGROUND(Library library, List<PDFDocument> pdf_documents, bool is_readonly)
-        {
-            // TODO: Replace this with a pretty interface class ------------------------------------------------
-<<<<<<< HEAD
-            if (false) { }
-            else if (is_readonly)
-=======
-            if (is_readonly)
->>>>>>> 44a6af83
-            {
-                // Do nothing...
-                Logging.Info("Not queueing upload of PDFs for readonly library.");
-            }
-            else if (library.WebLibraryDetail.IsIntranetLibrary)
-            {
-                SyncQueues_Intranet.QueueUploadOfMissingPDFs(library, pdf_documents);
-            }
-            else
-            {
-                throw new Exception(String.Format("Did not understand how to queue upload PDFs for library {0}", library.WebLibraryDetail.Title));
-            }
-            // -----------------------------------------------------------------------------------------------------
-        }
-
-        public void QueuePut(Library library, string[] fingerprints)
-        {
-            FeatureTrackingManager.Instance.UseFeature(Features.Sync_SyncUploadSinglePDF);
-
-            foreach (string fingerprint in fingerprints)
-            {
-                SyncQueues.Instance.QueuePut(fingerprint, library);
-            }
-        }
-
-        public void QueueGet(Library library, string[] fingerprints)
-        {
-            FeatureTrackingManager.Instance.UseFeature(Features.Sync_SyncDownloadSinglePDF);
-
-            foreach (string fingerprint in fingerprints)
-            {
-                SyncQueues.Instance.QueueGet(fingerprint, library);
-            }
-        }
-    }
-}
+﻿using System;
+using System.Collections.Generic;
+using System.IO;
+using System.Linq;
+using Qiqqa.Common.Configuration;
+using Qiqqa.Common.MessageBoxControls;
+using Qiqqa.DocumentLibrary;
+using Qiqqa.DocumentLibrary.WebLibraryStuff;
+using Qiqqa.Documents.PDF;
+using Qiqqa.Main.LoginStuff;
+using Qiqqa.Synchronisation.GUI;
+using Qiqqa.Synchronisation.MetadataSync;
+using Qiqqa.Synchronisation.PDFSync;
+using Qiqqa.UtilisationTracking;
+using Utilities;
+using Utilities.GUI;
+using Utilities.Misc;
+
+namespace Qiqqa.Synchronisation.BusinessLogic
+{
+    public class LibrarySyncManager
+    {
+        public class SyncRequest
+        {
+            public bool suppress_already_in_progress_notification;
+            public bool wants_user_intervention;
+            public List<Library> libraries_to_sync;
+            public bool sync_metadata;
+            public bool sync_pdfs;
+
+            /**
+             * This will prompt the user what to sync
+             */
+            public SyncRequest(bool wants_user_intervention, bool sync_metadata, bool sync_pdfs, bool suppress_already_in_progress_notification) :
+                this(wants_user_intervention, new List<Library>(), sync_metadata, sync_pdfs, suppress_already_in_progress_notification)
+            {
+            }
+
+            /**
+             * This will autotick just the specified library.
+             */
+            public SyncRequest(bool wants_user_intervention, Library library, bool sync_metadata, bool sync_pdfs, bool suppress_already_in_progress_notification) : 
+                this(wants_user_intervention, new List<Library>(new Library[] {library}), sync_metadata, sync_pdfs, suppress_already_in_progress_notification)
+            {
+            }
+
+            /**
+             * This will autotick just the specified libraries.
+             */
+            public SyncRequest(bool wants_user_intervention, List<Library> libraries_to_sync, bool sync_metadata, bool sync_pdfs, bool suppress_already_in_progress_notification)
+            {
+                this.wants_user_intervention = wants_user_intervention;
+                this.libraries_to_sync = libraries_to_sync;
+                this.sync_metadata = sync_metadata;
+                this.sync_pdfs = sync_pdfs;
+                this.suppress_already_in_progress_notification = suppress_already_in_progress_notification;
+            }
+        }
+
+        public static readonly LibrarySyncManager Instance = new LibrarySyncManager();
+
+        private LibrarySyncManager()
+        {
+        }
+
+        internal void RefreshSyncControl(SyncControlGridItemSet scgis_previous, SyncControl sync_control)
+        {
+            GlobalSyncDetail global_sync_detail = GenerateGlobalSyncDetail();
+            SyncControlGridItemSet scgis = new SyncControlGridItemSet(scgis_previous.sync_request, global_sync_detail);
+            scgis.AutoTick();
+            sync_control.SetSyncParameters(scgis);
+        }
+
+        public void RequestSync(SyncRequest sync_request)
+        {
+            bool user_wants_intervention = KeyboardTools.IsCTRLDown() || !ConfigurationManager.Instance.ConfigurationRecord.SyncTermsAccepted;
+
+            GlobalSyncDetail global_sync_detail = GenerateGlobalSyncDetail();
+            SyncControlGridItemSet scgis = new SyncControlGridItemSet(sync_request, global_sync_detail);
+            scgis.AutoTick();
+
+            if (scgis.CanRunWithoutIntervention() && !user_wants_intervention)
+            {
+                Sync(scgis);
+            }
+            else
+            {
+                SyncControl sync_control = new SyncControl();
+                sync_control.SetSyncParameters(scgis);
+                sync_control.Show();
+            }
+        }
+
+        internal GlobalSyncDetail GenerateGlobalSyncDetail()
+        {
+            try
+            {
+                GlobalSyncDetail global_sync_detail = new GlobalSyncDetail();
+
+                // Build the initial knowledge of our libraries
+                StatusManager.Instance.UpdateStatusBusy(StatusCodes.SYNC_META_GLOBAL, "Getting your library details", 0, 1);
+                List<WebLibraryDetail> web_library_details = WebLibraryManager.Instance.WebLibraryDetails_WorkingWebLibraries_All;
+                foreach (WebLibraryDetail web_library_detail in web_library_details)
+                {
+                    // Create the new LibrarySyncDetail
+                    LibrarySyncDetail library_sync_detail = new LibrarySyncDetail();
+                    global_sync_detail.library_sync_details.Add(library_sync_detail);
+
+                    // Store our knowledge about the web library detail
+                    library_sync_detail.web_library_detail = web_library_detail;
+                }
+
+                // Now get the local details of each library
+                {
+                    StatusManager.Instance.UpdateStatusBusy(StatusCodes.SYNC_META_GLOBAL, String.Format("Gather local library details"));
+                    for (int i = 0; i < global_sync_detail.library_sync_details.Count; ++i)
+                    {
+                        LibrarySyncDetail library_sync_detail = global_sync_detail.library_sync_details[i];
+                        StatusManager.Instance.UpdateStatusBusy(StatusCodes.SYNC_META_GLOBAL, String.Format("Getting the local library details for {0}", library_sync_detail.web_library_detail.Title), i, global_sync_detail.library_sync_details.Count);
+                        library_sync_detail.local_library_sync_detail = GetLocalLibrarySyncDetail(library_sync_detail.web_library_detail.library);
+                    }
+                }
+
+
+                // Work out if they are allowed to sync this record
+                StatusManager.Instance.UpdateStatusBusy(StatusCodes.SYNC_META_GLOBAL, String.Format("Determining sync allowances"));
+                foreach (LibrarySyncDetail library_sync_detail in global_sync_detail.library_sync_details)
+                {
+                    //  Eagerly sync metadata
+                    library_sync_detail.sync_decision = new LibrarySyncDetail.SyncDecision();
+                    library_sync_detail.sync_decision.can_sync_metadata = true;
+
+                    // Else initiator
+                    if (false) { }
+
+                    // Never guests
+                    else if (library_sync_detail.web_library_detail.IsLocalGuestLibrary)
+                    {
+                        library_sync_detail.sync_decision.can_sync = false;
+                        library_sync_detail.sync_decision.can_sync_metadata = false;
+                        library_sync_detail.sync_decision.is_readonly = library_sync_detail.web_library_detail.IsReadOnly;
+                    }
+
+                    // Intranets are dependent on premium
+                    else if (library_sync_detail.web_library_detail.IsIntranetLibrary)
+                    {
+                        library_sync_detail.sync_decision.can_sync = true;
+                        library_sync_detail.sync_decision.can_sync_metadata = true;
+                        library_sync_detail.sync_decision.is_readonly = library_sync_detail.web_library_detail.IsReadOnly;
+                    }
+
+                    // Bundles can never sync
+                    else if (library_sync_detail.web_library_detail.IsBundleLibrary)
+                    {
+                        library_sync_detail.sync_decision.can_sync = false;
+                        library_sync_detail.sync_decision.can_sync_metadata = false;
+                        library_sync_detail.sync_decision.is_readonly = library_sync_detail.web_library_detail.IsReadOnly;
+                    }
+
+                    // Unknown library types
+                    else
+                    {
+                        library_sync_detail.sync_decision.can_sync = false;
+                        library_sync_detail.sync_decision.can_sync_metadata = false;
+                        library_sync_detail.sync_decision.is_readonly = true;
+                    }
+                }
+
+                return global_sync_detail;
+            }
+
+            finally
+            {
+                // Clear the status bar
+                StatusManager.Instance.ClearStatus(StatusCodes.SYNC_META_GLOBAL);
+            }
+        }
+
+
+        private static LibrarySyncDetail.LocalLibrarySyncDetail GetLocalLibrarySyncDetail(Library library)
+        {
+            LibrarySyncDetail.LocalLibrarySyncDetail local_library_sync_detail = new LibrarySyncDetail.LocalLibrarySyncDetail();
+
+            List<PDFDocument> pdf_documents = library.PDFDocuments_IncludingDeleted;
+
+            foreach (PDFDocument pdf_document in pdf_documents)
+            {
+                try
+                {
+                    ++local_library_sync_detail.total_files_in_library;
+
+                    // Don't tally the deleted documents
+                    bool deleted = pdf_document.Deleted;
+                    if (deleted)
+                    {
+                        ++local_library_sync_detail.total_files_in_library_deleted;
+                        continue;
+                    }
+
+                    // We can only really tally up the documents that exist locally
+                    if (pdf_document.DocumentExists)
+                    {
+                        long document_size = (new FileInfo(pdf_document.DocumentPath)).Length;
+                        local_library_sync_detail.total_library_size += document_size;
+                    }
+                }
+
+                catch (Exception ex)
+                {
+                    Logging.Error(ex, "There was an error tallying up the local library sync detail for '{0}'.", pdf_document.Fingerprint);
+                }
+            }
+
+            return local_library_sync_detail;
+        }
+
+
+        // -------------------------------------------------------------------------------------------------------------------------------------------------------
+
+        internal void Sync(SyncControlGridItemSet sync_control_grid_item_set)
+        {
+            Logging.Info("Syncing");
+
+            foreach (SyncControlGridItem sync_control_grid_item_temp in sync_control_grid_item_set.grid_items)
+            {
+                // Needed for passing to background thread...
+                SyncControlGridItem sync_control_grid_item = sync_control_grid_item_temp;
+
+                if (sync_control_grid_item.library_sync_detail.web_library_detail.library.sync_in_progress)
+                {
+                    if (!sync_control_grid_item_set.sync_request.suppress_already_in_progress_notification)
+                    {
+                        MessageBoxes.Info("A sync operation is already in progress for library {0}.  Please wait for it to finish before trying to sync again.", sync_control_grid_item.library_sync_detail.web_library_detail.library.WebLibraryDetail.Title);
+                    }
+                    else
+                    {
+                        Logging.Info("A sync operation is already in progress for library {0}.  This has been suppressed from the GUI.", sync_control_grid_item.library_sync_detail.web_library_detail.library.WebLibraryDetail.Title);
+                    }
+                }
+                else
+                {
+                    if (sync_control_grid_item.SyncMetadata || sync_control_grid_item.SyncDocuments)
+                    {
+                        sync_control_grid_item.library_sync_detail.web_library_detail.library.sync_in_progress = true;
+                        SafeThreadPool.QueueUserWorkItem(o => Sync_BACKGROUND(sync_control_grid_item));
+                    }
+                }
+            }
+        }
+
+        private void Sync_BACKGROUND(SyncControlGridItem sync_control_grid_item)
+        {
+            StatusManager.Instance.UpdateStatus(StatusCodes.SYNC_META(sync_control_grid_item.library_sync_detail.web_library_detail.library), String.Format("Starting sync of {0}", sync_control_grid_item.LibraryTitle));
+
+            try
+            {
+                if (sync_control_grid_item.SyncMetadata)
+                {
+                    if (sync_control_grid_item.library_sync_detail.sync_decision.can_sync)
+                    {
+                        Logging.Info("Syncing metadata for {0}", sync_control_grid_item.library_sync_detail.web_library_detail.Title);
+                        SynchronizeMetadata_INTERNAL_BACKGROUND(sync_control_grid_item.library_sync_detail.web_library_detail.library, false, sync_control_grid_item.IsReadOnly);
+                        SynchronizeDocuments_Upload_INTERNAL_BACKGROUND(sync_control_grid_item.library_sync_detail.web_library_detail.library, sync_control_grid_item.library_sync_detail.web_library_detail.library.PDFDocuments, sync_control_grid_item.IsReadOnly);
+                    }
+                    else
+                    {
+                        Logging.Info("Partial syncing metadata for {0}", sync_control_grid_item.library_sync_detail.web_library_detail.Title);
+                        SynchronizeMetadata_INTERNAL_BACKGROUND(sync_control_grid_item.library_sync_detail.web_library_detail.library, true, sync_control_grid_item.IsReadOnly);
+
+                        Logging.Info("Not uploading documents for {0}", sync_control_grid_item.library_sync_detail.web_library_detail.Title);
+                    }
+                }
+
+                if (sync_control_grid_item.SyncDocuments)
+                {
+                    if (sync_control_grid_item.library_sync_detail.sync_decision.can_sync)
+                    {
+                        Logging.Info("Downloading documents for {0}", sync_control_grid_item.library_sync_detail.web_library_detail.Title);
+                        SynchronizeDocuments_Download_INTERNAL_BACKGROUND(sync_control_grid_item.library_sync_detail.web_library_detail.library, sync_control_grid_item.library_sync_detail.web_library_detail.library.PDFDocuments, sync_control_grid_item.IsReadOnly);
+                    }
+                    else
+                    {
+                        Logging.Info("Not downloading documents for {0}", sync_control_grid_item.library_sync_detail.web_library_detail.Title);
+                    }
+                }
+            }
+            finally
+            {
+                sync_control_grid_item.library_sync_detail.web_library_detail.library.sync_in_progress = false;
+
+                // Indicate that we have synced
+                sync_control_grid_item.library_sync_detail.web_library_detail.library.WebLibraryDetail.LastSynced = DateTime.UtcNow;
+                WebLibraryManager.Instance.NotifyOfChangeToWebLibraryDetail();
+            }
+
+            StatusManager.Instance.UpdateStatus(StatusCodes.SYNC_META(sync_control_grid_item.library_sync_detail.web_library_detail.library), String.Format("Finished sync of {0}", sync_control_grid_item.LibraryTitle));
+        }
+
+        private void SynchronizeMetadata_INTERNAL_BACKGROUND(Library library, bool restricted_metadata_sync, bool is_readonly)
+        {
+            Dictionary<string, string> historical_sync_file = HistoricalSyncFile.GetHistoricalSyncFile(library);
+            try
+            {
+                SynchronisationStates ss = SynchronisationStateBuilder.Build(library, historical_sync_file);
+                SynchronisationAction sa = SynchronisationActionBuilder.Build(library, ss);
+                SynchronisationExecutor.Sync(library, restricted_metadata_sync, is_readonly, historical_sync_file, sa);
+            }
+            catch (Exception ex)
+            {
+                UnhandledExceptionMessageBox.DisplayException(ex);
+            }
+
+            HistoricalSyncFile.PutHistoricalSyncFile(library, historical_sync_file);
+        }
+
+        private void SynchronizeDocuments_Download_INTERNAL_BACKGROUND(Library library, List<PDFDocument> pdf_documents, bool is_readonly)
+        {
+            int total_downloads_requested = 0;
+
+            foreach (PDFDocument pdf_document in pdf_documents)
+            {
+                if (pdf_document.Deleted) continue;
+                if (pdf_document.DocumentExists) continue;
+                if (pdf_document.IsVanillaReference) continue;
+
+                ++total_downloads_requested;
+                SyncQueues.Instance.QueueGet(pdf_document.Fingerprint, library);
+            }
+
+            Logging.Info("Queueing {0} PDF download requests.", total_downloads_requested);
+        }
+        
+        private void SynchronizeDocuments_Upload_INTERNAL_BACKGROUND(Library library, List<PDFDocument> pdf_documents, bool is_readonly)
+        {
+            // TODO: Replace this with a pretty interface class ------------------------------------------------
+            if (is_readonly)
+            {
+                // Do nothing...
+                Logging.Info("Not queueing upload of PDFs for readonly library.");
+            }
+            else if (library.WebLibraryDetail.IsIntranetLibrary)
+            {
+                SyncQueues_Intranet.QueueUploadOfMissingPDFs(library, pdf_documents);
+            }
+            else
+            {
+                throw new Exception(String.Format("Did not understand how to queue upload PDFs for library {0}", library.WebLibraryDetail.Title));
+            }
+            // -----------------------------------------------------------------------------------------------------
+        }
+
+        public void QueuePut(Library library, string[] fingerprints)
+        {
+            FeatureTrackingManager.Instance.UseFeature(Features.Sync_SyncUploadSinglePDF);
+
+            foreach (string fingerprint in fingerprints)
+            {
+                SyncQueues.Instance.QueuePut(fingerprint, library);
+            }
+        }
+
+        public void QueueGet(Library library, string[] fingerprints)
+        {
+            FeatureTrackingManager.Instance.UseFeature(Features.Sync_SyncDownloadSinglePDF);
+
+            foreach (string fingerprint in fingerprints)
+            {
+                SyncQueues.Instance.QueueGet(fingerprint, library);
+            }
+        }
+    }
+}