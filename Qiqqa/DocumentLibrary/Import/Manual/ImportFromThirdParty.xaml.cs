--- conflicted
+++ resolved
@@ -1,636 +1,631 @@
-﻿using System;
-using System.Collections.Generic;
-using System.IO;
-using System.Linq;
-using System.Windows;
-using System.Windows.Documents;
-using System.Windows.Forms;
-using icons;
-using Qiqqa.Common.GUI;
-using Qiqqa.UtilisationTracking;
-using Utilities;
-using Utilities.GUI;
-using Utilities.Misc;
-using Utilities.Reflection;
-using OpenFileDialog = Microsoft.Win32.OpenFileDialog;
-using System.Windows.Controls;
-
-namespace Qiqqa.DocumentLibrary.Import.Manual
-{
-    /// <summary>
-    /// Provides UI for importing documents from 3rd parties. 
-    /// </summary>
-    public partial class ImportFromThirdParty : StandardWindow
-    {
-        private readonly Library _library;
-        private Providers _currentProvider;
-        private UiState _currentUiState;
-        private string _currentSelectedExportFile;
-        private string _currentSelectedSupplementaryFolder;
-        private const long THRESHOLD_IMPORT_FILESIZE_WARNING_BYTES = 100 * 1024;
-
-        Auto.MendeleyImporter.MendeleyDatabaseDetails mdd;
-        Auto.EndnoteImporter.EndnoteDatabaseDetails edd;
-
-        public ImportFromThirdParty(Library library)
-        {
-            this._library = library;
-
-            Theme.Initialize();
-
-            InitializeComponent();
-
-            this.btnProvider_BibTeX.Icon = Icons.GetAppIcon(Icons.Import_BibTeX);
-            this.btnProvider_Mendeley.Icon = Icons.GetAppIcon(Icons.Import_Mendeley);
-            this.btnProvider_Zotero.Icon = Icons.GetAppIcon(Icons.Import_Zotero);
-            this.btnProvider_EndNote.Icon = Icons.GetAppIcon(Icons.Import_EndNote);
-            this.btnProvider_JabRef.Icon = Icons.GetAppIcon(Icons.Import_JabRef);
-
-            this.btnProvider_BibTeX.Click += ProviderChosen_Click;
-            this.btnProvider_Mendeley.Click += ProviderChosen_Click;
-            this.btnProvider_Zotero.Click += ProviderChosen_Click;
-            this.btnProvider_EndNote.Click += ProviderChosen_Click;
-            this.btnProvider_JabRef.Click += ProviderChosen_Click;
-
-            this.btnChooseFile_BibTeX.Click += ChooseExportFile;
-            this.btnChooseFile_Mendeley.Click += ChooseExportFile;
-            this.btnChooseFile_Zotero.Click += ChooseExportFile;
-            this.btnChooseFile_EndNote.Click += ChooseExportFile;
-            this.btnChooseFile_JabRef.Click += ChooseExportFile;
-
-            this.btnChooseFile_EndNoteLibraryFolder.Click += ChooseSupplementaryFolder;
-
-            this.btnBack.Caption = "Back";
-            this.btnBack.Icon = Icons.GetAppIcon(Icons.Back);
-            this.btnBack.Click += btnBack_Click;
-
-            this.btnCancel.Caption = "Cancel";
-            this.btnCancel.Icon = Icons.GetAppIcon(Icons.Cancel);
-            this.btnCancel.Click += btnCancel_Click;
-
-            this.btnSelectAll.Caption = "Select all";
-            this.btnSelectNone.Caption = "Select none";
-            this.btnSelectAll.Click += btnSelectAll_Click;
-            this.btnSelectNone.Click += btnSelectNone_Click;
-
-            this.btnImport.Caption = "Import Selected Entries";
-            this.btnImport.Icon = Icons.GetAppIcon(Icons.DocumentsImportFromThirdParty);
-            this.btnImport.Click += btnImport_Click;
-
-            this.Header.Caption = "Import";
-            this.Header.Img = Icons.GetAppIcon(Icons.DocumentsImportFromThirdParty);
-
-            SetUiState(UiState.ChooseProvider);
-
-            {
-                edd = Auto.EndnoteImporter.DetectEndnoteDatabaseDetails();
-                if (0 < edd.documents_found)
-                {
-                    AugmentedToolBarButton ab = new AugmentedToolBarButton();
-                    ab.Icon = Icons.GetAppIcon(Icons.Import_EndNote);
-                    ab.Caption = "EndNote™\r\n" + edd.PotentialImportMessage;
-                    ab.Click += CmdAutomaticEndnoteImport_Click;
-                    ObjAutoImportDescriptionDocument.Children.Add(ab);
-
-                    ObjAutoImportDescriptionDocument.Children.Add(new TextBlock());
-                    ObjAutoImportDescriptionDocument.Children.Add(new TextBlock());
-                }
-            }
-            {
-                mdd = Auto.MendeleyImporter.DetectMendeleyDatabaseDetails();
-                if (0 < mdd.documents_found)
-                {
-                    AugmentedToolBarButton ab = new AugmentedToolBarButton();
-                    ab.Icon = Icons.GetAppIcon(Icons.Import_Mendeley);
-                    ab.Caption = "Mendeley™\r\n" + mdd.PotentialImportMessage;
-                    ab.Click += CmdAutomaticMendeleyImport_Click;
-                    ObjAutoImportDescriptionDocument.Children.Add(ab);
-
-                    ObjAutoImportDescriptionDocument.Children.Add(new TextBlock());
-                    ObjAutoImportDescriptionDocument.Children.Add(new TextBlock());
-                }
-            }
-
-            if (0 == mdd.documents_found && 0 == edd.documents_found)
-            {
-                TextBlock tb = new TextBlock();
-                tb.TextWrapping = TextWrapping.Wrap;
-                tb.Text = "Qiqqa has not been able to automatically detect any other reference managers on your computer.  Please use the manual import options to the right.";
-                ObjAutoImportDescriptionDocument.Children.Add(tb);
-
-                ObjAutoImportDescriptionDocument.Children.Add(new TextBlock());
-            }
-        }
-
-        void CmdAutomaticMendeleyImport_Click(object sender, RoutedEventArgs e)
-        {
-            Qiqqa.UtilisationTracking.FeatureTrackingManager.Instance.UseFeature(Features.Library_ImportAutoFromMendeley);
-            ImportingIntoLibrary.AddNewPDFDocumentsToLibraryWithMetadata_ASYNCHRONOUS(this._library, false, mdd.metadata_imports);
-            this.Close();
-        }
-
-        void CmdAutomaticEndnoteImport_Click(object sender, RoutedEventArgs e)
-        {
-            Qiqqa.UtilisationTracking.FeatureTrackingManager.Instance.UseFeature(Features.Library_ImportAutoFromEndNote);
-            ImportingIntoLibrary.AddNewPDFDocumentsToLibraryWithMetadata_ASYNCHRONOUS(this._library, false, edd.metadata_imports);
-            this.Close();
-        }
-
-        void btnSelectNone_Click(object sender, RoutedEventArgs e)
-        {
-            foreach (var entry in GetEntries())
-            {
-                entry.Underlying.Selected = false;
-            }
-        }
-
-        void btnSelectAll_Click(object sender, RoutedEventArgs e)
-        {
-            foreach (var entry in GetEntries())
-            {
-                entry.Underlying.Selected = true;
-            }
-        }
-
-        List<AugmentedBindable<BibTeXEntry>> GetEntries()
-        {
-            return lstEntries.DataContext as List<AugmentedBindable<BibTeXEntry>>;
-        }
-
-        void btnCancel_Click(object sender, RoutedEventArgs e)
-        {
-            this.Close();
-        }
-
-        void btnBack_Click(object sender, RoutedEventArgs e)
-        {
-            switch (_currentUiState)
-            {
-                case UiState.ChooseProvider:
-
-                    break;
-
-                case UiState.EntrySelection:
-                    SetUiState(UiState.ProviderInstructions);
-                    break;
-
-                case UiState.ProviderInstructions:
-                    SetUiState(UiState.ChooseProvider);
-                    break;
-            }
-        }
-
-        private void ProviderChosen_Click(object sender, RoutedEventArgs e)
-        {
-            if (e.Source == btnProvider_Mendeley)
-            {
-                _currentProvider = Providers.Mendeley;
-            }
-            else if (e.Source == btnProvider_Zotero)
-            {
-                _currentProvider = Providers.Zotero;
-            }
-            else if (e.Source == btnProvider_EndNote)
-            {
-                _currentProvider = Providers.EndNote;
-            }
-            else if (e.Source == btnProvider_BibTeX)
-            {
-                _currentProvider = Providers.BibTeX;
-            }
-            else if (e.Source == btnProvider_JabRef)
-            {
-                _currentProvider = Providers.JabRef;
-            }
-            else
-            {
-                throw new NotImplementedException();
-            }
-
-            SetUiState(UiState.ProviderInstructions);
-        }
-
-        private void ChooseExportFile(object sender, RoutedEventArgs e)
-        {
-
-            _currentSelectedExportFile = null;
-
-            switch (_currentProvider)
-            {
-                case Providers.BibTeX:
-                    _currentSelectedExportFile = GetFileNameFromDialog("Choose BibTeX Export File", ".bib", "BibTeXRecords.bib");
-                    break;
-
-                case Providers.Mendeley:
-                    _currentSelectedExportFile = GetFileNameFromDialog("Choose Mendeley Export BibTeX File", ".bib", "My Collection.bib");
-                    break;
-
-                case Providers.Zotero:
-                    _currentSelectedExportFile = GetFileNameFromDialog("Choose Zotero Export BibTeX File", ".bib", "My Library.bib");
-                    break;
-
-                case Providers.EndNote:
-                    _currentSelectedExportFile = GetFileNameFromDialog("Choose EndNote Export Text File", ".txt", "My EndNote Library.txt");
-                    break;
-
-                case Providers.JabRef:
-                    _currentSelectedExportFile = GetFileNameFromDialog("Choose JabRef Database File", ".bib", "JabRef.bib");
-                    break;
-
-                default:
-                    throw new NotImplementedException();
-            }
-
-            if (String.IsNullOrEmpty(_currentSelectedExportFile)) return;
-
-            switch (_currentProvider)
-            {
-
-                case Providers.BibTeX:
-                case Providers.Mendeley:
-                case Providers.Zotero:
-                case Providers.JabRef:
-                    //We have all we need. 
-                    ParseImportFileAndSwitchToSelectEntriesUi();
-                    break;
-
-                case Providers.EndNote:
-                    //Wait for second file. 
-                    this.btnChooseFile_EndNoteLibraryFolder.IsEnabled = true;
-                    return;
-                default:
-                    throw new NotImplementedException();
-            }
-        }
-
-
-        public void DoAutomatedBibTeXImport(string filename)
-        {
-            _currentProvider = Providers.BibTeX;
-            _currentSelectedExportFile = filename;
-            ParseImportFileAndSwitchToSelectEntriesUi();
-        }
-
-        void ChooseSupplementaryFolder(object sender, RoutedEventArgs e)
-        {
-            _currentSelectedSupplementaryFolder = null;
-
-            switch (_currentProvider)
-            {
-                case Providers.EndNote:
-                    _currentSelectedSupplementaryFolder = GetFolderNameFromDialog("Choose the EndNote Library's Data Folder (e.g. 'My EndNote Library.Data')", Path.GetDirectoryName(_currentSelectedExportFile));
-                    break;
-
-                default:
-                    throw new ApplicationException("_currentProvider wrong: " + _currentProvider);
-            }
-
-            //Cancelled. 
-            if (String.IsNullOrEmpty(_currentSelectedSupplementaryFolder)) return;
-
-
-            switch (_currentProvider)
-            {
-                case Providers.EndNote:
-                    ParseImportFileAndSwitchToSelectEntriesUi();
-                    break;
-            }
-        }
-
-
-
-        /// <summary>
-        /// Creates importer, executes it, changes UI 
-        /// </summary>
-        private void ParseImportFileAndSwitchToSelectEntriesUi()
-        {
-            FileImporter importer = null;
-
-            #region Check we can open the file, and warn about file size if necessary
-            try
-            {
-                long fileSize = 0;
-                using (FileStream fs = new FileStream(_currentSelectedExportFile, FileMode.Open, FileAccess.Read, FileShare.None))
-                {
-                    fileSize = fs.Length;
-                }
-
-                if (fileSize > THRESHOLD_IMPORT_FILESIZE_WARNING_BYTES)
-                {
-                    MessageBoxes.Warn("The file you are importing is quite large. It may take a little while to display the next screen.  Please be patient as we compare the file against your Library.");
-                }
-            }
-            catch
-            {
-                MessageBoxes.Error("Unfortunately that file could not be read. Is it perhaps still open by another program?");
-                return;
-            }
-            #endregion
-
-
-            try
-            {
-                switch (_currentProvider)
-                {
-                    case Providers.Mendeley:
-                        importer = new MendeleyImporter(_library, _currentSelectedExportFile, false);
-                        break;
-
-                    case Providers.BibTeX:
-                        importer = new MendeleyImporter(_library, _currentSelectedExportFile, true);
-                        break;
-
-                    case Providers.Zotero:
-                        importer = new ZoteroImporter(_library, _currentSelectedExportFile);
-                        break;
-
-                    case Providers.EndNote:
-
-                        if (!EndNoteImporter.ValidateDocumentRootFolder(_currentSelectedSupplementaryFolder))
-                        {
-                            MessageBoxes.Warn("The data directory you have picked might not be the right one - it should have a subdirectory called \"PDF\" where EndNote has exported your PDF files.");
-                        }
-
-                        importer = new EndNoteImporter(_library, _currentSelectedExportFile, _currentSelectedSupplementaryFolder);
-                        break;
-
-                    case Providers.JabRef:
-                        importer = new JabRefImporter(_library, _currentSelectedExportFile);
-                        break;
-
-                    default:
-                        throw new NotImplementedException();
-                }
-            }
-            catch (Exception ex)
-            {
-                Logging.Warn(ex, "Could not parse {0} import file", _currentProvider);
-                MessageBoxes.Error("Unfortunately there was a problem importing that file.");
-                return;
-            }
-
-            //Get entries from parsed file and populate list
-
-
-            var result = importer.GetResult();
-            List<AugmentedBindable<BibTeXEntry>> bindableEntries = new List<AugmentedBindable<BibTeXEntry>>(result.Entries.Count);
-            foreach (var entry in result.Entries)
-            {
-                entry.Selected = !entry.ExistsInLibrary;
-                bindableEntries.Add(new AugmentedBindable<BibTeXEntry>(entry));
-            }
-
-            lstEntries.DataContext = bindableEntries;
-
-            SetUiState(UiState.EntrySelection);
-
-            if (result.EntriesWithoutFileField > 0)
-            {
-                ShowNoFilesGuidance(result.Entries.Count,  result.EntriesWithoutFileField);
-            }
-            else if (importer.InputFileAppearsToBeWrongFormat)
-            {
-                ShowWrongFormatGuidance();
-            }
-        }
-
-        private void ShowWrongFormatGuidance()
-        {
-            //Default prefix
-            string help = String.Format("The file you selected had content, but it did not appear to be suitable for import");
-            string suffix = String.Empty;
-
-            switch (_currentProvider)
-            {
-                case Providers.EndNote:
-                    suffix = "Did you perhaps select your EndNote library file, instead of exporting your library and selecting the export file? ";
-                    break;
-            }
-
-
-            MessageBoxes.Warn(help + Environment.NewLine + Environment.NewLine + suffix);
-        }
-
-        private void ShowNoFilesGuidance(int totalEntryCount, int entriesWithoutFileFieldCount)
-        {
-            //Default prefix
-            string prefix = String.Format("The file you selected had {0} entries, but {1} of them were missing the \"file\" field, OR the file could not be found on disk in the location specified by the file entry." + Environment.NewLine + Environment.NewLine + "Without the file entry (or the file being in the correct place on disk), we can't import the PDF.", totalEntryCount, entriesWithoutFileFieldCount);
-            string suffix = String.Empty;
-
-            switch (_currentProvider)
-            {
-                case Providers.Mendeley:
-
-                    break;
-
-                case Providers.BibTeX:
-                    suffix = "Please ensure your BibTeX entries conform to the example format.";
-                    break;
-
-                case Providers.Zotero:
-                    suffix = "Please ensure you're using the latest version of Zotero, and the \"Export Files\" tickbox is checked.  Check our FAQ for more help.";
-                    break;
-
-                case Providers.EndNote:
-                    prefix = String.Format("The file you selected had entries, but {0} of them were missing the \"%>\" field, (or the file could not be found) so we couldn't import the PDF.", entriesWithoutFileFieldCount);
-                    suffix = "Please ensure you followed the export instructions to ensure the entries contain this field.";
-                    break;
-
-                case Providers.JabRef:
-
-                    break;
-            }
-
-            string help = "If you are sure these PDF files exist, please get in touch with Qiqqa Support so we can investigate.";
-            MessageBoxes.Warn(prefix + Environment.NewLine + Environment.NewLine + suffix + Environment.NewLine + Environment.NewLine + help);
-        }
-
-        private static string GetFileNameFromDialog(string title, string defaultExt, string filename)
-        {
-            OpenFileDialog ofd = new OpenFileDialog();
-            ofd.CheckFileExists = true;
-            ofd.Multiselect = false;
-            ofd.Title = title;
-            ofd.DefaultExt = defaultExt;
-            ofd.Filter = String.Format("{0} files|*{0}|All files (*.*)|*.*", defaultExt);
-            ofd.FileName = filename;
-
-            if (true != ofd.ShowDialog()) return null;
-            return ofd.FileName;
-        }
-
-        private static string GetFolderNameFromDialog(string title, string defaultFolder)
-        {
-            using (FolderBrowserDialog ofd = new FolderBrowserDialog())
-            {
-                ofd.Description = title;
-                ofd.SelectedPath = defaultFolder;
-
-                if (System.Windows.Forms.DialogResult.OK != ofd.ShowDialog())
-                {
-                    return null;
-                }
-                return ofd.SelectedPath;
-            }
-        }
-
-
-        private void SetUiState(UiState uiState)
-        {
-            _currentUiState = uiState;
-
-            switch (uiState)
-            {
-                case UiState.ChooseProvider:
-                    btnBack.IsEnabled = false;
-                    btnImport.IsEnabled = false;
-
-                    HideAllInstructions();
-                    pnlEntrySelection.Visibility = Visibility.Collapsed;
-                    pnlProviders.Visibility = Visibility.Visible;
-
-                    btnProvider_BibTeX.Caption = "Generic BibTeX / Qiqqa Export";
-                    btnProvider_Mendeley.Caption = "Mendeley™";
-                    btnProvider_Zotero.Caption = "Zotero™";
-                    btnProvider_EndNote.Caption = "EndNote™";
-                    btnProvider_JabRef.Caption = "JabRef";
-                    this.Header.SubCaption = "If you already have documents in a program listed below, we can import them. \r\nPlease choose the relevant program to get started.";
-
-                    break;
-
-                case UiState.ProviderInstructions:
-                    btnBack.IsEnabled = true;
-                    btnImport.IsEnabled = false;
-                    btnChooseFile_EndNoteLibraryFolder.IsEnabled = false;
-
-                    pnlProviders.Visibility = Visibility.Collapsed;
-                    pnlEntrySelection.Visibility = Visibility.Collapsed;
-
-                    this.Header.SubCaption = "Please follow the instructions below";
-
-                    switch (_currentProvider)
-                    {
-                        case Providers.BibTeX:
-                            pnlInstructions_BibTeX.Visibility = Visibility.Visible;
-                            break;
-                        case Providers.Mendeley:
-                            pnlInstructions_Mendeley.Visibility = Visibility.Visible;
-                            break;
-                        case Providers.Zotero:
-                            pnlInstructions_Zotero.Visibility = Visibility.Visible;
-                            break;
-                        case Providers.EndNote:
-                            pnlInstructions_EndNote.Visibility = Visibility.Visible;
-                            break;
-                        case Providers.JabRef:
-                            pnlInstructions_JabRef.Visibility = Visibility.Visible;
-                            break;
-                    }
-
-                    break;
-
-                case UiState.EntrySelection:
-                    btnBack.IsEnabled = true;
-                    btnImport.IsEnabled = true;
-
-                    pnlProviders.Visibility = Visibility.Collapsed;
-                    HideAllInstructions();
-
-                    pnlEntrySelection.Visibility = Visibility.Visible;
-
-                    pnlAlreadyImported.Visibility = GetEntries().Any(x => x.Underlying.ExistsInLibrary) ? Visibility.Visible : Visibility.Collapsed;
-
-                    this.Header.SubCaption = "Tick the entries you wish to import";
-                    break;
-            }
-        }
-
-        private void HideAllInstructions()
-        {
-            foreach (UIElement ele in pnlInstructions.Children)
-            {
-                ele.Visibility = Visibility.Collapsed;
-            }
-        }
-
-
-        void btnImport_Click(object sender, RoutedEventArgs e)
-        {
-            FeatureTrackingManager.Instance.UseFeature(Features.Library_ImportFromThirdParty);
-
-            IEnumerable<AugmentedBindable<BibTeXEntry>> allEntries = GetEntries().Where(x => x.Underlying.Selected);
-
-            if (allEntries.Count() == 0)
-            {
-                MessageBoxes.Error("Please select at least one entry to import, by checking the checkbox.");
-                return;
-            }
-
-            List<FilenameWithMetadataImport> filename_and_bibtex_imports = new List<FilenameWithMetadataImport>();
-            foreach (AugmentedBindable<BibTeXEntry> entry in allEntries)
-            {
-<<<<<<< HEAD
-                BibTeXEntry item = entry.Underlying;
-                ImportingIntoLibrary.FilenameWithMetadataImport filename_with_metadata_import = new ImportingIntoLibrary.FilenameWithMetadataImport(item);
-=======
-                FilenameWithMetadataImport filename_with_metadata_import = new FilenameWithMetadataImport
-                {
-                    filename = entry.Underlying.Filename,
-                    suggested_download_source_uri = entry.Underlying.FileURI,
-                    bibtex = entry.Underlying.BibTeX,
-                    tags = entry.Underlying.Tags,
-                    notes = entry.Underlying.Notes
-                };
->>>>>>> cf2309ec
-
-                filename_and_bibtex_imports.Add(filename_with_metadata_import);
-            }
-
-            StatusManager.Instance.UpdateStatus("ImportFromThirdParty", "Started importing documents");
-
-            ImportingIntoLibrary.AddNewPDFDocumentsToLibraryWithMetadata_ASYNCHRONOUS(_library, false, filename_and_bibtex_imports);
-
-            MessageBoxes.Info("{0} files are now being imported - this may take a little while.  You can track the import progress in the status bar.", filename_and_bibtex_imports.Count);
-
-            this.Close();
-        }
-
-
-        private enum Providers
-        {
-            BibTeX,
-            Mendeley,
-            Zotero,
-            EndNote,
-            JabRef
-        }
-
-        private enum UiState
-        {
-            ChooseProvider,
-            ProviderInstructions,
-            EntrySelection
-        }
-
-        #region --- Test ------------------------------------------------------------------------
-
-#if TEST
-        public static void Test()
-        {
-            Library library = Library.GuestInstance;
-            ImportFromThirdParty win = new ImportFromThirdParty(library);
-            win.ShowDialog();
-        }
-
-        public static void TestDirectBibTexImport()
-        {
-            Library library = Library.GuestInstance;
-            ImportFromThirdParty win = new ImportFromThirdParty(library);
-            win.DoAutomatedBibTeXImport(@"c:\temp\omnipatents_export.bib");
-            win.ShowDialog();
-        }
-#endif
-
-        #endregion
-    }
-}
+﻿using System;
+using System.Collections.Generic;
+using System.IO;
+using System.Linq;
+using System.Windows;
+using System.Windows.Documents;
+using System.Windows.Forms;
+using icons;
+using Qiqqa.Common.GUI;
+using Qiqqa.UtilisationTracking;
+using Utilities;
+using Utilities.GUI;
+using Utilities.Misc;
+using Utilities.Reflection;
+using OpenFileDialog = Microsoft.Win32.OpenFileDialog;
+using System.Windows.Controls;
+
+namespace Qiqqa.DocumentLibrary.Import.Manual
+{
+    /// <summary>
+    /// Provides UI for importing documents from 3rd parties. 
+    /// </summary>
+    public partial class ImportFromThirdParty : StandardWindow
+    {
+        private readonly Library _library;
+        private Providers _currentProvider;
+        private UiState _currentUiState;
+        private string _currentSelectedExportFile;
+        private string _currentSelectedSupplementaryFolder;
+        private const long THRESHOLD_IMPORT_FILESIZE_WARNING_BYTES = 100 * 1024;
+
+        Auto.MendeleyImporter.MendeleyDatabaseDetails mdd;
+        Auto.EndnoteImporter.EndnoteDatabaseDetails edd;
+
+        public ImportFromThirdParty(Library library)
+        {
+            this._library = library;
+
+            Theme.Initialize();
+
+            InitializeComponent();
+
+            this.btnProvider_BibTeX.Icon = Icons.GetAppIcon(Icons.Import_BibTeX);
+            this.btnProvider_Mendeley.Icon = Icons.GetAppIcon(Icons.Import_Mendeley);
+            this.btnProvider_Zotero.Icon = Icons.GetAppIcon(Icons.Import_Zotero);
+            this.btnProvider_EndNote.Icon = Icons.GetAppIcon(Icons.Import_EndNote);
+            this.btnProvider_JabRef.Icon = Icons.GetAppIcon(Icons.Import_JabRef);
+
+            this.btnProvider_BibTeX.Click += ProviderChosen_Click;
+            this.btnProvider_Mendeley.Click += ProviderChosen_Click;
+            this.btnProvider_Zotero.Click += ProviderChosen_Click;
+            this.btnProvider_EndNote.Click += ProviderChosen_Click;
+            this.btnProvider_JabRef.Click += ProviderChosen_Click;
+
+            this.btnChooseFile_BibTeX.Click += ChooseExportFile;
+            this.btnChooseFile_Mendeley.Click += ChooseExportFile;
+            this.btnChooseFile_Zotero.Click += ChooseExportFile;
+            this.btnChooseFile_EndNote.Click += ChooseExportFile;
+            this.btnChooseFile_JabRef.Click += ChooseExportFile;
+
+            this.btnChooseFile_EndNoteLibraryFolder.Click += ChooseSupplementaryFolder;
+
+            this.btnBack.Caption = "Back";
+            this.btnBack.Icon = Icons.GetAppIcon(Icons.Back);
+            this.btnBack.Click += btnBack_Click;
+
+            this.btnCancel.Caption = "Cancel";
+            this.btnCancel.Icon = Icons.GetAppIcon(Icons.Cancel);
+            this.btnCancel.Click += btnCancel_Click;
+
+            this.btnSelectAll.Caption = "Select all";
+            this.btnSelectNone.Caption = "Select none";
+            this.btnSelectAll.Click += btnSelectAll_Click;
+            this.btnSelectNone.Click += btnSelectNone_Click;
+
+            this.btnImport.Caption = "Import Selected Entries";
+            this.btnImport.Icon = Icons.GetAppIcon(Icons.DocumentsImportFromThirdParty);
+            this.btnImport.Click += btnImport_Click;
+
+            this.Header.Caption = "Import";
+            this.Header.Img = Icons.GetAppIcon(Icons.DocumentsImportFromThirdParty);
+
+            SetUiState(UiState.ChooseProvider);
+
+            {
+                edd = Auto.EndnoteImporter.DetectEndnoteDatabaseDetails();
+                if (0 < edd.documents_found)
+                {
+                    AugmentedToolBarButton ab = new AugmentedToolBarButton();
+                    ab.Icon = Icons.GetAppIcon(Icons.Import_EndNote);
+                    ab.Caption = "EndNote™\r\n" + edd.PotentialImportMessage;
+                    ab.Click += CmdAutomaticEndnoteImport_Click;
+                    ObjAutoImportDescriptionDocument.Children.Add(ab);
+
+                    ObjAutoImportDescriptionDocument.Children.Add(new TextBlock());
+                    ObjAutoImportDescriptionDocument.Children.Add(new TextBlock());
+                }
+            }
+            {
+                mdd = Auto.MendeleyImporter.DetectMendeleyDatabaseDetails();
+                if (0 < mdd.documents_found)
+                {
+                    AugmentedToolBarButton ab = new AugmentedToolBarButton();
+                    ab.Icon = Icons.GetAppIcon(Icons.Import_Mendeley);
+                    ab.Caption = "Mendeley™\r\n" + mdd.PotentialImportMessage;
+                    ab.Click += CmdAutomaticMendeleyImport_Click;
+                    ObjAutoImportDescriptionDocument.Children.Add(ab);
+
+                    ObjAutoImportDescriptionDocument.Children.Add(new TextBlock());
+                    ObjAutoImportDescriptionDocument.Children.Add(new TextBlock());
+                }
+            }
+
+            if (0 == mdd.documents_found && 0 == edd.documents_found)
+            {
+                TextBlock tb = new TextBlock();
+                tb.TextWrapping = TextWrapping.Wrap;
+                tb.Text = "Qiqqa has not been able to automatically detect any other reference managers on your computer.  Please use the manual import options to the right.";
+                ObjAutoImportDescriptionDocument.Children.Add(tb);
+
+                ObjAutoImportDescriptionDocument.Children.Add(new TextBlock());
+            }
+        }
+
+        void CmdAutomaticMendeleyImport_Click(object sender, RoutedEventArgs e)
+        {
+            Qiqqa.UtilisationTracking.FeatureTrackingManager.Instance.UseFeature(Features.Library_ImportAutoFromMendeley);
+            ImportingIntoLibrary.AddNewPDFDocumentsToLibraryWithMetadata_ASYNCHRONOUS(this._library, false, mdd.metadata_imports);
+            this.Close();
+        }
+
+        void CmdAutomaticEndnoteImport_Click(object sender, RoutedEventArgs e)
+        {
+            Qiqqa.UtilisationTracking.FeatureTrackingManager.Instance.UseFeature(Features.Library_ImportAutoFromEndNote);
+            ImportingIntoLibrary.AddNewPDFDocumentsToLibraryWithMetadata_ASYNCHRONOUS(this._library, false, edd.metadata_imports);
+            this.Close();
+        }
+
+        void btnSelectNone_Click(object sender, RoutedEventArgs e)
+        {
+            foreach (var entry in GetEntries())
+            {
+                entry.Underlying.Selected = false;
+            }
+        }
+
+        void btnSelectAll_Click(object sender, RoutedEventArgs e)
+        {
+            foreach (var entry in GetEntries())
+            {
+                entry.Underlying.Selected = true;
+            }
+        }
+
+        List<AugmentedBindable<BibTeXEntry>> GetEntries()
+        {
+            return lstEntries.DataContext as List<AugmentedBindable<BibTeXEntry>>;
+        }
+
+        void btnCancel_Click(object sender, RoutedEventArgs e)
+        {
+            this.Close();
+        }
+
+        void btnBack_Click(object sender, RoutedEventArgs e)
+        {
+            switch (_currentUiState)
+            {
+                case UiState.ChooseProvider:
+
+                    break;
+
+                case UiState.EntrySelection:
+                    SetUiState(UiState.ProviderInstructions);
+                    break;
+
+                case UiState.ProviderInstructions:
+                    SetUiState(UiState.ChooseProvider);
+                    break;
+            }
+        }
+
+        private void ProviderChosen_Click(object sender, RoutedEventArgs e)
+        {
+            if (e.Source == btnProvider_Mendeley)
+            {
+                _currentProvider = Providers.Mendeley;
+            }
+            else if (e.Source == btnProvider_Zotero)
+            {
+                _currentProvider = Providers.Zotero;
+            }
+            else if (e.Source == btnProvider_EndNote)
+            {
+                _currentProvider = Providers.EndNote;
+            }
+            else if (e.Source == btnProvider_BibTeX)
+            {
+                _currentProvider = Providers.BibTeX;
+            }
+            else if (e.Source == btnProvider_JabRef)
+            {
+                _currentProvider = Providers.JabRef;
+            }
+            else
+            {
+                throw new NotImplementedException();
+            }
+
+            SetUiState(UiState.ProviderInstructions);
+        }
+
+        private void ChooseExportFile(object sender, RoutedEventArgs e)
+        {
+
+            _currentSelectedExportFile = null;
+
+            switch (_currentProvider)
+            {
+                case Providers.BibTeX:
+                    _currentSelectedExportFile = GetFileNameFromDialog("Choose BibTeX Export File", ".bib", "BibTeXRecords.bib");
+                    break;
+
+                case Providers.Mendeley:
+                    _currentSelectedExportFile = GetFileNameFromDialog("Choose Mendeley Export BibTeX File", ".bib", "My Collection.bib");
+                    break;
+
+                case Providers.Zotero:
+                    _currentSelectedExportFile = GetFileNameFromDialog("Choose Zotero Export BibTeX File", ".bib", "My Library.bib");
+                    break;
+
+                case Providers.EndNote:
+                    _currentSelectedExportFile = GetFileNameFromDialog("Choose EndNote Export Text File", ".txt", "My EndNote Library.txt");
+                    break;
+
+                case Providers.JabRef:
+                    _currentSelectedExportFile = GetFileNameFromDialog("Choose JabRef Database File", ".bib", "JabRef.bib");
+                    break;
+
+                default:
+                    throw new NotImplementedException();
+            }
+
+            if (String.IsNullOrEmpty(_currentSelectedExportFile)) return;
+
+            switch (_currentProvider)
+            {
+
+                case Providers.BibTeX:
+                case Providers.Mendeley:
+                case Providers.Zotero:
+                case Providers.JabRef:
+                    //We have all we need. 
+                    ParseImportFileAndSwitchToSelectEntriesUi();
+                    break;
+
+                case Providers.EndNote:
+                    //Wait for second file. 
+                    this.btnChooseFile_EndNoteLibraryFolder.IsEnabled = true;
+                    return;
+                default:
+                    throw new NotImplementedException();
+            }
+        }
+
+
+        public void DoAutomatedBibTeXImport(string filename)
+        {
+            _currentProvider = Providers.BibTeX;
+            _currentSelectedExportFile = filename;
+            ParseImportFileAndSwitchToSelectEntriesUi();
+        }
+
+        void ChooseSupplementaryFolder(object sender, RoutedEventArgs e)
+        {
+            _currentSelectedSupplementaryFolder = null;
+
+            switch (_currentProvider)
+            {
+                case Providers.EndNote:
+                    _currentSelectedSupplementaryFolder = GetFolderNameFromDialog("Choose the EndNote Library's Data Folder (e.g. 'My EndNote Library.Data')", Path.GetDirectoryName(_currentSelectedExportFile));
+                    break;
+
+                default:
+                    throw new ApplicationException("_currentProvider wrong: " + _currentProvider);
+            }
+
+            //Cancelled. 
+            if (String.IsNullOrEmpty(_currentSelectedSupplementaryFolder)) return;
+
+
+            switch (_currentProvider)
+            {
+                case Providers.EndNote:
+                    ParseImportFileAndSwitchToSelectEntriesUi();
+                    break;
+            }
+        }
+
+
+
+        /// <summary>
+        /// Creates importer, executes it, changes UI 
+        /// </summary>
+        private void ParseImportFileAndSwitchToSelectEntriesUi()
+        {
+            FileImporter importer = null;
+
+            #region Check we can open the file, and warn about file size if necessary
+            try
+            {
+                long fileSize = 0;
+                using (FileStream fs = new FileStream(_currentSelectedExportFile, FileMode.Open, FileAccess.Read, FileShare.None))
+                {
+                    fileSize = fs.Length;
+                }
+
+                if (fileSize > THRESHOLD_IMPORT_FILESIZE_WARNING_BYTES)
+                {
+                    MessageBoxes.Warn("The file you are importing is quite large. It may take a little while to display the next screen.  Please be patient as we compare the file against your Library.");
+                }
+            }
+            catch
+            {
+                MessageBoxes.Error("Unfortunately that file could not be read. Is it perhaps still open by another program?");
+                return;
+            }
+            #endregion
+
+
+            try
+            {
+                switch (_currentProvider)
+                {
+                    case Providers.Mendeley:
+                        importer = new MendeleyImporter(_library, _currentSelectedExportFile, false);
+                        break;
+
+                    case Providers.BibTeX:
+                        importer = new MendeleyImporter(_library, _currentSelectedExportFile, true);
+                        break;
+
+                    case Providers.Zotero:
+                        importer = new ZoteroImporter(_library, _currentSelectedExportFile);
+                        break;
+
+                    case Providers.EndNote:
+
+                        if (!EndNoteImporter.ValidateDocumentRootFolder(_currentSelectedSupplementaryFolder))
+                        {
+                            MessageBoxes.Warn("The data directory you have picked might not be the right one - it should have a subdirectory called \"PDF\" where EndNote has exported your PDF files.");
+                        }
+
+                        importer = new EndNoteImporter(_library, _currentSelectedExportFile, _currentSelectedSupplementaryFolder);
+                        break;
+
+                    case Providers.JabRef:
+                        importer = new JabRefImporter(_library, _currentSelectedExportFile);
+                        break;
+
+                    default:
+                        throw new NotImplementedException();
+                }
+            }
+            catch (Exception ex)
+            {
+                Logging.Warn(ex, "Could not parse {0} import file", _currentProvider);
+                MessageBoxes.Error("Unfortunately there was a problem importing that file.");
+                return;
+            }
+
+            //Get entries from parsed file and populate list
+
+
+            var result = importer.GetResult();
+            List<AugmentedBindable<BibTeXEntry>> bindableEntries = new List<AugmentedBindable<BibTeXEntry>>(result.Entries.Count);
+            foreach (var entry in result.Entries)
+            {
+                entry.Selected = !entry.ExistsInLibrary;
+                bindableEntries.Add(new AugmentedBindable<BibTeXEntry>(entry));
+            }
+
+            lstEntries.DataContext = bindableEntries;
+
+            SetUiState(UiState.EntrySelection);
+
+            if (result.EntriesWithoutFileField > 0)
+            {
+                ShowNoFilesGuidance(result.Entries.Count,  result.EntriesWithoutFileField);
+            }
+            else if (importer.InputFileAppearsToBeWrongFormat)
+            {
+                ShowWrongFormatGuidance();
+            }
+        }
+
+        private void ShowWrongFormatGuidance()
+        {
+            //Default prefix
+            string help = String.Format("The file you selected had content, but it did not appear to be suitable for import");
+            string suffix = String.Empty;
+
+            switch (_currentProvider)
+            {
+                case Providers.EndNote:
+                    suffix = "Did you perhaps select your EndNote library file, instead of exporting your library and selecting the export file? ";
+                    break;
+            }
+
+
+            MessageBoxes.Warn(help + Environment.NewLine + Environment.NewLine + suffix);
+        }
+
+        private void ShowNoFilesGuidance(int totalEntryCount, int entriesWithoutFileFieldCount)
+        {
+            //Default prefix
+            string prefix = String.Format("The file you selected had {0} entries, but {1} of them were missing the \"file\" field, OR the file could not be found on disk in the location specified by the file entry." + Environment.NewLine + Environment.NewLine + "Without the file entry (or the file being in the correct place on disk), we can't import the PDF.", totalEntryCount, entriesWithoutFileFieldCount);
+            string suffix = String.Empty;
+
+            switch (_currentProvider)
+            {
+                case Providers.Mendeley:
+
+                    break;
+
+                case Providers.BibTeX:
+                    suffix = "Please ensure your BibTeX entries conform to the example format.";
+                    break;
+
+                case Providers.Zotero:
+                    suffix = "Please ensure you're using the latest version of Zotero, and the \"Export Files\" tickbox is checked.  Check our FAQ for more help.";
+                    break;
+
+                case Providers.EndNote:
+                    prefix = String.Format("The file you selected had entries, but {0} of them were missing the \"%>\" field, (or the file could not be found) so we couldn't import the PDF.", entriesWithoutFileFieldCount);
+                    suffix = "Please ensure you followed the export instructions to ensure the entries contain this field.";
+                    break;
+
+                case Providers.JabRef:
+
+                    break;
+            }
+
+            string help = "If you are sure these PDF files exist, please get in touch with Qiqqa Support so we can investigate.";
+            MessageBoxes.Warn(prefix + Environment.NewLine + Environment.NewLine + suffix + Environment.NewLine + Environment.NewLine + help);
+        }
+
+        private static string GetFileNameFromDialog(string title, string defaultExt, string filename)
+        {
+            OpenFileDialog ofd = new OpenFileDialog();
+            ofd.CheckFileExists = true;
+            ofd.Multiselect = false;
+            ofd.Title = title;
+            ofd.DefaultExt = defaultExt;
+            ofd.Filter = String.Format("{0} files|*{0}|All files (*.*)|*.*", defaultExt);
+            ofd.FileName = filename;
+
+            if (true != ofd.ShowDialog()) return null;
+            return ofd.FileName;
+        }
+
+        private static string GetFolderNameFromDialog(string title, string defaultFolder)
+        {
+            using (FolderBrowserDialog ofd = new FolderBrowserDialog())
+            {
+                ofd.Description = title;
+                ofd.SelectedPath = defaultFolder;
+
+                if (System.Windows.Forms.DialogResult.OK != ofd.ShowDialog())
+                {
+                    return null;
+                }
+                return ofd.SelectedPath;
+            }
+        }
+
+
+        private void SetUiState(UiState uiState)
+        {
+            _currentUiState = uiState;
+
+            switch (uiState)
+            {
+                case UiState.ChooseProvider:
+                    btnBack.IsEnabled = false;
+                    btnImport.IsEnabled = false;
+
+                    HideAllInstructions();
+                    pnlEntrySelection.Visibility = Visibility.Collapsed;
+                    pnlProviders.Visibility = Visibility.Visible;
+
+                    btnProvider_BibTeX.Caption = "Generic BibTeX / Qiqqa Export";
+                    btnProvider_Mendeley.Caption = "Mendeley™";
+                    btnProvider_Zotero.Caption = "Zotero™";
+                    btnProvider_EndNote.Caption = "EndNote™";
+                    btnProvider_JabRef.Caption = "JabRef";
+                    this.Header.SubCaption = "If you already have documents in a program listed below, we can import them. \r\nPlease choose the relevant program to get started.";
+
+                    break;
+
+                case UiState.ProviderInstructions:
+                    btnBack.IsEnabled = true;
+                    btnImport.IsEnabled = false;
+                    btnChooseFile_EndNoteLibraryFolder.IsEnabled = false;
+
+                    pnlProviders.Visibility = Visibility.Collapsed;
+                    pnlEntrySelection.Visibility = Visibility.Collapsed;
+
+                    this.Header.SubCaption = "Please follow the instructions below";
+
+                    switch (_currentProvider)
+                    {
+                        case Providers.BibTeX:
+                            pnlInstructions_BibTeX.Visibility = Visibility.Visible;
+                            break;
+                        case Providers.Mendeley:
+                            pnlInstructions_Mendeley.Visibility = Visibility.Visible;
+                            break;
+                        case Providers.Zotero:
+                            pnlInstructions_Zotero.Visibility = Visibility.Visible;
+                            break;
+                        case Providers.EndNote:
+                            pnlInstructions_EndNote.Visibility = Visibility.Visible;
+                            break;
+                        case Providers.JabRef:
+                            pnlInstructions_JabRef.Visibility = Visibility.Visible;
+                            break;
+                    }
+
+                    break;
+
+                case UiState.EntrySelection:
+                    btnBack.IsEnabled = true;
+                    btnImport.IsEnabled = true;
+
+                    pnlProviders.Visibility = Visibility.Collapsed;
+                    HideAllInstructions();
+
+                    pnlEntrySelection.Visibility = Visibility.Visible;
+
+                    pnlAlreadyImported.Visibility = GetEntries().Any(x => x.Underlying.ExistsInLibrary) ? Visibility.Visible : Visibility.Collapsed;
+
+                    this.Header.SubCaption = "Tick the entries you wish to import";
+                    break;
+            }
+        }
+
+        private void HideAllInstructions()
+        {
+            foreach (UIElement ele in pnlInstructions.Children)
+            {
+                ele.Visibility = Visibility.Collapsed;
+            }
+        }
+
+
+        void btnImport_Click(object sender, RoutedEventArgs e)
+        {
+            FeatureTrackingManager.Instance.UseFeature(Features.Library_ImportFromThirdParty);
+
+            IEnumerable<AugmentedBindable<BibTeXEntry>> allEntries = GetEntries().Where(x => x.Underlying.Selected);
+
+            if (allEntries.Count() == 0)
+            {
+                MessageBoxes.Error("Please select at least one entry to import, by checking the checkbox.");
+                return;
+            }
+
+            List<FilenameWithMetadataImport> filename_and_bibtex_imports = new List<FilenameWithMetadataImport>();
+            foreach (AugmentedBindable<BibTeXEntry> entry in allEntries)
+            {
+                FilenameWithMetadataImport filename_with_metadata_import = new FilenameWithMetadataImport
+                {
+                    filename = entry.Underlying.Filename,
+                    suggested_download_source_uri = entry.Underlying.FileURI,
+                    bibtex = entry.Underlying.BibTeX,
+                    tags = entry.Underlying.Tags,
+                    notes = entry.Underlying.Notes
+                };
+
+                filename_and_bibtex_imports.Add(filename_with_metadata_import);
+            }
+
+            StatusManager.Instance.UpdateStatus("ImportFromThirdParty", "Started importing documents");
+
+            ImportingIntoLibrary.AddNewPDFDocumentsToLibraryWithMetadata_ASYNCHRONOUS(_library, false, filename_and_bibtex_imports);
+
+            MessageBoxes.Info("{0} files are now being imported - this may take a little while.  You can track the import progress in the status bar.", filename_and_bibtex_imports.Count);
+
+            this.Close();
+        }
+
+
+        private enum Providers
+        {
+            BibTeX,
+            Mendeley,
+            Zotero,
+            EndNote,
+            JabRef
+        }
+
+        private enum UiState
+        {
+            ChooseProvider,
+            ProviderInstructions,
+            EntrySelection
+        }
+
+        #region --- Test ------------------------------------------------------------------------
+
+#if TEST
+        public static void Test()
+        {
+            Library library = Library.GuestInstance;
+            ImportFromThirdParty win = new ImportFromThirdParty(library);
+            win.ShowDialog();
+        }
+
+        public static void TestDirectBibTexImport()
+        {
+            Library library = Library.GuestInstance;
+            ImportFromThirdParty win = new ImportFromThirdParty(library);
+            win.DoAutomatedBibTeXImport(@"c:\temp\omnipatents_export.bib");
+            win.ShowDialog();
+        }
+#endif
+
+        #endregion
+    }
+}