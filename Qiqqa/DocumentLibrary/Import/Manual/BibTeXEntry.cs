﻿using System;
using System.Collections.Generic;
using System.Linq;
using System.Reflection;
using Utilities.BibTex;
using Utilities.BibTex.Parsing;
using Utilities.Reflection;

namespace Qiqqa.DocumentLibrary.Import.Manual
{
    public class BibTeXEntry
    {
        public string Filename { get; set; }
<<<<<<< HEAD

        public string FileType { get; set; }
=======
        public string FileType { get; set; }
        public string FileURI { get; set; }
>>>>>>> cf2309ec

        public BibTexItem BibTexRecord { get; set; }

        /// <summary>
        /// Our Qiqqa Fingerprint. 
        /// </summary>
        public string Fingerprint { get; set; }

        public bool ExistsInLibrary { get; set; }

        private bool _selected;
        /// <summary>
        /// Selected for import. 
        /// </summary>
        public bool Selected
        {
            get
            {
                return _selected;
            }
            set
            {
                _selected = value;
                this.Bindable.NotifyPropertyChanged(() => this.Selected);
            }
        }
        
        public BibTeXEntry()
        {
        }

        AugmentedBindable<BibTeXEntry> _bindable = null;
        public AugmentedBindable<BibTeXEntry> Bindable
        {
            get
            {
                if (null == _bindable)
                {
                    _bindable = new AugmentedBindable<BibTeXEntry>(this);
                }

                return _bindable;
            }
        }

        public bool IsVanilla { get; set; }
        
        /// <summary>
        /// Used via reflection
        /// </summary>
        public bool HasPDF
        {
            get
            {
                return !IsVanilla;
            }
        }

        public string Notes { get; set; } 
    }
}
<|MERGE_RESOLUTION|>--- conflicted
+++ resolved
@@ -1,81 +1,78 @@
-﻿using System;
-using System.Collections.Generic;
-using System.Linq;
-using System.Reflection;
-using Utilities.BibTex;
-using Utilities.BibTex.Parsing;
-using Utilities.Reflection;
-
-namespace Qiqqa.DocumentLibrary.Import.Manual
-{
-    public class BibTeXEntry
-    {
-        public string Filename { get; set; }
-<<<<<<< HEAD
-
-        public string FileType { get; set; }
-=======
-        public string FileType { get; set; }
-        public string FileURI { get; set; }
->>>>>>> cf2309ec
-
-        public BibTexItem BibTexRecord { get; set; }
-
-        /// <summary>
-        /// Our Qiqqa Fingerprint. 
-        /// </summary>
-        public string Fingerprint { get; set; }
-
-        public bool ExistsInLibrary { get; set; }
-
-        private bool _selected;
-        /// <summary>
-        /// Selected for import. 
-        /// </summary>
-        public bool Selected
-        {
-            get
-            {
-                return _selected;
-            }
-            set
-            {
-                _selected = value;
-                this.Bindable.NotifyPropertyChanged(() => this.Selected);
-            }
-        }
-        
-        public BibTeXEntry()
-        {
-        }
-
-        AugmentedBindable<BibTeXEntry> _bindable = null;
-        public AugmentedBindable<BibTeXEntry> Bindable
-        {
-            get
-            {
-                if (null == _bindable)
-                {
-                    _bindable = new AugmentedBindable<BibTeXEntry>(this);
-                }
-
-                return _bindable;
-            }
-        }
-
-        public bool IsVanilla { get; set; }
-        
-        /// <summary>
-        /// Used via reflection
-        /// </summary>
-        public bool HasPDF
-        {
-            get
-            {
-                return !IsVanilla;
-            }
-        }
-
-        public string Notes { get; set; } 
-    }
-}
+﻿using System;
+using System.Collections.Generic;
+using System.Linq;
+using System.Reflection;
+using Utilities.BibTex;
+using Utilities.BibTex.Parsing;
+using Utilities.Reflection;
+
+namespace Qiqqa.DocumentLibrary.Import.Manual
+{
+    public class BibTeXEntry
+    {
+        public string Filename { get; set; }
+
+        public string FileType { get; set; }
+
+        public string FileURI { get; set; }
+
+        public BibTexItem BibTexRecord { get; set; }
+
+        /// <summary>
+        /// Our Qiqqa Fingerprint. 
+        /// </summary>
+        public string Fingerprint { get; set; }
+
+        public bool ExistsInLibrary { get; set; }
+
+        private bool _selected;
+        /// <summary>
+        /// Selected for import. 
+        /// </summary>
+        public bool Selected
+        {
+            get
+            {
+                return _selected;
+            }
+            set
+            {
+                _selected = value;
+                this.Bindable.NotifyPropertyChanged(() => this.Selected);
+            }
+        }
+        
+        public BibTeXEntry()
+        {
+        }
+
+        AugmentedBindable<BibTeXEntry> _bindable = null;
+        public AugmentedBindable<BibTeXEntry> Bindable
+        {
+            get
+            {
+                if (null == _bindable)
+                {
+                    _bindable = new AugmentedBindable<BibTeXEntry>(this);
+                }
+
+                return _bindable;
+            }
+        }
+
+        public bool IsVanilla { get; set; }
+        
+        /// <summary>
+        /// Used via reflection
+        /// </summary>
+        public bool HasPDF
+        {
+            get
+            {
+                return !IsVanilla;
+            }
+        }
+
+        public string Notes { get; set; } 
+    }
+}