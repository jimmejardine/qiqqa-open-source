﻿using System;
using System.Collections.Generic;
using Utilities.BibTex;
using Utilities.BibTex.Parsing;
using Utilities.Reflection;

namespace Qiqqa.DocumentLibrary.Import.Manual
{
    public class BibTeXEntry
    {
<<<<<<< HEAD
=======
        public string BibTeX { get; set; }

        public string EntryType { get; set; }

>>>>>>> 604b3dad
        public string Filename { get; set; }

        public string FileType { get; set; }

        public string FileURI { get; set; }

<<<<<<< HEAD
        public string OriginalFilename { get; set; }

        public string SuggestedDownloadSourceURI { get; set; }

        public BibTexItem BibTexRecord { get; set; }
=======
        public string Id => Item.Key;
>>>>>>> 604b3dad

        /// <summary>
        /// Our Qiqqa Fingerprint. 
        /// </summary>
        public string Fingerprint { get; set; }

        public bool ExistsInLibrary { get; set; }

        private bool _selected;
        /// <summary>
        /// Selected for import. 
        /// </summary>
        public bool Selected
        {
            get => _selected;
            set
            {
                _selected = value;
                Bindable.NotifyPropertyChanged(() => Selected);
            }
        }

        public BibTeXEntry()
        {
        }

        private AugmentedBindable<BibTeXEntry> _bindable = null;
        public AugmentedBindable<BibTeXEntry> Bindable
        {
            get
            {
                if (null == _bindable)
                {
                    _bindable = new AugmentedBindable<BibTeXEntry>(this);
                }

                return _bindable;
            }
        }

<<<<<<< HEAD
        // HasPDF = !IsVanilla
        public bool IsVanilla { get; set; }

        public string Notes { get; set; } 
=======
        private string GetValue(string key)
        {
            return Item[key];
        }

        /// <summary>
        /// Used via reflection
        /// </summary>
        public virtual string Title => BibTexTools.GetTitle_SLOOOOOOW(BibTeX);

        /// <summary>
        /// Used via reflection
        /// </summary>
        public virtual string Author => BibTexTools.GetAuthor_SLOOOOOOW(BibTeX);

        private static void ExtractTagsFromBibTeXField(string bibtex, string TAG, ref HashSet<string> tags)
        {
            string vals = BibTexTools.GetField(bibtex, TAG);
            if (!String.IsNullOrEmpty(vals))
            {
                string[] ret = vals.Split(new char[] { ',', ';' }, StringSplitOptions.RemoveEmptyEntries);
                foreach (string tag in ret)
                {
                    tags.Add(tag.Trim());
                }
            }
        }

        public virtual HashSet<string> Tags
        {
            get
            {
                HashSet<string> tags = new HashSet<string>();
                ExtractTagsFromBibTeXField(BibTeX, "tag", ref tags);
                ExtractTagsFromBibTeXField(BibTeX, "tags", ref tags);
                ExtractTagsFromBibTeXField(BibTeX, "keyword", ref tags);
                ExtractTagsFromBibTeXField(BibTeX, "keywords", ref tags);
                return tags;
            }
        }

        public bool IsVanilla { get; set; }

        /// <summary>
        /// Used via reflection
        /// </summary>
        public bool HasPDF => !IsVanilla;

        public virtual string Notes { get; set; }
>>>>>>> 604b3dad
    }
}
<|MERGE_RESOLUTION|>--- conflicted
+++ resolved
@@ -1,130 +1,67 @@
-﻿using System;
-using System.Collections.Generic;
-using Utilities.BibTex;
-using Utilities.BibTex.Parsing;
-using Utilities.Reflection;
-
-namespace Qiqqa.DocumentLibrary.Import.Manual
-{
-    public class BibTeXEntry
-    {
-<<<<<<< HEAD
-=======
-        public string BibTeX { get; set; }
-
-        public string EntryType { get; set; }
-
->>>>>>> 604b3dad
-        public string Filename { get; set; }
-
-        public string FileType { get; set; }
-
-        public string FileURI { get; set; }
-
-<<<<<<< HEAD
-        public string OriginalFilename { get; set; }
-
-        public string SuggestedDownloadSourceURI { get; set; }
-
-        public BibTexItem BibTexRecord { get; set; }
-=======
-        public string Id => Item.Key;
->>>>>>> 604b3dad
-
-        /// <summary>
-        /// Our Qiqqa Fingerprint. 
-        /// </summary>
-        public string Fingerprint { get; set; }
-
-        public bool ExistsInLibrary { get; set; }
-
-        private bool _selected;
-        /// <summary>
-        /// Selected for import. 
-        /// </summary>
-        public bool Selected
-        {
-            get => _selected;
-            set
-            {
-                _selected = value;
-                Bindable.NotifyPropertyChanged(() => Selected);
-            }
-        }
-
-        public BibTeXEntry()
-        {
-        }
-
-        private AugmentedBindable<BibTeXEntry> _bindable = null;
-        public AugmentedBindable<BibTeXEntry> Bindable
-        {
-            get
-            {
-                if (null == _bindable)
-                {
-                    _bindable = new AugmentedBindable<BibTeXEntry>(this);
-                }
-
-                return _bindable;
-            }
-        }
-
-<<<<<<< HEAD
-        // HasPDF = !IsVanilla
-        public bool IsVanilla { get; set; }
-
-        public string Notes { get; set; } 
-=======
-        private string GetValue(string key)
-        {
-            return Item[key];
-        }
-
-        /// <summary>
-        /// Used via reflection
-        /// </summary>
-        public virtual string Title => BibTexTools.GetTitle_SLOOOOOOW(BibTeX);
-
-        /// <summary>
-        /// Used via reflection
-        /// </summary>
-        public virtual string Author => BibTexTools.GetAuthor_SLOOOOOOW(BibTeX);
-
-        private static void ExtractTagsFromBibTeXField(string bibtex, string TAG, ref HashSet<string> tags)
-        {
-            string vals = BibTexTools.GetField(bibtex, TAG);
-            if (!String.IsNullOrEmpty(vals))
-            {
-                string[] ret = vals.Split(new char[] { ',', ';' }, StringSplitOptions.RemoveEmptyEntries);
-                foreach (string tag in ret)
-                {
-                    tags.Add(tag.Trim());
-                }
-            }
-        }
-
-        public virtual HashSet<string> Tags
-        {
-            get
-            {
-                HashSet<string> tags = new HashSet<string>();
-                ExtractTagsFromBibTeXField(BibTeX, "tag", ref tags);
-                ExtractTagsFromBibTeXField(BibTeX, "tags", ref tags);
-                ExtractTagsFromBibTeXField(BibTeX, "keyword", ref tags);
-                ExtractTagsFromBibTeXField(BibTeX, "keywords", ref tags);
-                return tags;
-            }
-        }
-
-        public bool IsVanilla { get; set; }
-
-        /// <summary>
-        /// Used via reflection
-        /// </summary>
-        public bool HasPDF => !IsVanilla;
-
-        public virtual string Notes { get; set; }
->>>>>>> 604b3dad
-    }
-}
+﻿using System;
+using System.Collections.Generic;
+using Utilities.BibTex;
+using Utilities.BibTex.Parsing;
+using Utilities.Reflection;
+
+namespace Qiqqa.DocumentLibrary.Import.Manual
+{
+    public class BibTeXEntry
+    {
+        public string Filename { get; set; }
+
+        public string FileType { get; set; }
+
+        public string FileURI { get; set; }
+
+        public string OriginalFilename { get; set; }
+
+        public string SuggestedDownloadSourceURI { get; set; }
+
+        public BibTexItem BibTexRecord { get; set; }
+
+        /// <summary>
+        /// Our Qiqqa Fingerprint. 
+        /// </summary>
+        public string Fingerprint { get; set; }
+
+        public bool ExistsInLibrary { get; set; }
+
+        private bool _selected;
+        /// <summary>
+        /// Selected for import. 
+        /// </summary>
+        public bool Selected
+        {
+            get => _selected;
+            set
+            {
+                _selected = value;
+                Bindable.NotifyPropertyChanged(() => Selected);
+            }
+        }
+
+        public BibTeXEntry()
+        {
+        }
+
+        private AugmentedBindable<BibTeXEntry> _bindable = null;
+        public AugmentedBindable<BibTeXEntry> Bindable
+        {
+            get
+            {
+                if (null == _bindable)
+                {
+                    _bindable = new AugmentedBindable<BibTeXEntry>(this);
+                }
+
+                return _bindable;
+            }
+        }
+
+        // HasPDF = !IsVanilla
+        public bool IsVanilla { get; set; }
+
+        public string Notes { get; set; } 
+    }
+}