﻿using Qiqqa.Common.Configuration;
using Qiqqa.Documents.PDF;
<<<<<<< HEAD
using Utilities.BibTex.Parsing;
=======
using Directory = Alphaleonis.Win32.Filesystem.Directory;
>>>>>>> 604b3dad
using File = Alphaleonis.Win32.Filesystem.File;
using Path = Alphaleonis.Win32.Filesystem.Path;


namespace Qiqqa.DocumentLibrary
{
    public static class QiqqaManualTools
    {
        private static string QiqqaManualFilename => Path.GetFullPath(Path.Combine(ConfigurationManager.Instance.StartupDirectoryForQiqqa, @"The Qiqqa Manual.pdf"));

        private static string LoexManualFilename => Path.GetFullPath(Path.Combine(ConfigurationManager.Instance.StartupDirectoryForQiqqa, @"The Qiqqa Manual - LOEX.pdf"));


        private static void AddQiqqaManualToLibrary(Library library, LibraryPdfActionCallbacks post_partum)
        {
            FilenameWithMetadataImport fwmi = new FilenameWithMetadataImport();
            fwmi.Filename = QiqqaManualFilename;
            fwmi.Tags.Add("manual");
            fwmi.Tags.Add("help");
            fwmi.BibTex = BibTexParser.ParseOne(
                "@booklet{qiqqa_manual" + "\n" +
                ",	title	= {The Qiqqa Manual}" + "\n" +
                ",	author	= {The Qiqqa Team,}" + "\n" +
                ",	year	= {2013}" + "\n" +
                "}", true);

            library.AddNewDocumentToLibrary_SYNCHRONOUS(fwmi, true, post_partum);
        }

        private static void AddLoexManualToLibrary(Library library)
        {
            FilenameWithMetadataImport fwmi = new FilenameWithMetadataImport();
            fwmi.Filename = LoexManualFilename;
            fwmi.Tags.Add("manual");
            fwmi.Tags.Add("help");
            fwmi.BibTex = BibTexParser.ParseOne(
                "@article{qiqqatechmatters" + "\n" +
                ",	title	= {TechMatters: “Qiqqa” than you can say Reference Management: A Tool to Organize the Research Process}" + "\n" +
                ",	author	= {Krista Graham}" + "\n" +
                ",	year	= {2014}" + "\n" +
                ",	publication	= {LOEX Quarterly}" + "\n" +
                ",	volume	= {40}" + "\n" +
                ",	pages	= {4-6}" + "\n" +
                "}", true);

            library.AddNewDocumentToLibrary_SYNCHRONOUS(fwmi, true);
        }

<<<<<<< HEAD
        public static void AddManualsToLibrary(Library library, LibraryPdfActionCallbacks post_partum)
        {   
=======
        public static PDFDocument AddManualsToLibrary(Library library)
        {
>>>>>>> 604b3dad
            AddLoexManualToLibrary(library);
            AddQiqqaManualToLibrary(library, post_partum);
        }
    }
}
<|MERGE_RESOLUTION|>--- conflicted
+++ resolved
@@ -1,67 +1,58 @@
-﻿using Qiqqa.Common.Configuration;
-using Qiqqa.Documents.PDF;
-<<<<<<< HEAD
-using Utilities.BibTex.Parsing;
-=======
-using Directory = Alphaleonis.Win32.Filesystem.Directory;
->>>>>>> 604b3dad
-using File = Alphaleonis.Win32.Filesystem.File;
-using Path = Alphaleonis.Win32.Filesystem.Path;
-
-
-namespace Qiqqa.DocumentLibrary
-{
-    public static class QiqqaManualTools
-    {
-        private static string QiqqaManualFilename => Path.GetFullPath(Path.Combine(ConfigurationManager.Instance.StartupDirectoryForQiqqa, @"The Qiqqa Manual.pdf"));
-
-        private static string LoexManualFilename => Path.GetFullPath(Path.Combine(ConfigurationManager.Instance.StartupDirectoryForQiqqa, @"The Qiqqa Manual - LOEX.pdf"));
-
-
-        private static void AddQiqqaManualToLibrary(Library library, LibraryPdfActionCallbacks post_partum)
-        {
-            FilenameWithMetadataImport fwmi = new FilenameWithMetadataImport();
-            fwmi.Filename = QiqqaManualFilename;
-            fwmi.Tags.Add("manual");
-            fwmi.Tags.Add("help");
-            fwmi.BibTex = BibTexParser.ParseOne(
-                "@booklet{qiqqa_manual" + "\n" +
-                ",	title	= {The Qiqqa Manual}" + "\n" +
-                ",	author	= {The Qiqqa Team,}" + "\n" +
-                ",	year	= {2013}" + "\n" +
-                "}", true);
-
-            library.AddNewDocumentToLibrary_SYNCHRONOUS(fwmi, true, post_partum);
-        }
-
-        private static void AddLoexManualToLibrary(Library library)
-        {
-            FilenameWithMetadataImport fwmi = new FilenameWithMetadataImport();
-            fwmi.Filename = LoexManualFilename;
-            fwmi.Tags.Add("manual");
-            fwmi.Tags.Add("help");
-            fwmi.BibTex = BibTexParser.ParseOne(
-                "@article{qiqqatechmatters" + "\n" +
-                ",	title	= {TechMatters: “Qiqqa” than you can say Reference Management: A Tool to Organize the Research Process}" + "\n" +
-                ",	author	= {Krista Graham}" + "\n" +
-                ",	year	= {2014}" + "\n" +
-                ",	publication	= {LOEX Quarterly}" + "\n" +
-                ",	volume	= {40}" + "\n" +
-                ",	pages	= {4-6}" + "\n" +
-                "}", true);
-
-            library.AddNewDocumentToLibrary_SYNCHRONOUS(fwmi, true);
-        }
-
-<<<<<<< HEAD
-        public static void AddManualsToLibrary(Library library, LibraryPdfActionCallbacks post_partum)
-        {   
-=======
-        public static PDFDocument AddManualsToLibrary(Library library)
-        {
->>>>>>> 604b3dad
-            AddLoexManualToLibrary(library);
-            AddQiqqaManualToLibrary(library, post_partum);
-        }
-    }
-}
+﻿using Qiqqa.Common.Configuration;
+using Qiqqa.Documents.PDF;
+using Directory = Alphaleonis.Win32.Filesystem.Directory;
+using File = Alphaleonis.Win32.Filesystem.File;
+using Path = Alphaleonis.Win32.Filesystem.Path;
+
+
+namespace Qiqqa.DocumentLibrary
+{
+    public static class QiqqaManualTools
+    {
+        private static string QiqqaManualFilename => Path.GetFullPath(Path.Combine(ConfigurationManager.Instance.StartupDirectoryForQiqqa, @"The Qiqqa Manual.pdf"));
+
+        private static string LoexManualFilename => Path.GetFullPath(Path.Combine(ConfigurationManager.Instance.StartupDirectoryForQiqqa, @"The Qiqqa Manual - LOEX.pdf"));
+
+
+        private static void AddQiqqaManualToLibrary(Library library, LibraryPdfActionCallbacks post_partum)
+        {
+            FilenameWithMetadataImport fwmi = new FilenameWithMetadataImport();
+            fwmi.Filename = QiqqaManualFilename;
+            fwmi.Tags.Add("manual");
+            fwmi.Tags.Add("help");
+            fwmi.BibTex = BibTexParser.ParseOne(
+                "@booklet{qiqqa_manual" + "\n" +
+                ",	title	= {The Qiqqa Manual}" + "\n" +
+                ",	author	= {The Qiqqa Team,}" + "\n" +
+                ",	year	= {2013}" + "\n" +
+                "}", true);
+
+            library.AddNewDocumentToLibrary_SYNCHRONOUS(fwmi, true, post_partum);
+        }
+
+        private static void AddLoexManualToLibrary(Library library)
+        {
+            FilenameWithMetadataImport fwmi = new FilenameWithMetadataImport();
+            fwmi.Filename = LoexManualFilename;
+            fwmi.Tags.Add("manual");
+            fwmi.Tags.Add("help");
+            fwmi.BibTex = BibTexParser.ParseOne(
+                "@article{qiqqatechmatters" + "\n" +
+                ",	title	= {TechMatters: “Qiqqa” than you can say Reference Management: A Tool to Organize the Research Process}" + "\n" +
+                ",	author	= {Krista Graham}" + "\n" +
+                ",	year	= {2014}" + "\n" +
+                ",	publication	= {LOEX Quarterly}" + "\n" +
+                ",	volume	= {40}" + "\n" +
+                ",	pages	= {4-6}" + "\n" +
+                "}", true);
+
+            library.AddNewDocumentToLibrary_SYNCHRONOUS(fwmi, true);
+        }
+
+        public static void AddManualsToLibrary(Library library, LibraryPdfActionCallbacks post_partum)
+        {   
+            AddLoexManualToLibrary(library);
+            AddQiqqaManualToLibrary(library, post_partum);
+        }
+    }
+}