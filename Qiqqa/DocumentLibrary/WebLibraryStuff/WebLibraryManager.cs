--- conflicted
+++ resolved
@@ -1,457 +1,452 @@
-﻿using System;
-using System.Collections.Generic;
-using System.Data.SQLite;
-using System.IO;
-using Qiqqa.Common.Configuration;
-using Qiqqa.DocumentLibrary.BundleLibrary;
-using Qiqqa.DocumentLibrary.IntranetLibraryStuff;
-using Utilities;
-using Utilities.Files;
-using Utilities.GUI;
-using Utilities.Misc;
-
-namespace Qiqqa.DocumentLibrary.WebLibraryStuff
-{
-    class WebLibraryManager
-    {
-        private static WebLibraryManager __instance = null;
-        public static WebLibraryManager Instance
-        {
-            get
-            {
-                if (null == __instance)
-                {
-                    __instance = new WebLibraryManager();
-                }
-                return __instance;
-            }
-        }
-
-        private Dictionary<string, WebLibraryDetail> web_library_details = new Dictionary<string, WebLibraryDetail>();
-        private WebLibraryDetail guest_web_library_detail;
-
-        public delegate void WebLibrariesChangedDelegate();
-        public event WebLibrariesChangedDelegate WebLibrariesChanged;
-
-        private WebLibraryManager()
-        {   
-            // Look for any web libraries that we know about
-            LoadKnownWebLibraries();
-
-            AddLocalGuestLibraryIfMissing();
-
-            // *************************************************************************************************************
-            // *** MIGRATION TO OPEN SOURCE CODE ***************************************************************************
-            // *************************************************************************************************************
-            AddLegacyWebLibrariesThatCanBeFoundOnDisk();
-            // *************************************************************************************************************
-
-            FireWebLibrariesChanged();
-        }
-
-        private void FireWebLibrariesChanged()
-        {
-            Logging.Info("+Notifying everyone that web libraries have changed");
-            WebLibrariesChanged?.Invoke();
-            Logging.Info("-Notifying everyone that web libraries have changed");
-        }
-
-
-        // *************************************************************************************************************
-        // *** MIGRATION TO OPEN SOURCE CODE ***************************************************************************
-        // *************************************************************************************************************
-        private void AddLegacyWebLibrariesThatCanBeFoundOnDisk()
-        {
-            /**
-             * Plan:
-             * Iterate through all the folders in the Qiqqa data directory
-             * If a folder contains a valid Library record and it is a WEB library, then add it to our list with the word '[LEGACY]' in front of it
-             */
-
-            string base_directory_path = UpgradePaths.V037To038.SQLiteUpgrade.BaseDirectoryForQiqqa;
-            Logging.Info("Going to scan for web libraries at: {0}", base_directory_path);
-            if (Directory.Exists(base_directory_path))
-            {
-                string[] library_directories = Directory.GetDirectories(base_directory_path);
-                foreach (string library_directory in library_directories)
-                {
-                    Logging.Info("Inspecting directory {0}", library_directory);
-
-                    string database_file = library_directory + @"\Qiqqa.library";
-                    if (File.Exists(database_file))
-                    {
-                        var library_id = Path.GetFileName(library_directory);
-                        if (web_library_details.ContainsKey(library_id))
-                        {
-                            Logging.Info("We already know about this library, so skipping legacy locate: " + library_id);
-                            continue;
-                        }
-
-                        WebLibraryDetail new_web_library_detail = new WebLibraryDetail();
-
-                        new_web_library_detail.Id = library_id;
-                        new_web_library_detail.Title = "Legacy Web Library - " + new_web_library_detail.Id.Substring(0, 8);
-                        new_web_library_detail.IsReadOnly = true;
-                        new_web_library_detail.library = new Library(new_web_library_detail);
-                        web_library_details[new_web_library_detail.Id] = new_web_library_detail;
-                    }
-                }
-            }
-        }
-        // *************************************************************************************************************
-
-        private void AddLocalGuestLibraryIfMissing()
-        {
-            // Check if we have an existing Guest library
-            foreach (var pair in web_library_details)
-            {
-                if (pair.Value.IsLocalGuestLibrary)
-                {
-                    guest_web_library_detail = pair.Value;
-                    break;
-                }
-            }
-
-            // If we did not have a guest library, create one...
-            if (null == guest_web_library_detail)
-            {
-                WebLibraryDetail new_web_library_detail = new WebLibraryDetail();
-                new_web_library_detail.Id = "Guest";
-                new_web_library_detail.Title = "Local Guest Library";
-                new_web_library_detail.Description = "This is the library that comes with your Qiqqa guest account.";
-                new_web_library_detail.Deleted = false;
-                new_web_library_detail.IsLocalGuestLibrary = true;
-                new_web_library_detail.library = new Library(new_web_library_detail);
-                web_library_details[new_web_library_detail.Id] = new_web_library_detail;
-
-                // Store this reference to guest
-                guest_web_library_detail = new_web_library_detail;
-            }
-
-<<<<<<< HEAD
-            // Import the Qiqqa manuals in the background, waiting until the library has loaded...
-            SafeThreadPool.QueueUserWorkItem(o =>
-            {
-                while (!guest_web_library_detail.library.LibraryIsLoaded)
-                {
-                    if (Utilities.Shutdownable.ShutdownableManager.Instance.IsShuttingDown)
-                    {
-                        return;
-                    }
-                    System.Threading.Thread.Sleep(500);
-                }
-                    
-                QiqqaManualTools.AddManualsToLibrary(guest_web_library_detail.library);
-            });
-=======
-            // Import the Qiqqa manuals...
-            QiqqaManualTools.AddManualsToLibrary(guest_web_library_detail.library, new LibraryPdfActionCallbacks());
->>>>>>> cf2309ec
-        }
-
-        public WebLibraryDetail WebLibraryDetails_Guest
-        {
-            get
-            {
-                return guest_web_library_detail;
-            }
-        }
-
-        public Library Library_Guest
-        {
-            get
-            {
-                return guest_web_library_detail.library;
-            }
-        }
-
-        public bool HaveOnlyLocalGuestLibrary()
-        {
-            bool have_only_local_guest_library = true;
-            foreach (WebLibraryDetail wld in WebLibraryDetails_All_IncludingDeleted)
-            {
-                if (!wld.IsLocalGuestLibrary) have_only_local_guest_library = false;
-            }
-            return have_only_local_guest_library;
-        }
-
-        public bool HaveOnlyOneWebLibrary()
-        {
-            return 1 == WebLibraryDetails_WorkingWebLibraries.Count;
-        }
-
-
-        /// <summary>
-        /// Returns all working web libraries.  If the user has a web library, guest and deleted libraries are not in this list.
-        /// If they have only a guest library, then this list is empty...
-        /// </summary>
-        public List<WebLibraryDetail> WebLibraryDetails_WorkingWebLibrariesWithoutGuest
-        {
-            get
-            {
-                List<WebLibraryDetail> details = new List<WebLibraryDetail>();
-                foreach (WebLibraryDetail wld in WebLibraryDetails_All_IncludingDeleted)
-                {
-                    if (!wld.Deleted && !wld.IsLocalGuestLibrary)
-                    {
-                        details.Add(wld);
-                    }
-                }
-
-                return details;
-            }
-        }
-        
-        /// <summary>
-        /// Returns all working web libraries.  If the user has a web library, guest and deleted libraries are not in this list.
-        /// If they have only a guest library, then it is in this list...
-        /// </summary>
-        public List<WebLibraryDetail> WebLibraryDetails_WorkingWebLibraries
-        {
-            get
-            {
-                List<WebLibraryDetail> details = WebLibraryDetails_WorkingWebLibrariesWithoutGuest;
-
-                // If they don't have any real libraries, throw in the guest library
-                if (0 == details.Count)
-                {
-                    details.Add(WebLibraryDetails_Guest);
-                }
-
-                return details;
-            }
-        }
-
-        /// <summary>
-        /// Returns all working web libraries, including the guest library.
-        /// </summary>
-        public List<WebLibraryDetail> WebLibraryDetails_WorkingWebLibraries_All
-        {
-            get
-            {
-                List<WebLibraryDetail> details = new List<WebLibraryDetail>();
-                foreach (WebLibraryDetail wld in WebLibraryDetails_All_IncludingDeleted)
-                {
-                    if (!wld.Deleted && !wld.IsLocalGuestLibrary)
-                    {
-                        details.Add(wld);
-                    }
-                }
-
-                // Always add the guest library
-                details.Add(WebLibraryDetails_Guest);
-
-                return details;
-            }
-        }
-
-        public List<WebLibraryDetail> WebLibraryDetails_All_IncludingDeleted
-        {
-            get
-            {
-                List<WebLibraryDetail> details = new List<WebLibraryDetail>();
-                details.AddRange(web_library_details.Values);
-                return details;
-            }
-        }
-
-        public Library GetLibrary(string library_id)
-        {
-            WebLibraryDetail web_library_detail;
-            if (web_library_details.TryGetValue(library_id, out web_library_detail))
-            {
-                return GetLibrary(web_library_detail);
-            }
-            else
-            {
-                return null;
-            }
-        }
-
-        public Library GetLibrary(WebLibraryDetail web_library_detail)
-        {
-            return web_library_detail.library;
-        }
-
-        public void NotifyOfChangeToWebLibraryDetail()
-        {
-            SaveKnownWebLibraries();
-        }
-
-        public void SortWebLibraryDetailsByLastAccessed(List<WebLibraryDetail> web_library_details)
-        {
-            string last_open_ordering = ConfigurationManager.Instance.ConfigurationRecord.GUI_LastSelectedLibraryId;
-
-            // Is there nothing to do?
-            if (String.IsNullOrEmpty(last_open_ordering))
-            {
-                return;
-            }
-
-            web_library_details.Sort(
-                delegate(WebLibraryDetail a, WebLibraryDetail b)
-                {
-                    if (a == b) return 0;
-
-                    if (b.Deleted) return -1;
-                    if (a.Deleted) return +1;
-
-                    if (b.IsLocalGuestLibrary) return -1;
-                    if (a.IsLocalGuestLibrary) return +1;
-
-                    int pos_b = last_open_ordering.IndexOf(b.Id);
-                    if (-1 == pos_b) return -1;
-                    int pos_a = last_open_ordering.IndexOf(a.Id);
-                    if (-1 == pos_a) return +1;
-
-                    return Sorting.Compare(pos_a, pos_b);
-                }
-            );
-        }
-
-        #region --- Known web library management -------------------------------------------------------------------------------------------------------------------------
-
-        public static string KNOWN_WEB_LIBRARIES_FILENAME
-        {
-            get
-            {
-                return ConfigurationManager.Instance.BaseDirectoryForUser + "\\" + "Qiqqa.known_web_libraries";
-            }
-        }
-
-        void LoadKnownWebLibraries()
-        {
-            Logging.Info("+Loading known Web Libraries");
-            try
-            {
-                if (File.Exists(KNOWN_WEB_LIBRARIES_FILENAME))
-                {
-                    KnownWebLibrariesFile known_web_libraries_file = SerializeFile.ProtoLoad<KnownWebLibrariesFile>(KNOWN_WEB_LIBRARIES_FILENAME);
-                    if (null != known_web_libraries_file.web_library_details)
-                    {
-                        foreach (WebLibraryDetail new_web_library_detail in known_web_libraries_file.web_library_details)
-                        {
-                            Logging.Info("We have known details for library '{0}' ({1})", new_web_library_detail.Title, new_web_library_detail.Id);
-
-                            if (!new_web_library_detail.IsPurged)
-                            {
-                                // Intranet libraries have their readonly flag set on the user's current premium status...
-                                if (new_web_library_detail.IsIntranetLibrary)
-                                {
-                                    new_web_library_detail.IsReadOnly = false;
-                                }
-
-                                new_web_library_detail.library = new Library(new_web_library_detail);
-                                web_library_details[new_web_library_detail.Id] = new_web_library_detail;
-                            }
-                            else
-                            {
-                                Logging.Info("Not loading purged library {0} with id {1}", new_web_library_detail.Title, new_web_library_detail.Id);
-                            }
-                        }
-                    }
-                }
-            }
-            catch (Exception ex)
-            {
-                Logging.Error(ex, "There was a problem loading the known Web Libraries from config file {0}", KNOWN_WEB_LIBRARIES_FILENAME);
-            }
-            Logging.Info("-Loading known Web Libraries");
-        }
-
-        void SaveKnownWebLibraries()
-        {
-            Logging.Info("+Saving known Web Libraries");
-
-            try
-            {
-                KnownWebLibrariesFile known_web_libraries_file = new KnownWebLibrariesFile();
-                known_web_libraries_file.web_library_details = new List<WebLibraryDetail>();
-                foreach (WebLibraryDetail web_library_detail in web_library_details.Values)
-                {
-                    // *************************************************************************************************************
-                    // *** MIGRATION TO OPEN SOURCE CODE ***************************************************************************
-                    // *************************************************************************************************************
-                    // Don't remember the web libraries - let them be discovered by this
-                    if ("UNKNOWN" == web_library_detail.LibraryType())
-                    {
-                        continue;
-                    }
-                    // *************************************************************************************************************
-
-                    known_web_libraries_file.web_library_details.Add(web_library_detail);
-                }
-                SerializeFile.ProtoSave<KnownWebLibrariesFile>(KNOWN_WEB_LIBRARIES_FILENAME, known_web_libraries_file);
-            }
-            catch (Exception ex)
-            {
-                Logging.Error(ex, "There was a problem saving the known web libraries");
-            }
-
-            Logging.Info("-Saving known Web Libraries");
-        }
-
-        private void UpdateKnownWebLibrary(WebLibraryDetail new_web_library_detail)
-        {
-            new_web_library_detail.library = new Library(new_web_library_detail);
-            web_library_details[new_web_library_detail.Id] = new_web_library_detail;
-
-            SaveKnownWebLibraries();
-            FireWebLibrariesChanged();
-        }
-
-        public void UpdateKnownWebLibraryFromIntranet(string intranet_path)
-        {
-            Logging.Info("+Updating known Intranet Library from " + intranet_path);
-
-            IntranetLibraryDetail intranet_library_detail = IntranetLibraryDetail.Read(IntranetLibraryTools.GetLibraryDetailPath(intranet_path));
-
-            WebLibraryDetail new_web_library_detail = new WebLibraryDetail();
-            new_web_library_detail.IntranetPath = intranet_path;
-            new_web_library_detail.Id = intranet_library_detail.Id;
-            new_web_library_detail.Title = intranet_library_detail.Title;
-            new_web_library_detail.Description = intranet_library_detail.Description;
-            new_web_library_detail.IsReadOnly = false;
-            new_web_library_detail.Deleted = false;
-
-            UpdateKnownWebLibrary(new_web_library_detail);
-
-            Logging.Info("-Updating known Intranet Library from " + intranet_path);
-        }
-
-        public WebLibraryDetail UpdateKnownWebLibraryFromBundleLibraryManifest(BundleLibraryManifest manifest)
-        {
-            Logging.Info("+Updating known Bundle Library {0} ({1})", manifest.Title, manifest.Id);
-
-            WebLibraryDetail new_web_library_detail = new WebLibraryDetail();
-            new_web_library_detail.BundleManifestJSON = manifest.ToJSON();
-            new_web_library_detail.Id = manifest.Id;
-            new_web_library_detail.Title = manifest.Title;
-            new_web_library_detail.Description = manifest.Description;
-            new_web_library_detail.IsReadOnly = true;
-            new_web_library_detail.Deleted = false;
-
-            UpdateKnownWebLibrary(new_web_library_detail);
-
-            Logging.Info("-Updating known Bundle Library {0} ({1})", manifest.Title, manifest.Id);
-
-            return new_web_library_detail;
-        }
-
-        internal void ForgetKnownWebLibraryFromIntranet(WebLibraryDetail web_library_detail)
-        {
-            Logging.Info("+Forgetting known Intranet Library from " + web_library_detail.Title);
-
-            if (MessageBoxes.AskQuestion("Are you sure you want to forget the Intranet Library '{0}'?", web_library_detail.Title))
-            {
-                web_library_details.Remove(web_library_detail.Id);
-                SaveKnownWebLibraries();
-                FireWebLibrariesChanged();
-            }
-
-            Logging.Info("-Forgetting known Intranet Library from " + web_library_detail.Title);
-        }
-
-        #endregion
-    }
-}
+﻿using System;
+using System.Collections.Generic;
+using System.Data.SQLite;
+using System.IO;
+using Qiqqa.Common.Configuration;
+using Qiqqa.DocumentLibrary.BundleLibrary;
+using Qiqqa.DocumentLibrary.IntranetLibraryStuff;
+using Utilities;
+using Utilities.Files;
+using Utilities.GUI;
+using Utilities.Misc;
+
+namespace Qiqqa.DocumentLibrary.WebLibraryStuff
+{
+    class WebLibraryManager
+    {
+        private static WebLibraryManager __instance = null;
+        public static WebLibraryManager Instance
+        {
+            get
+            {
+                if (null == __instance)
+                {
+                    __instance = new WebLibraryManager();
+                }
+                return __instance;
+            }
+        }
+
+        private Dictionary<string, WebLibraryDetail> web_library_details = new Dictionary<string, WebLibraryDetail>();
+        private WebLibraryDetail guest_web_library_detail;
+
+        public delegate void WebLibrariesChangedDelegate();
+        public event WebLibrariesChangedDelegate WebLibrariesChanged;
+
+        private WebLibraryManager()
+        {   
+            // Look for any web libraries that we know about
+            LoadKnownWebLibraries();
+
+            AddLocalGuestLibraryIfMissing();
+
+            // *************************************************************************************************************
+            // *** MIGRATION TO OPEN SOURCE CODE ***************************************************************************
+            // *************************************************************************************************************
+            AddLegacyWebLibrariesThatCanBeFoundOnDisk();
+            // *************************************************************************************************************
+
+            FireWebLibrariesChanged();
+        }
+
+        private void FireWebLibrariesChanged()
+        {
+            Logging.Info("+Notifying everyone that web libraries have changed");
+            WebLibrariesChanged?.Invoke();
+            Logging.Info("-Notifying everyone that web libraries have changed");
+        }
+
+
+        // *************************************************************************************************************
+        // *** MIGRATION TO OPEN SOURCE CODE ***************************************************************************
+        // *************************************************************************************************************
+        private void AddLegacyWebLibrariesThatCanBeFoundOnDisk()
+        {
+            /**
+             * Plan:
+             * Iterate through all the folders in the Qiqqa data directory
+             * If a folder contains a valid Library record and it is a WEB library, then add it to our list with the word '[LEGACY]' in front of it
+             */
+
+            string base_directory_path = UpgradePaths.V037To038.SQLiteUpgrade.BaseDirectoryForQiqqa;
+            Logging.Info("Going to scan for web libraries at: {0}", base_directory_path);
+            if (Directory.Exists(base_directory_path))
+            {
+                string[] library_directories = Directory.GetDirectories(base_directory_path);
+                foreach (string library_directory in library_directories)
+                {
+                    Logging.Info("Inspecting directory {0}", library_directory);
+
+                    string database_file = library_directory + @"\Qiqqa.library";
+                    if (File.Exists(database_file))
+                    {
+                        var library_id = Path.GetFileName(library_directory);
+                        if (web_library_details.ContainsKey(library_id))
+                        {
+                            Logging.Info("We already know about this library, so skipping legacy locate: " + library_id);
+                            continue;
+                        }
+
+                        WebLibraryDetail new_web_library_detail = new WebLibraryDetail();
+
+                        new_web_library_detail.Id = library_id;
+                        new_web_library_detail.Title = "Legacy Web Library - " + new_web_library_detail.Id.Substring(0, 8);
+                        new_web_library_detail.IsReadOnly = true;
+                        new_web_library_detail.library = new Library(new_web_library_detail);
+                        web_library_details[new_web_library_detail.Id] = new_web_library_detail;
+                    }
+                }
+            }
+        }
+        // *************************************************************************************************************
+
+        private void AddLocalGuestLibraryIfMissing()
+        {
+            // Check if we have an existing Guest library
+            foreach (var pair in web_library_details)
+            {
+                if (pair.Value.IsLocalGuestLibrary)
+                {
+                    guest_web_library_detail = pair.Value;
+                    break;
+                }
+            }
+
+            // If we did not have a guest library, create one...
+            if (null == guest_web_library_detail)
+            {
+                WebLibraryDetail new_web_library_detail = new WebLibraryDetail();
+                new_web_library_detail.Id = "Guest";
+                new_web_library_detail.Title = "Local Guest Library";
+                new_web_library_detail.Description = "This is the library that comes with your Qiqqa guest account.";
+                new_web_library_detail.Deleted = false;
+                new_web_library_detail.IsLocalGuestLibrary = true;
+                new_web_library_detail.library = new Library(new_web_library_detail);
+                web_library_details[new_web_library_detail.Id] = new_web_library_detail;
+
+                // Store this reference to guest
+                guest_web_library_detail = new_web_library_detail;
+            }
+
+            // Import the Qiqqa manuals in the background, waiting until the library has loaded...
+            SafeThreadPool.QueueUserWorkItem(o =>
+            {
+                while (!guest_web_library_detail.library.LibraryIsLoaded)
+                {
+                    if (Utilities.Shutdownable.ShutdownableManager.Instance.IsShuttingDown)
+                    {
+                        return;
+                    }
+                    System.Threading.Thread.Sleep(500);
+                }
+                    
+            	QiqqaManualTools.AddManualsToLibrary(guest_web_library_detail.library, new LibraryPdfActionCallbacks());
+            });
+        }
+
+        public WebLibraryDetail WebLibraryDetails_Guest
+        {
+            get
+            {
+                return guest_web_library_detail;
+            }
+        }
+
+        public Library Library_Guest
+        {
+            get
+            {
+                return guest_web_library_detail.library;
+            }
+        }
+
+        public bool HaveOnlyLocalGuestLibrary()
+        {
+            bool have_only_local_guest_library = true;
+            foreach (WebLibraryDetail wld in WebLibraryDetails_All_IncludingDeleted)
+            {
+                if (!wld.IsLocalGuestLibrary) have_only_local_guest_library = false;
+            }
+            return have_only_local_guest_library;
+        }
+
+        public bool HaveOnlyOneWebLibrary()
+        {
+            return 1 == WebLibraryDetails_WorkingWebLibraries.Count;
+        }
+
+
+        /// <summary>
+        /// Returns all working web libraries.  If the user has a web library, guest and deleted libraries are not in this list.
+        /// If they have only a guest library, then this list is empty...
+        /// </summary>
+        public List<WebLibraryDetail> WebLibraryDetails_WorkingWebLibrariesWithoutGuest
+        {
+            get
+            {
+                List<WebLibraryDetail> details = new List<WebLibraryDetail>();
+                foreach (WebLibraryDetail wld in WebLibraryDetails_All_IncludingDeleted)
+                {
+                    if (!wld.Deleted && !wld.IsLocalGuestLibrary)
+                    {
+                        details.Add(wld);
+                    }
+                }
+
+                return details;
+            }
+        }
+        
+        /// <summary>
+        /// Returns all working web libraries.  If the user has a web library, guest and deleted libraries are not in this list.
+        /// If they have only a guest library, then it is in this list...
+        /// </summary>
+        public List<WebLibraryDetail> WebLibraryDetails_WorkingWebLibraries
+        {
+            get
+            {
+                List<WebLibraryDetail> details = WebLibraryDetails_WorkingWebLibrariesWithoutGuest;
+
+                // If they don't have any real libraries, throw in the guest library
+                if (0 == details.Count)
+                {
+                    details.Add(WebLibraryDetails_Guest);
+                }
+
+                return details;
+            }
+        }
+
+        /// <summary>
+        /// Returns all working web libraries, including the guest library.
+        /// </summary>
+        public List<WebLibraryDetail> WebLibraryDetails_WorkingWebLibraries_All
+        {
+            get
+            {
+                List<WebLibraryDetail> details = new List<WebLibraryDetail>();
+                foreach (WebLibraryDetail wld in WebLibraryDetails_All_IncludingDeleted)
+                {
+                    if (!wld.Deleted && !wld.IsLocalGuestLibrary)
+                    {
+                        details.Add(wld);
+                    }
+                }
+
+                // Always add the guest library
+                details.Add(WebLibraryDetails_Guest);
+
+                return details;
+            }
+        }
+
+        public List<WebLibraryDetail> WebLibraryDetails_All_IncludingDeleted
+        {
+            get
+            {
+                List<WebLibraryDetail> details = new List<WebLibraryDetail>();
+                details.AddRange(web_library_details.Values);
+                return details;
+            }
+        }
+
+        public Library GetLibrary(string library_id)
+        {
+            WebLibraryDetail web_library_detail;
+            if (web_library_details.TryGetValue(library_id, out web_library_detail))
+            {
+                return GetLibrary(web_library_detail);
+            }
+            else
+            {
+                return null;
+            }
+        }
+
+        public Library GetLibrary(WebLibraryDetail web_library_detail)
+        {
+            return web_library_detail.library;
+        }
+
+        public void NotifyOfChangeToWebLibraryDetail()
+        {
+            SaveKnownWebLibraries();
+        }
+
+        public void SortWebLibraryDetailsByLastAccessed(List<WebLibraryDetail> web_library_details)
+        {
+            string last_open_ordering = ConfigurationManager.Instance.ConfigurationRecord.GUI_LastSelectedLibraryId;
+
+            // Is there nothing to do?
+            if (String.IsNullOrEmpty(last_open_ordering))
+            {
+                return;
+            }
+
+            web_library_details.Sort(
+                delegate(WebLibraryDetail a, WebLibraryDetail b)
+                {
+                    if (a == b) return 0;
+
+                    if (b.Deleted) return -1;
+                    if (a.Deleted) return +1;
+
+                    if (b.IsLocalGuestLibrary) return -1;
+                    if (a.IsLocalGuestLibrary) return +1;
+
+                    int pos_b = last_open_ordering.IndexOf(b.Id);
+                    if (-1 == pos_b) return -1;
+                    int pos_a = last_open_ordering.IndexOf(a.Id);
+                    if (-1 == pos_a) return +1;
+
+                    return Sorting.Compare(pos_a, pos_b);
+                }
+            );
+        }
+
+        #region --- Known web library management -------------------------------------------------------------------------------------------------------------------------
+
+        public static string KNOWN_WEB_LIBRARIES_FILENAME
+        {
+            get
+            {
+                return ConfigurationManager.Instance.BaseDirectoryForUser + "\\" + "Qiqqa.known_web_libraries";
+            }
+        }
+
+        void LoadKnownWebLibraries()
+        {
+            Logging.Info("+Loading known Web Libraries");
+            try
+            {
+                if (File.Exists(KNOWN_WEB_LIBRARIES_FILENAME))
+                {
+                    KnownWebLibrariesFile known_web_libraries_file = SerializeFile.ProtoLoad<KnownWebLibrariesFile>(KNOWN_WEB_LIBRARIES_FILENAME);
+                    if (null != known_web_libraries_file.web_library_details)
+                    {
+                        foreach (WebLibraryDetail new_web_library_detail in known_web_libraries_file.web_library_details)
+                        {
+                            Logging.Info("We have known details for library '{0}' ({1})", new_web_library_detail.Title, new_web_library_detail.Id);
+
+                            if (!new_web_library_detail.IsPurged)
+                            {
+                                // Intranet libraries have their readonly flag set on the user's current premium status...
+                                if (new_web_library_detail.IsIntranetLibrary)
+                                {
+                                    new_web_library_detail.IsReadOnly = false;
+                                }
+
+                                new_web_library_detail.library = new Library(new_web_library_detail);
+                                web_library_details[new_web_library_detail.Id] = new_web_library_detail;
+                            }
+                            else
+                            {
+                                Logging.Info("Not loading purged library {0} with id {1}", new_web_library_detail.Title, new_web_library_detail.Id);
+                            }
+                        }
+                    }
+                }
+            }
+            catch (Exception ex)
+            {
+                Logging.Error(ex, "There was a problem loading the known Web Libraries from config file {0}", KNOWN_WEB_LIBRARIES_FILENAME);
+            }
+            Logging.Info("-Loading known Web Libraries");
+        }
+
+        void SaveKnownWebLibraries()
+        {
+            Logging.Info("+Saving known Web Libraries");
+
+            try
+            {
+                KnownWebLibrariesFile known_web_libraries_file = new KnownWebLibrariesFile();
+                known_web_libraries_file.web_library_details = new List<WebLibraryDetail>();
+                foreach (WebLibraryDetail web_library_detail in web_library_details.Values)
+                {
+                    // *************************************************************************************************************
+                    // *** MIGRATION TO OPEN SOURCE CODE ***************************************************************************
+                    // *************************************************************************************************************
+                    // Don't remember the web libraries - let them be discovered by this
+                    if ("UNKNOWN" == web_library_detail.LibraryType())
+                    {
+                        continue;
+                    }
+                    // *************************************************************************************************************
+
+                    known_web_libraries_file.web_library_details.Add(web_library_detail);
+                }
+                SerializeFile.ProtoSave<KnownWebLibrariesFile>(KNOWN_WEB_LIBRARIES_FILENAME, known_web_libraries_file);
+            }
+            catch (Exception ex)
+            {
+                Logging.Error(ex, "There was a problem saving the known web libraries");
+            }
+
+            Logging.Info("-Saving known Web Libraries");
+        }
+
+        private void UpdateKnownWebLibrary(WebLibraryDetail new_web_library_detail)
+        {
+            new_web_library_detail.library = new Library(new_web_library_detail);
+            web_library_details[new_web_library_detail.Id] = new_web_library_detail;
+
+            SaveKnownWebLibraries();
+            FireWebLibrariesChanged();
+        }
+
+        public void UpdateKnownWebLibraryFromIntranet(string intranet_path)
+        {
+            Logging.Info("+Updating known Intranet Library from " + intranet_path);
+
+            IntranetLibraryDetail intranet_library_detail = IntranetLibraryDetail.Read(IntranetLibraryTools.GetLibraryDetailPath(intranet_path));
+
+            WebLibraryDetail new_web_library_detail = new WebLibraryDetail();
+            new_web_library_detail.IntranetPath = intranet_path;
+            new_web_library_detail.Id = intranet_library_detail.Id;
+            new_web_library_detail.Title = intranet_library_detail.Title;
+            new_web_library_detail.Description = intranet_library_detail.Description;
+            new_web_library_detail.IsReadOnly = false;
+            new_web_library_detail.Deleted = false;
+
+            UpdateKnownWebLibrary(new_web_library_detail);
+
+            Logging.Info("-Updating known Intranet Library from " + intranet_path);
+        }
+
+        public WebLibraryDetail UpdateKnownWebLibraryFromBundleLibraryManifest(BundleLibraryManifest manifest)
+        {
+            Logging.Info("+Updating known Bundle Library {0} ({1})", manifest.Title, manifest.Id);
+
+            WebLibraryDetail new_web_library_detail = new WebLibraryDetail();
+            new_web_library_detail.BundleManifestJSON = manifest.ToJSON();
+            new_web_library_detail.Id = manifest.Id;
+            new_web_library_detail.Title = manifest.Title;
+            new_web_library_detail.Description = manifest.Description;
+            new_web_library_detail.IsReadOnly = true;
+            new_web_library_detail.Deleted = false;
+
+            UpdateKnownWebLibrary(new_web_library_detail);
+
+            Logging.Info("-Updating known Bundle Library {0} ({1})", manifest.Title, manifest.Id);
+
+            return new_web_library_detail;
+        }
+
+        internal void ForgetKnownWebLibraryFromIntranet(WebLibraryDetail web_library_detail)
+        {
+            Logging.Info("+Forgetting known Intranet Library from " + web_library_detail.Title);
+
+            if (MessageBoxes.AskQuestion("Are you sure you want to forget the Intranet Library '{0}'?", web_library_detail.Title))
+            {
+                web_library_details.Remove(web_library_detail.Id);
+                SaveKnownWebLibraries();
+                FireWebLibrariesChanged();
+            }
+
+            Logging.Info("-Forgetting known Intranet Library from " + web_library_detail.Title);
+        }
+
+        #endregion
+    }
+}