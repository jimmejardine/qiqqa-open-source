--- conflicted
+++ resolved
@@ -1,1248 +1,1132 @@
-﻿using System;
-using System.Collections;
-using System.Collections.Generic;
-using System.Drawing;
-using System.Drawing.Drawing2D;
-using System.Drawing.Imaging;
-using System.Globalization;
-using System.IO;
-using System.Threading;
-using System.Windows;
-using System.Windows.Controls;
-using System.Windows.Data;
-using System.Windows.Input;
-using System.Windows.Media;
-using System.Windows.Media.Imaging;
-using icons;
-using Qiqqa.Common;
-using Qiqqa.Common.Configuration;
-using Qiqqa.Documents.Common;
-using Qiqqa.Documents.PDF;
-#if SYNCFUSION_ANTIQUE
-using Syncfusion.Windows.Chart;
-#endif
-using Utilities;
-using Utilities.Collections;
-using Utilities.DateTimeTools;
-using Utilities.GUI;
-using Utilities.GUI.Wizard;
-using Utilities.Images;
-using Utilities.Misc;
-using Brushes = System.Drawing.Brushes;
-using Cursors = System.Windows.Input.Cursors;
-using Image = System.Windows.Controls.Image;
-using Matrix = System.Drawing.Drawing2D.Matrix;
-using MouseEventArgs = System.Windows.Input.MouseEventArgs;
-using Directory = Alphaleonis.Win32.Filesystem.Directory;
-using File = Alphaleonis.Win32.Filesystem.File;
-using Path = Alphaleonis.Win32.Filesystem.Path;
-using OpenFileDialog = Microsoft.Win32.OpenFileDialog;
-using System.Windows.Threading;
-
-namespace Qiqqa.DocumentLibrary.WebLibraryStuff
-{
-    /// <summary>
-    /// Interaction logic for WebLibraryDetailControl.xaml
-    /// </summary>
-    public partial class WebLibraryDetailControl : DockPanel
-    {
-        private static int PREVIEW_IMAGE_HEIGHT = 350;
-        private static int PREVIEW_IMAGE_WIDTH = 350;
-        private static double PREVIEW_IMAGE_PERCENTAGE = .4;
-        private WebLibraryListControl.WebLibrarySelectedDelegate web_library_selected_delegate;
-        private DragToLibraryManager drag_to_library_manager;
-        private bool concise_view = false;
-
-        private static readonly string READONLY_BLURB = "You have only read-only access to this library.  Any changes or annotations you make are likely to be overwritten the next time you sync.";
-        private const double BACKGROUND_IMAGE_OPACITY_INACTIVE = 0.1;
-        private const double BACKGROUND_IMAGE_OPACITY_ACTIVE = 0.3;
-
-        public WebLibraryDetailControl(bool concise_view, bool open_cover_flow, WebLibraryListControl.WebLibrarySelectedDelegate web_library_selected_delegate)
-        {
-            this.concise_view = concise_view;
-            this.web_library_selected_delegate = web_library_selected_delegate;
-
-            Theme.Initialize();
-
-            InitializeComponent();
-
-            ButtonMain.Background = ThemeColours.Background_Brush_Blue_LightToDark;
-
-            //RenderOptions.SetBitmapScalingMode(ObjTitleImage, BitmapScalingMode.HighQuality);
-            ObjTitleImage.Opacity = BACKGROUND_IMAGE_OPACITY_INACTIVE;
-            ObjTitleImage.Stretch = Stretch.UniformToFill;
-
-            ObjTitlePanel.Cursor = Cursors.Hand;
-            ObjTitlePanel.MouseLeftButtonUp += Button_MouseLeftButtonUp;
-            ObjTitlePanel.MouseRightButtonUp += ObjTitlePanel_MouseRightButtonUp;
-            ObjTitlePanel.Background = ThemeColours.Background_Brush_Blue_VeryDarkToDark;
-            ObjTitlePanel.MouseEnter += ObjTitlePanel_MouseEnter;
-            ObjTitlePanel.MouseLeave += ObjTitlePanel_MouseLeave;
-            ObjTitlePanel.ToolTip = "Click to open this library.";
-
-            HyperlinkEdit.OnClick += HyperlinkEdit_OnClick;
-            HyperlinkDelete.OnClick += HyperlinkDelete_OnClick;
-            HyperlinkPurge.OnClick += HyperlinkPurge_OnClick;
-            HyperlinkForget.OnClick += HyperlinkForget_OnClick;
-            HyperlinkLocateSyncPoint.OnClick += HyperlinkLocateSyncPoint_OnClick;
-
-            TxtTitle.FontSize = ThemeColours.HEADER_FONT_SIZE;
-            TxtTitle.FontFamily = ThemeTextStyles.FontFamily_Header;
-
-            ButtonReadOnly.Icon = Icons.GetAppIcon(Icons.WebLibrary_ReadOnly);
-            ButtonReadOnly.Click += ButtonReadOnly_Click;
-            ButtonReadOnly.ToolTip = READONLY_BLURB;
-
-            ButtonAutoSync.Icon = Icons.GetAppIcon(Icons.WebLibrary_AutoSync);
-            ButtonAutoSync.Click += ButtonAutoSync_Click;
-            ButtonAutoSync.ToolTip = "Click here to turn on auto-syncing for this library.";
-
-            ButtonCharts.Icon = Icons.GetAppIcon(Icons.WebLibrary_Charts);
-            ButtonCharts.Click += ButtonCharts_Click;
-            ButtonCharts.ToolTip = "Click here to see your recent activity in this library.";
-
-            ButtonCoverFlow.Icon = Icons.GetAppIcon(Icons.WebLibrary_CoverFlow);
-            ButtonCoverFlow.Click += ButtonCoverFlow_Click;
-            ButtonCoverFlow.ToolTip = "Click here to view recommended reading for this library.";
-
-<<<<<<< HEAD
-#if SYNCFUSION_ANTIQUE
-            ObjChartArea.Header = "Your weekly activity";
-            ObjChartArea.PrimaryAxis.AxisVisibility = Visibility.Collapsed;
-            ObjChartArea.MouseDown += ObjChartArea_MouseDown;
-
-=======
->>>>>>> fec3e01e
-            ObjCarousel.Cursor = Cursors.Hand;
-            ObjCarousel.SizeChanged += ObjCarousel_SizeChanged;
-            ObjCarousel.MouseDoubleClick += ObjCarousel_MouseDoubleClick;
-            ObjCarousel.ToolTip = "Double-click to open this suggested document.\n\nFor your convenience, this region will also show any documents whose reading stage you set to:\n'Top Priority', 'Read Again' or 'Interrupted'.";
-            ObjCarousel.Height = PREVIEW_IMAGE_HEIGHT;
-#endif
-
-            if (open_cover_flow)
-            {
-                ButtonCoverFlow.IsChecked = true;
-            }
-
-            drag_to_library_manager = new DragToLibraryManager(null);
-            drag_to_library_manager.RegisterControl(this);
-
-            UpdateLibraryStatistics();
-
-            //  DispatcherTimer setup
-            var dispatcherTimer = new DispatcherTimer();
-            dispatcherTimer.Tick += WeakEventHandler2.Wrap(dispatcherTimer_Tick, (eh) =>
-            {
-                dispatcherTimer.Tick -= eh;
-            });
-            dispatcherTimer.Interval = TimeSpan.FromMilliseconds(Constants.UI_REFRESH_POLLING_INTERVAL);
-            dispatcherTimer.Start();
-        }
-
-        private long library_change_marker_tick = 0;
-
-        private void dispatcherTimer_Tick(object sender, EventArgs e)
-        {
-            WPFDoEvents.SafeExec(() =>
-            {
-                WebLibraryDetail web_library_detail = DataContext as WebLibraryDetail;
-                if (null != web_library_detail)
-                {
-                    PDFDocument doc = null;
-                    if (web_library_detail.Xlibrary?.CheckIfDocumentsHaveChanged(ref library_change_marker_tick, ref doc) ?? false)
-                    {
-                        UpdateLibraryStatistics();
-                    }
-                }
-            });
-        }
-
-        private void ButtonReadOnly_Click(object sender, RoutedEventArgs e)
-        {
-            ButtonReadOnly.IsChecked = false;
-            MessageBoxes.Info(READONLY_BLURB);
-        }
-
-        private void ButtonAutoSync_Click(object sender, RoutedEventArgs e)
-        {
-            WebLibraryDetail web_library_detail = DataContext as WebLibraryDetail;
-            if (null != web_library_detail)
-            {
-                web_library_detail.AutoSync = ButtonAutoSync.IsChecked ?? false;
-                WebLibraryManager.Instance.NotifyOfChangeToWebLibraryDetail();
-            }
-        }
-
-        private void ButtonCoverFlow_Click(object sender, RoutedEventArgs e)
-        {
-            UpdateLibraryStatistics();
-        }
-
-        private void ButtonCharts_Click(object sender, RoutedEventArgs e)
-        {
-            UpdateLibraryStatistics();
-        }
-
-        private void ObjTitlePanel_MouseLeave(object sender, MouseEventArgs e)
-        {
-            ObjTitleImage.Opacity = BACKGROUND_IMAGE_OPACITY_INACTIVE;
-            ObjTitlePanel.Background = ThemeColours.Background_Brush_Blue_VeryDarkToDark;
-        }
-
-        private void ObjTitlePanel_MouseEnter(object sender, MouseEventArgs e)
-        {
-            ObjTitleImage.Opacity = BACKGROUND_IMAGE_OPACITY_ACTIVE;
-            ObjTitlePanel.Background = ThemeColours.Background_Brush_Blue_LightToVeryLight;
-
-        }
-
-        private void ObjChartArea_MouseDown(object sender, MouseButtonEventArgs e)
-        {
-#if SYNCFUSION_ANTIQUE
-            if (ObjCarousel.Items.Count > 0)
-            {
-                ObjCarousel.SelectedIndex = (ObjCarousel.SelectedIndex + 1) % ObjCarousel.Items.Count;
-            }
-#endif
-            e.Handled = true;
-        }
-
-        private void ObjCarousel_SizeChanged(object sender, SizeChangedEventArgs e)
-        {
-#if SYNCFUSION_ANTIQUE
-            ObjCarousel.RadiusX = ObjCarousel.ActualWidth * 0.5 * 0.8;
-#endif
-        }
-
-        private void Button_MouseLeftButtonUp(object sender, MouseButtonEventArgs e)
-        {
-            OpenLibrary();
-            e.Handled = true;
-        }
-
-        private void ObjTitlePanel_MouseRightButtonUp(object sender, MouseButtonEventArgs e)
-        {
-            WebLibraryDetailControlPopup popup = new WebLibraryDetailControlPopup(this);
-            popup.Open();
-            e.Handled = true;
-        }
-
-        internal void OpenLibrary()
-        {
-            WebLibraryDetail web_library_detail = DataContext as WebLibraryDetail;
-            if (null != web_library_detail)
-            {
-                web_library_selected_delegate(web_library_detail);
-            }
-            else
-            {
-                Logging.Error("Can't invoke execute when we are not bound to a WebLibraryDetail");
-            }
-        }
-
-        private void HyperlinkPurge_OnClick(object sender, MouseButtonEventArgs e)
-        {
-            WebLibraryDetail web_library_detail = DataContext as WebLibraryDetail;
-
-            if (MessageBoxes.AskQuestion("Are you sure you want to purge the deleted library '{0}'?  All information you have in it will be lost forever!", web_library_detail.Title))
-            {
-                if (MessageBoxes.AskQuestion("One more time just to be sure: are you sure you want to purge the deleted library '{0}'?  All information you have in it will be lost forever!", web_library_detail.Title))
-                {
-                    web_library_detail.IsPurged = true;
-                    WebLibraryManager.Instance.NotifyOfChangeToWebLibraryDetail();
-
-                    MessageBoxes.Info("Your library '{0}' has been purged and will no longer be available the next time you start Qiqqa.", web_library_detail.Title);
-                }
-            }
-            e.Handled = true;
-        }
-
-        private void HyperlinkForget_OnClick(object sender, MouseButtonEventArgs e)
-        {
-            WebLibraryDetail web_library_detail = DataContext as WebLibraryDetail;
-            if (null != web_library_detail)
-            {
-                SafeThreadPool.QueueUserWorkItem(() =>
-                {
-                    WebLibraryManager.Instance.ForgetKnownWebLibraryFromIntranet(web_library_detail);
-                });
-            }
-            e.Handled = true;
-        }
-
-        private void HyperlinkLocateSyncPoint_OnClick(object sender, MouseButtonEventArgs e)
-        {
-            WebLibraryDetail web_library_detail = DataContext as WebLibraryDetail;
-            if (null != web_library_detail)
-            {
-                if (!String.IsNullOrEmpty(web_library_detail.IntranetPath))
-                {
-                    ClipboardTools.SetText(web_library_detail.IntranetPath);
-                    MessageBoxes.Warn("The Intranet Library Sync Point directory name is now on your Clipboard so you can paste it into an email to your colleagues so that they can join the Intranet Library.\n\nPlease note that this Sync Point is used to synchronize your Intranet Library with others in your organisation.  Please do not modify its contents in any way.\n\n" + web_library_detail.IntranetPath);
-                }
-            }
-            e.Handled = true;
-        }
-
-        private void HyperlinkEdit_OnClick(object sender, MouseButtonEventArgs e)
-        {
-            WebLibraryDetail web_library_detail = DataContext as WebLibraryDetail;
-            if (null != web_library_detail)
-            {
-                MessageBoxes.Error("Sorry!\n\nMethod has not been implemented yet!");
-            }
-            e.Handled = true;
-        }
-
-        private void HyperlinkDelete_OnClick(object sender, MouseButtonEventArgs e)
-        {
-            WebLibraryDetail web_library_detail = DataContext as WebLibraryDetail;
-            if (null != web_library_detail)
-            {
-                MessageBoxes.Error("Sorry!\n\nMethod has not been implemented yet!");
-            }
-            e.Handled = true;
-        }
-
-        private void UpdateLibraryStatistics()
-        {
-            WPFDoEvents.AssertThisCodeIsRunningInTheUIThread();
-
-            UpdateLibraryStatistics_Headers();
-            UpdateLibraryStatistics_Stats();
-        }
-
-        private bool have_generated_charts = false;
-        private bool have_generated_cover_flow = false;
-
-        private void UpdateLibraryStatistics_Stats()
-        {
-            WebLibraryDetail web_library_detail = DataContext as WebLibraryDetail;
-
-            // Reset all
-<<<<<<< HEAD
-#if SYNCFUSION_ANTIQUE
-            ChartReading.Visibility = Visibility.Collapsed;
-=======
->>>>>>> fec3e01e
-            ObjCarousel.Visibility = Visibility.Collapsed;
-#endif
-            ObjEmptyLibraryGrid.Visibility = Visibility.Collapsed;
-
-            if (!WebLibraryDetail.LibraryIsLoaded(web_library_detail))
-            {
-                return;
-            }
-
-            bool library_is_empty = (0 == web_library_detail.Xlibrary.PDFDocuments_Count);
-
-            if (!concise_view)
-            {
-                // Visibility of the empty lib msg
-                if (library_is_empty || ConfigurationManager.Instance.ConfigurationRecord.GUI_IsNovice)
-                {
-                    ObjEmptyLibraryGrid.Visibility = Visibility.Visible;
-                }
-
-                // Visibility of the graphs
-                if (!library_is_empty && (ButtonCharts.IsChecked ?? false))
-                {
-<<<<<<< HEAD
-#if SYNCFUSION_ANTIQUE
-                    ChartReading.Visibility = Visibility.Visible;
-#endif
-=======
->>>>>>> fec3e01e
-                    if (!have_generated_charts)
-                    {
-                        have_generated_charts = true;
-                        SafeThreadPool.QueueUserWorkItem(() =>
-                        {
-                            UpdateLibraryStatistics_Stats_Background_Charts(web_library_detail);
-                        });
-                    }
-                }
-
-                // Visibility of the coverflow
-                if (!library_is_empty && (ButtonCoverFlow.IsChecked ?? false))
-                {
-#if SYNCFUSION_ANTIQUE
-                    ObjCarousel.Visibility = Visibility.Visible;
-#endif
-                    if (!have_generated_cover_flow)
-                    {
-                        have_generated_cover_flow = true;
-                        SafeThreadPool.QueueUserWorkItem(() =>
-                        {
-                            UpdateLibraryStatistics_Stats_Background_CoverFlow(web_library_detail);
-                        });
-                    }
-                }
-            }
-        }
-
-        private void UpdateLibraryStatistics_Stats_Background_Charts(WebLibraryDetail web_library_detail)
-        {
-            WPFDoEvents.AssertThisCodeIs_NOT_RunningInTheUIThread();
-
-            // The chart of the recently read and the recently added...
-            const int WEEK_HISTORY = 4 * 3;
-            DateTime NOW = DateTime.UtcNow;
-
-            // Get the buckets for the past few weeks of READING
-            CountingDictionary<DateTime> date_buckets_read = new CountingDictionary<DateTime>();
-            if (web_library_detail.Xlibrary != null)
-            {
-                List<DateTime> recently_reads = web_library_detail.Xlibrary.RecentlyReadManager.GetRecentlyReadDates();
-                foreach (DateTime recently_read in recently_reads)
-                {
-                    for (int week = 1; week < WEEK_HISTORY; ++week)
-                    {
-                        DateTime cutoff = NOW.AddDays(-7 * week);
-                        if (recently_read >= cutoff)
-                        {
-                            date_buckets_read.TallyOne(cutoff);
-                            break;
-                        }
-                    }
-                }
-            }
-
-            // Get the buckets for the past few weeks of ADDING
-            CountingDictionary<DateTime> date_buckets_added = new CountingDictionary<DateTime>();
-            if (web_library_detail.Xlibrary != null)
-            {
-                foreach (PDFDocument pdf_document in web_library_detail.Xlibrary.PDFDocuments)
-                {
-                    for (int week = 1; week < WEEK_HISTORY; ++week)
-                    {
-                        DateTime cutoff = NOW.AddDays(-7 * week);
-                        if (pdf_document.DateAddedToDatabase >= cutoff)
-                        {
-                            date_buckets_added.TallyOne(cutoff);
-                            break;
-                        }
-                    }
-                }
-            }
-
-#if SYNCFUSION_ANTIQUE
-            WPFDoEvents.InvokeAsyncInUIThread(() =>
-            {
-                // Plot the pretty pretty
-                List<ChartItem> chart_items_read = new List<ChartItem>();
-                List<ChartItem> chart_items_added = new List<ChartItem>();
-                for (int week = 1; week < WEEK_HISTORY; ++week)
-                {
-                    DateTime cutoff = NOW.AddDays(-7 * week);
-                    int num_read = date_buckets_read.GetCount(cutoff);
-                    int num_added = date_buckets_added.GetCount(cutoff);
-
-                    chart_items_read.Add(new ChartItem { Title = "Read", Timestamp = cutoff, Count = num_read });
-                    chart_items_added.Add(new ChartItem { Title = "Added", Timestamp = cutoff, Count = num_added });
-                }
-
-                UpdateLibraryStatistics_Stats_Background_GUI(chart_items_read, chart_items_added);
-            });
-#endif
-        }
-
-        private class DocumentDisplayWork
-        {
-            public enum StarburstColor { Blue, Pink, Green };
-
-            public StarburstColor starburst_color;
-            public string starburst_caption;
-            public PDFDocument pdf_document;
-            public Image image;
-            public AugmentedBorder border;
-            public BitmapSource page_bitmap_source;
-        }
-
-        private class DocumentDisplayWorkManager
-        {
-            public List<DocumentDisplayWork> ddws = new List<DocumentDisplayWork>();
-
-            public DocumentDisplayWorkManager()
-            {
-            }
-
-            public bool ContainsPDFDocument(PDFDocument pdf_document)
-            {
-                foreach (var ddw in ddws)
-                {
-                    if (ddw.pdf_document == pdf_document) return true;
-                }
-                return false;
-            }
-
-            public DocumentDisplayWork AddDocumentDisplayWork(DocumentDisplayWork.StarburstColor starburst_color, string starburst_caption, PDFDocument pdf_document)
-            {
-                DocumentDisplayWork ddw = new DocumentDisplayWork();
-                ddw.starburst_color = starburst_color;
-                ddw.starburst_caption = starburst_caption;
-                ddw.pdf_document = pdf_document;
-                ddws.Add(ddw);
-
-                return ddw;
-            }
-
-            public int Count => ddws.Count;
-        }
-
-
-        private void UpdateLibraryStatistics_Stats_Background_CoverFlow(WebLibraryDetail web_library_detail)
-        {
-            WPFDoEvents.AssertThisCodeIs_NOT_RunningInTheUIThread();
-
-            if (web_library_detail.Xlibrary == null)
-            {
-                return;
-            }
-
-            List<PDFDocument> pdf_documents_all = web_library_detail.Xlibrary.PDFDocuments;
-
-            // The list of recommended items
-            DocumentDisplayWorkManager ddwm = new DocumentDisplayWorkManager();
-
-            {
-                int ITEMS_IN_LIST = 5;
-
-                // Upcoming reading is:
-                //  interrupted
-                //  top priority
-                //  read again
-                //  recently added and no status
-
-                pdf_documents_all.Sort(PDFDocumentListSorters.DateAddedToDatabase);
-
-                foreach (string reading_stage in new string[] { Choices.ReadingStages_INTERRUPTED, Choices.ReadingStages_TOP_PRIORITY, Choices.ReadingStages_READ_AGAIN })
-                {
-                    foreach (PDFDocument pdf_document in pdf_documents_all)
-                    {
-                        if (!pdf_document.DocumentExists)
-                        {
-                            continue;
-                        }
-
-                        if (pdf_document.ReadingStage == reading_stage)
-                        {
-                            if (!ddwm.ContainsPDFDocument(pdf_document))
-                            {
-                                ddwm.AddDocumentDisplayWork(DocumentDisplayWork.StarburstColor.Pink, reading_stage, pdf_document);
-
-                                if (ddwm.Count >= ITEMS_IN_LIST)
-                                {
-                                    break;
-                                }
-                            }
-                        }
-                    }
-                }
-            }
-
-            {
-                int ITEMS_IN_LIST = 3;
-
-                // Recently added
-                {
-                    pdf_documents_all.Sort(PDFDocumentListSorters.DateAddedToDatabase);
-
-                    int num_added = 0;
-                    foreach (PDFDocument pdf_document in pdf_documents_all)
-                    {
-                        if (!pdf_document.DocumentExists)
-                        {
-                            continue;
-                        }
-
-                        if (!ddwm.ContainsPDFDocument(pdf_document))
-                        {
-                            ddwm.AddDocumentDisplayWork(DocumentDisplayWork.StarburstColor.Green, "Added Recently", pdf_document);
-
-                            if (++num_added >= ITEMS_IN_LIST)
-                            {
-                                break;
-                            }
-                        }
-                    }
-                }
-
-                // Recently read
-                {
-                    pdf_documents_all.Sort(PDFDocumentListSorters.DateLastRead);
-
-                    int num_added = 0;
-                    foreach (PDFDocument pdf_document in pdf_documents_all)
-                    {
-                        if (!pdf_document.DocumentExists)
-                        {
-                            continue;
-                        }
-
-                        if (!ddwm.ContainsPDFDocument(pdf_document))
-                        {
-                            ddwm.AddDocumentDisplayWork(DocumentDisplayWork.StarburstColor.Blue, "Read Recently", pdf_document);
-
-                            if (++num_added >= ITEMS_IN_LIST)
-                            {
-                                break;
-                            }
-                        }
-                    }
-                }
-            }
-
-            WPFDoEvents.InvokeAsyncInUIThread(() =>
-            {
-<<<<<<< HEAD
-                WPFDoEvents.AssertThisCodeIsRunningInTheUIThread();
-
-                // And fill the placeholders
-                try
-                {
-                    UpdateLibraryStatistics_Stats_Background_GUI_AddAllPlaceHolders(ddwm.ddws);
-
-                    SafeThreadPool.QueueUserWorkItem(o =>
-                    {
-                        try
-                        {
-                            // Now render each document
-                            using (Font font = new Font("Times New Roman", 11.0f))
-                            {
-                                using (StringFormat string_format = new StringFormat
-                                {
-                                    Alignment = StringAlignment.Center,
-                                    LineAlignment = StringAlignment.Center
-                                })
-                                {
-=======
-                UpdateLibraryStatistics_Stats_Background_GUI_AddAllPlaceHolders(ddwm.ddws);
-            });
-
-            // fake it while we test other parts of the UI and can dearly do without the shenanigans of the PDF page rendering system:
-            //
-            bool allow = ConfigurationManager.IsEnabled("RenderPDFPagesForSidePanels");
-
-            if (!allow)
-            {
-                WPFDoEvents.InvokeInUIThread(() =>
-                {
-                    foreach (DocumentDisplayWork ddw in ddwm.ddws)
-                    {
-                        try
-                        {
-                            var img = Backgrounds.GetBackground(Backgrounds.PageRenderingPending_1);
-                            //ASSERT.Test(img.IsFrozen);
-                            if (!img.IsFrozen)
-                            {
-                                img.Freeze();
-                            }
-                            ddw.page_bitmap_source = img;
-
-                            UpdateLibraryStatistics_Stats_Background_GUI_FillPlaceHolder(ddw);
-                        }
-                        catch (Exception ex)
-                        {
-                            Logging.Error(ex, "UpdateLibraryStatistics_Stats_Background_CoverFlow: Error occurred.");
-                            Logging.Warn(ex, "There was a problem loading a preview image for document {0}", ddw.pdf_document.Fingerprint);
-                        }
-                    }
-                });
-            }
-
-            WPFDoEvents.InvokeAsyncInUIThread(() =>
-            {
-                WPFDoEvents.AssertThisCodeIsRunningInTheUIThread();
-
-                // And fill the placeholders
-                try
-                {
-                    // fake it while we test other parts of the UI and can dearly do without the shenanigans of the PDF page rendering system:
-                    //
-                    bool allow = ConfigurationManager.IsEnabled("RenderPDFPagesForSidePanels");
-
-                    if (!allow)
-                    {
-                        foreach (DocumentDisplayWork ddw in ddwm.ddws)
-                        {
-                            try
-                            {
-                                var img = Backgrounds.GetBackground(Backgrounds.PageRenderingPending_2);
-                                //ASSERT.Test(img.IsFrozen);
-                                if (!img.IsFrozen)
-                                {
-                                    img.Freeze();
-                                }
-                                ddw.page_bitmap_source = img;
-
-                                UpdateLibraryStatistics_Stats_Background_GUI_FillPlaceHolder(ddw);
-                            }
-                            catch (Exception ex)
-                            {
-                                Logging.Error(ex, "UpdateLibraryStatistics_Stats_Background_CoverFlow: Error occurred.");
-                                Logging.Warn(ex, "There was a problem loading a preview image for document {0}", ddw.pdf_document.Fingerprint);
-                            }
-                        }
-                    }
-
-                    SafeThreadPool.QueueUserWorkItem(() =>
-                    {
-                        try
-                        {
-                            // Now render each document
-                            using (Font font = new Font("Times New Roman", 9.0f))
-                            {
-                                using (StringFormat string_format = new StringFormat
-                                {
-                                    Alignment = StringAlignment.Center,
-                                    LineAlignment = StringAlignment.Center
-                                })
-                                {
->>>>>>> fec3e01e
-                                    var color_matrix = new ColorMatrix();
-                                    color_matrix.Matrix33 = 0.9f;
-                                    using (var image_attributes = new ImageAttributes())
-                                    {
-                                        image_attributes.SetColorMatrix(color_matrix, ColorMatrixFlag.Default, ColorAdjustType.Bitmap);
-
-                                        foreach (DocumentDisplayWork ddw in ddwm.ddws)
-                                        {
-                                            try
-                                            {
-<<<<<<< HEAD
-                                                using (MemoryStream ms = new MemoryStream(ddw.pdf_document.PDFRenderer.GetPageByHeightAsImage(1, (int)Math.Round(PREVIEW_IMAGE_HEIGHT / PREVIEW_IMAGE_PERCENTAGE), (int)Math.Round(PREVIEW_IMAGE_WIDTH / PREVIEW_IMAGE_PERCENTAGE))))
-                                                {
-                                                    Bitmap page_bitmap = (Bitmap)System.Drawing.Image.FromStream(ms);
-                                                    page_bitmap = page_bitmap.Clone(new RectangleF { Width = page_bitmap.Width, Height = (int)Math.Round(page_bitmap.Height * PREVIEW_IMAGE_PERCENTAGE) }, page_bitmap.PixelFormat);
-
-                                                    using (Graphics g = Graphics.FromImage(page_bitmap))
-                                                    {
-                                                        int CENTER = 60;
-                                                        int RADIUS = 60;
-
-                                                        {
-                                                            BitmapImage starburst_bi = null;
-                                                            switch (ddw.starburst_color)
-                                                            {
-                                                                case DocumentDisplayWork.StarburstColor.Blue:
-                                                                    starburst_bi = Icons.GetAppIcon(Icons.PageCornerBlue);
-                                                                    break;
-                                                                case DocumentDisplayWork.StarburstColor.Green:
-                                                                    starburst_bi = Icons.GetAppIcon(Icons.PageCornerGreen);
-                                                                    break;
-                                                                case DocumentDisplayWork.StarburstColor.Pink:
-                                                                    starburst_bi = Icons.GetAppIcon(Icons.PageCornerPink);
-                                                                    break;
-                                                                default:
-                                                                    starburst_bi = Icons.GetAppIcon(Icons.PageCornerOrange);
-                                                                    break;
-                                                            }
-
-                                                            Bitmap starburst_image = BitmapImageTools.ConvertBitmapSourceToBitmap(starburst_bi);
-                                                            g.SmoothingMode = SmoothingMode.AntiAlias;
-                                                            g.DrawImage(
-                                                                starburst_image,
-                                                                new Rectangle(CENTER - RADIUS, CENTER - RADIUS, 2 * RADIUS, 2 * RADIUS),
-                                                                0,
-                                                                0,
-                                                                starburst_image.Width,
-                                                                starburst_image.Height,
-                                                                GraphicsUnit.Pixel,
-                                                                image_attributes
-                                                            );
-                                                        }
-
-                                                        using (Matrix mat = new Matrix())
-                                                        {
-                                                            mat.RotateAt(-50, new PointF(CENTER / 2, CENTER / 2));
-                                                            g.Transform = mat;
-
-                                                            string wrapped_caption = ddw.starburst_caption;
-                                                            wrapped_caption = wrapped_caption.ToLower();
-                                                            wrapped_caption = Thread.CurrentThread.CurrentCulture.TextInfo.ToTitleCase(wrapped_caption);
-                                                            wrapped_caption = wrapped_caption.Replace(" ", "\n");
-                                                            g.DrawString(wrapped_caption, font, Brushes.Black, new PointF(CENTER / 2, CENTER / 2), string_format);
-                                                        }
-                                                    }
-
-                                                    BitmapSource page_bitmap_source = BitmapImageTools.CreateBitmapSourceFromImage(page_bitmap);
-
-                                                    ddw.page_bitmap_source = page_bitmap_source;
-=======
-                                                using (MemoryStream ms = new MemoryStream(ddw.pdf_document.GetPageByHeightAsImage(1, (int)Math.Round(PREVIEW_IMAGE_HEIGHT / PREVIEW_IMAGE_PERCENTAGE), (int)Math.Round(PREVIEW_IMAGE_WIDTH / PREVIEW_IMAGE_PERCENTAGE))))
-                                                {
-                                                    using (Bitmap page_bitmap_ms = (Bitmap)System.Drawing.Image.FromStream(ms))
-                                                    {
-                                                        using (Bitmap page_bitmap = page_bitmap_ms.Clone(new RectangleF { Width = page_bitmap_ms.Width, Height = (int)Math.Round(page_bitmap_ms.Height * PREVIEW_IMAGE_PERCENTAGE) }, page_bitmap_ms.PixelFormat))
-                                                        {
-                                                            using (Graphics g = Graphics.FromImage(page_bitmap))
-                                                            {
-                                                                int CENTER = 60;
-                                                                int RADIUS = 60;
-
-                                                                {
-                                                                    BitmapImage starburst_bi = null;
-                                                                    switch (ddw.starburst_color)
-                                                                    {
-                                                                        case DocumentDisplayWork.StarburstColor.Blue:
-                                                                            starburst_bi = Icons.GetAppIcon(Icons.PageCornerBlue);
-                                                                            break;
-                                                                        case DocumentDisplayWork.StarburstColor.Green:
-                                                                            starburst_bi = Icons.GetAppIcon(Icons.PageCornerGreen);
-                                                                            break;
-                                                                        case DocumentDisplayWork.StarburstColor.Pink:
-                                                                            starburst_bi = Icons.GetAppIcon(Icons.PageCornerPink);
-                                                                            break;
-                                                                        default:
-                                                                            starburst_bi = Icons.GetAppIcon(Icons.PageCornerOrange);
-                                                                            break;
-                                                                    }
-
-                                                                    using (Bitmap starburst_image = BitmapImageTools.ConvertBitmapSourceToBitmap(starburst_bi))
-                                                                    {
-                                                                        g.SmoothingMode = SmoothingMode.AntiAlias;
-                                                                        g.DrawImage(
-                                                                            starburst_image,
-                                                                            new Rectangle(CENTER - RADIUS, CENTER - RADIUS, 2 * RADIUS, 2 * RADIUS),
-                                                                            0,
-                                                                            0,
-                                                                            starburst_image.Width,
-                                                                            starburst_image.Height,
-                                                                            GraphicsUnit.Pixel,
-                                                                            image_attributes
-                                                                        );
-                                                                    }
-                                                                }
-
-                                                                using (Matrix mat = new Matrix())
-                                                                {
-                                                                    mat.RotateAt(-50, new PointF(CENTER / 2, CENTER / 2));
-                                                                    g.Transform = mat;
-
-                                                                    string wrapped_caption = ddw.starburst_caption;
-                                                                    wrapped_caption = wrapped_caption.ToLower();
-                                                                    wrapped_caption = Thread.CurrentThread.CurrentCulture.TextInfo.ToTitleCase(wrapped_caption);
-                                                                    wrapped_caption = wrapped_caption.Replace(" ", "\n");
-                                                                    g.DrawString(wrapped_caption, font, Brushes.Black, new PointF(CENTER / 2, CENTER / 2), string_format);
-                                                                }
-                                                            }
-
-                                                            BitmapSource page_bitmap_source = BitmapImageTools.CreateBitmapSourceFromImage(page_bitmap);
-                                                            ASSERT.Test(page_bitmap_source.IsFrozen);
-
-                                                            ddw.page_bitmap_source = page_bitmap_source;
-                                                        }
-                                                    }
->>>>>>> fec3e01e
-                                                }
-
-#if false  // do this bit further below, all at once for all entries, in the UI thread!
-                                                try
-                                                {
-                                                    UpdateLibraryStatistics_Stats_Background_GUI_FillPlaceHolder(ddw);
-                                                }
-                                                catch (Exception ex)
-                                                {
-                                                    Logging.Error(ex, "UpdateLibraryStatistics_Stats_Background_CoverFlow: Error occurred.");
-                                                    throw;
-                                                }
-#endif
-                                            }
-                                            catch (Exception ex)
-                                            {
-                                                Logging.Warn(ex, "There was a problem loading a preview image for document {0}", ddw.pdf_document.Fingerprint);
-
-                                                Logging.Error(ex, "UpdateLibraryStatistics_Stats_Background_CoverFlow: Error occurred.");
-
-                                                // do not rethrow the error: allow the other pages in the pages to be rendered...
-
-                                                ddw.page_bitmap_source = Backgrounds.GetBackground(Backgrounds.PageRenderingFailed_ClassicNews);
-                                            }
-<<<<<<< HEAD
-=======
-
-                                            // https://stackoverflow.com/questions/9732709/the-calling-thread-cannot-access-this-object-because-a-different-thread-owns-it#answer-33917169
-                                            ddw.page_bitmap_source.Freeze();
->>>>>>> fec3e01e
-                                        }
-                                    }
-                                }
-                            }
-                        }
-                        catch (Exception ex)
-                        {
-                            Logging.Error(ex, "UpdateLibraryStatistics_Stats_Background_CoverFlow: Error occurred.");
-                        }
-
-                        // Don't care if there were errors in the process so far: the pages which got rendered, SHOULD make it into the UI anyway!
-                        WPFDoEvents.InvokeAsyncInUIThread(() =>
-                        {
-                            foreach (DocumentDisplayWork ddw in ddwm.ddws)
-                            {
-                                try
-                                {
-                                    UpdateLibraryStatistics_Stats_Background_GUI_FillPlaceHolder(ddw);
-                                }
-                                catch (Exception ex)
-                                {
-                                    Logging.Error(ex, "UpdateLibraryStatistics_Stats_Background_CoverFlow: Error occurred.");
-                                    Logging.Warn(ex, "There was a problem loading a preview image for document {0}", ddw.pdf_document.Fingerprint);
-                                }
-                            }
-
-                            if (0 == ddwm.ddws.Count)
-                            {
-                                ButtonCoverFlow.IsChecked = false;
-                                UpdateLibraryStatistics();
-                            }
-                        });
-                    });
-                }
-                catch (Exception ex)
-                {
-                    Logging.Error(ex, "UpdateLibraryStatistics_Stats_Background_CoverFlow: Error occurred.");
-                }
-
-                if (0 == ddwm.ddws.Count)
-                {
-                    ButtonCoverFlow.IsChecked = false;
-                    UpdateLibraryStatistics();
-                }
-            });
-        }
-
-        private void UpdateLibraryStatistics_Stats_Background_GUI_AddAllPlaceHolders(List<DocumentDisplayWork> ddws)
-        {
-            WPFDoEvents.AssertThisCodeIsRunningInTheUIThread();
-
-#if SYNCFUSION_ANTIQUE
-            ObjCarousel.Items.Clear();
-
-            foreach (DocumentDisplayWork ddw in ddws)
-            {
-                Image image = new Image();
-                image.Tag = ddw;
-                image.Stretch = Stretch.Uniform;
-                image.Width = 600;
-
-                AugmentedBorder border = new AugmentedBorder();
-                border.Tag = ddw;
-                border.Child = image;
-                border.Visibility = Visibility.Collapsed;
-
-                ASSERT.Test(image.Source == null);
-                ddw.image = image;
-                ddw.border = border;
-
-                ObjCarousel.Items.Add(border);
-            }
-
-            if (0 < ObjCarousel.Items.Count)
-            {
-                ObjCarousel.SelectedIndex = 0;
-            }
-#endif
-        }
-
-        private void UpdateLibraryStatistics_Stats_Background_GUI_FillPlaceHolder(DocumentDisplayWork ddw)
-        {
-            WPFDoEvents.AssertThisCodeIsRunningInTheUIThread();
-
-<<<<<<< HEAD
-            ddw.image.Source = ddw.page_bitmap_source ?? Backgrounds.GetBackground(Backgrounds.PageRenderingFailed_Relax);
-            ddw.image.Stretch = Stretch.Uniform;
-            ddw.border.Visibility = Visibility.Visible;
-=======
-            if (ddw.image != null)
-            {
-                ddw.image.Source = ddw.page_bitmap_source ?? Backgrounds.GetBackground(Backgrounds.PageRenderingFailed_Relax);
-                ddw.image.Stretch = Stretch.Uniform;
-                ASSERT.Test(ddw.image.Source.IsFrozen);
-
-                ddw.border.Visibility = Visibility.Visible;
-            }
->>>>>>> fec3e01e
-        }
-
-        private void ObjCarousel_MouseDoubleClick(object sender, MouseButtonEventArgs e)
-        {
-            WPFDoEvents.AssertThisCodeIsRunningInTheUIThread();
-
-#if SYNCFUSION_ANTIQUE
-            if (0 < ObjCarousel.Items.Count && 0 <= ObjCarousel.SelectedIndex)
-            {
-                FrameworkElement fe = null;
-
-                // First try the selected value
-                if (null == fe)
-                {
-                    fe = (FrameworkElement)ObjCarousel.SelectedValue;
-                }
-
-                // If that doesn't work, then try any item in the carousel
-                if (null == fe)
-                {
-                    if (0 < ObjCarousel.Items.Count)
-                    {
-                        fe = (FrameworkElement)ObjCarousel.Items[0];
-                    }
-                }
-
-                if (null != fe)
-                {
-                    DocumentDisplayWork ddw = (DocumentDisplayWork)fe.Tag;
-                    MainWindowServiceDispatcher.Instance.OpenDocument(ddw.pdf_document);
-                }
-            }
-#endif
-
-            e.Handled = true;
-        }
-
-#if SYNCFUSION_ANTIQUE
-
-        private void UpdateLibraryStatistics_Stats_Background_GUI(List<ChartItem> chart_items_read, List<ChartItem> chart_items_added)
-        {
-            WPFDoEvents.AssertThisCodeIsRunningInTheUIThread();
-        }
-
-#endif
-
-        private void UpdateLibraryStatistics_Headers()
-        {
-            WPFDoEvents.AssertThisCodeIsRunningInTheUIThread();
-
-            TextLibraryCount.Text = "";
-
-            PanelForHyperlinks.Visibility = Visibility.Visible;
-            PanelForget.Visibility = Visibility.Collapsed;
-            PanelSetSyncPoint.Visibility = Visibility.Collapsed;
-            PanelLocateSyncPoint.Visibility = Visibility.Collapsed;
-            PanelEdit.Visibility = Visibility.Collapsed;
-            PanelDelete.Visibility = Visibility.Collapsed;
-            PanelPurge.Visibility = Visibility.Collapsed;
-
-            ButtonAutoSync.Visibility = Visibility.Collapsed;
-            ButtonReadOnly.Visibility = Visibility.Collapsed;
-
-            ObjTitleImage.Source = null;
-
-            // Store the web library details
-            WebLibraryDetail web_library_detail = DataContext as WebLibraryDetail;
-            // No need to wait until the library has been completely loaded!
-            drag_to_library_manager.DefaultLibrary = web_library_detail;
-
-            if (null != web_library_detail)
-            {
-                if (!web_library_detail.IsIntranetLibrary)
-                {
-                    TextLibraryCount.Text = String.Format("{0} document(s) in this library", web_library_detail.Xlibrary?.PDFDocuments_Count ?? 0);
-                }
-                else
-                {
-                    TextLibraryCount.Text = String.Format("{0} document(s) in this library, {1}",
-                        web_library_detail.Xlibrary?.PDFDocuments_Count ?? 0,
-                        web_library_detail.LastSynced.HasValue ? $"which was last synced on {web_library_detail.LastSynced.Value}" : @"which has never been synced yet");
-                }
-
-                // The wizard stuff
-                if (ConfigurationManager.Instance.ConfigurationRecord.GUI_IsNovice)
-                {
-                    WizardDPs.SetPointOfInterest(ButtonIcon, "GuestLibraryOpenButton");
-                    WizardDPs.SetPointOfInterest(TxtTitle, "GuestLibraryTitle");
-                }
-
-                // The icon stuff
-                {
-                    //RenderOptions.SetBitmapScalingMode(ButtonIcon, BitmapScalingMode.HighQuality);
-                    ButtonIcon.Width = 64;
-                    ButtonIcon.Height = 64;
-
-                    if (web_library_detail.IsIntranetLibrary)
-                    {
-                        ButtonIcon.Source = Icons.GetAppIcon(Icons.LibraryTypeWeb);
-                        //ButtonIcon.Source = Icons.GetAppIcon(Icons.LibraryTypeIntranet);
-                        ButtonIcon.ToolTip = "This is an Intranet Library.\nYou can sync it via your Intranet to share with colleagues and across your company computers. Alternatively you can sync to a folder in Cloud Storage such as DropBox, Google Drive or Microsoft OneDrive and anyone with access to that shared folder can sync with your library.";
-                    }
-                    else if (web_library_detail.IsBundleLibrary)
-                    {
-                        ButtonIcon.Source = Icons.GetAppIcon(Icons.LibraryTypeBundle);
-                        ButtonIcon.ToolTip = "This is a Bundle Library.\nIt's contents will be updated automatically when the Bundle is updated by it's administrator.";
-                    }
-                    else
-                    {
-                        ButtonIcon.Source = Icons.GetAppIcon(Icons.LibraryTypeGuest);
-                        ButtonIcon.ToolTip = "This is a local Library.\nIts contents are local to this computer. When you assign this library a Sync Point, it can be synchronized with that backup location and possibly shared with other people and machines.";
-                    }
-                }
-
-                // The customization images stuff
-                {
-                    string image_filename = CustomBackgroundFilename();
-                    if (File.Exists(image_filename))
-                    {
-                        try
-                        {
-                            ObjTitleImage.Source = BitmapImageTools.FromImage(ImageLoader.Load(image_filename));
-                            ASSERT.Test(ObjTitleImage.Source.IsFrozen);
-                        }
-                        catch (Exception ex)
-                        {
-                            Logging.Warn(ex, "Problem with custom library background.");
-                        }
-                    }
-                }
-
-                {
-                    string image_filename = CustomIconFilename();
-                    if (File.Exists(image_filename))
-                    {
-                        try
-                        {
-                            ButtonIcon.Source = BitmapImageTools.FromImage(ImageLoader.Load(image_filename));
-                        }
-                        catch (Exception ex)
-                        {
-                            Logging.Warn(ex, "Problem with custom library icon.");
-                        }
-                    }
-                }
-
-                // The autosync stuff
-                if (web_library_detail.IsIntranetLibrary)
-                {
-                    ButtonAutoSync.Visibility = Visibility.Visible;
-                    ButtonAutoSync.IsChecked = web_library_detail.AutoSync;
-                }
-
-                // The readonly stuff
-                if (web_library_detail.IsReadOnlyLibrary)
-                {
-                    ButtonReadOnly.Visibility = Visibility.Visible;
-                }
-
-                // The hyperlinks panel
-                PanelEdit.Visibility = Visibility.Visible;
-                PanelDelete.Visibility = Visibility.Visible;
-                PanelForget.Visibility = Visibility.Visible;
-                //PanelSetSyncPoint.Visibility = Visibility.Visible;
-                //PanelLocateSyncPoint.Visibility = Visibility.Visible;
-                PanelEdit.Visibility = Visibility.Visible;
-                PanelDelete.Visibility = Visibility.Visible;
-                //PanelPurge.Visibility = Visibility.Visible;
-
-                if (web_library_detail.Deleted)
-                {
-                    PanelPurge.Visibility = Visibility.Visible;
-                }
-
-                if (web_library_detail.IsIntranetLibrary)
-                {
-                    PanelLocateSyncPoint.Visibility = Visibility.Visible;
-                }
-
-                if (!web_library_detail.IsReadOnlyLibrary)
-                {
-                    PanelSetSyncPoint.Visibility = Visibility.Visible;
-                }
-            }
-        }
-
-        private string CustomIconFilename()
-        {
-            WebLibraryDetail web_library_detail = DataContext as WebLibraryDetail;
-
-            return Path.GetFullPath(Path.Combine(web_library_detail.LIBRARY_BASE_PATH ?? ConfigurationManager.Instance.BaseDirectoryForQiqqa, @"Qiqqa.library_custom_icon.png"));
-        }
-
-        private string CustomBackgroundFilename()
-        {
-            WebLibraryDetail web_library_detail = DataContext as WebLibraryDetail;
-
-            return Path.GetFullPath(Path.Combine(web_library_detail.LIBRARY_BASE_PATH ?? ConfigurationManager.Instance.BaseDirectoryForQiqqa, @"Qiqqa.library_custom_background.jpg"));
-        }
-
-        internal void CustomiseBackground()
-        {
-            GenericCustomiseChooser(
-                "Please select an image to use as the background of this Library.  Press CANCEL to remove any existing background.",
-                CustomBackgroundFilename()
-            );
-        }
-
-        internal void CustomiseIcon()
-        {
-            GenericCustomiseChooser(
-                "Please select an image to use as the icon of this Library.  Press CANCEL to remove any existing icon.",
-                CustomIconFilename()
-            );
-        }
-
-        private void GenericCustomiseChooser(string title, string filename)
-        {
-            OpenFileDialog dialog = new OpenFileDialog();
-            dialog.Filter = "Image files|*.jpeg;*.jpg;*.png;*.gif;*.bmp" + "|" + "All files|*.*";
-            dialog.CheckFileExists = true;
-            dialog.Multiselect = false;
-            dialog.Title = title;
-            //dialog.FileName = filename;
-            if (true == dialog.ShowDialog())
-            {
-                // Copy the new file into place, if it is another file than the one we already have:
-                filename = Path.GetFullPath(filename);
-                string new_filename = Path.GetFullPath(dialog.FileName);
-                if (0 != new_filename.CompareTo(filename))
-                {
-                    File.Delete(filename);
-                    File.Copy(new_filename, filename);
-                }
-            }
-            else
-            {
-                File.Delete(filename);
-            }
-
-            UpdateLibraryStatistics();
-        }
-    }
-
-#if SYNCFUSION_ANTIQUE
-
-    public class ChartItem
-    {
-        public string Title { get; set; }
-        public DateTime Timestamp { get; set; }
-        public int Count { get; set; }
-    }
-
-    public class ToolTipConverter : IValueConverter
-    {
-        public object Convert(object value, Type targetType, object parameter, CultureInfo culture)
-        {
-            if (null == value)
-            {
-                return "";
-            }
-
-            ChartSegment chart_segment = value as ChartSegment;
-            IList data_source = (IList)chart_segment.Series.DataSource;
-            ChartItem chart_item = (ChartItem)data_source[chart_segment.CorrespondingPoints[0].Index];
-            return String.Format("During the week starting {0} you {1} {2} paper(s)", DateFormatter.asDDMMMYYYY(chart_item.Timestamp), chart_segment.Series.Name.ToLower(), chart_item.Count);
-        }
-
-        public object ConvertBack(object value, Type targetType, object parameter, CultureInfo culture)
-        {
-            throw new NotImplementedException();
-        }
-    }
-
-<<<<<<< HEAD
-#endif
-=======
-    #endregion
->>>>>>> fec3e01e
-
-}
-
+﻿using System;
+using System.Collections;
+using System.Collections.Generic;
+using System.Drawing;
+using System.Drawing.Drawing2D;
+using System.Drawing.Imaging;
+using System.Globalization;
+using System.IO;
+using System.Threading;
+using System.Windows;
+using System.Windows.Controls;
+using System.Windows.Data;
+using System.Windows.Input;
+using System.Windows.Media;
+using System.Windows.Media.Imaging;
+using icons;
+using Qiqqa.Common;
+using Qiqqa.Common.Configuration;
+using Qiqqa.Documents.Common;
+using Qiqqa.Documents.PDF;
+#if SYNCFUSION_ANTIQUE
+using Syncfusion.Windows.Chart;
+#endif
+using Utilities;
+using Utilities.Collections;
+using Utilities.DateTimeTools;
+using Utilities.GUI;
+using Utilities.GUI.Wizard;
+using Utilities.Images;
+using Utilities.Misc;
+using Brushes = System.Drawing.Brushes;
+using Cursors = System.Windows.Input.Cursors;
+using Image = System.Windows.Controls.Image;
+using Matrix = System.Drawing.Drawing2D.Matrix;
+using MouseEventArgs = System.Windows.Input.MouseEventArgs;
+using Directory = Alphaleonis.Win32.Filesystem.Directory;
+using File = Alphaleonis.Win32.Filesystem.File;
+using Path = Alphaleonis.Win32.Filesystem.Path;
+using OpenFileDialog = Microsoft.Win32.OpenFileDialog;
+using System.Windows.Threading;
+
+namespace Qiqqa.DocumentLibrary.WebLibraryStuff
+{
+    /// <summary>
+    /// Interaction logic for WebLibraryDetailControl.xaml
+    /// </summary>
+    public partial class WebLibraryDetailControl : DockPanel
+    {
+        private static int PREVIEW_IMAGE_HEIGHT = 350;
+        private static int PREVIEW_IMAGE_WIDTH = 350;
+        private static double PREVIEW_IMAGE_PERCENTAGE = .4;
+        private WebLibraryListControl.WebLibrarySelectedDelegate web_library_selected_delegate;
+        private DragToLibraryManager drag_to_library_manager;
+        private bool concise_view = false;
+
+        private static readonly string READONLY_BLURB = "You have only read-only access to this library.  Any changes or annotations you make are likely to be overwritten the next time you sync.";
+        private const double BACKGROUND_IMAGE_OPACITY_INACTIVE = 0.1;
+        private const double BACKGROUND_IMAGE_OPACITY_ACTIVE = 0.3;
+
+        public WebLibraryDetailControl(bool concise_view, bool open_cover_flow, WebLibraryListControl.WebLibrarySelectedDelegate web_library_selected_delegate)
+        {
+            this.concise_view = concise_view;
+            this.web_library_selected_delegate = web_library_selected_delegate;
+
+            Theme.Initialize();
+
+            InitializeComponent();
+
+            ButtonMain.Background = ThemeColours.Background_Brush_Blue_LightToDark;
+
+            //RenderOptions.SetBitmapScalingMode(ObjTitleImage, BitmapScalingMode.HighQuality);
+            ObjTitleImage.Opacity = BACKGROUND_IMAGE_OPACITY_INACTIVE;
+            ObjTitleImage.Stretch = Stretch.UniformToFill;
+
+            ObjTitlePanel.Cursor = Cursors.Hand;
+            ObjTitlePanel.MouseLeftButtonUp += Button_MouseLeftButtonUp;
+            ObjTitlePanel.MouseRightButtonUp += ObjTitlePanel_MouseRightButtonUp;
+            ObjTitlePanel.Background = ThemeColours.Background_Brush_Blue_VeryDarkToDark;
+            ObjTitlePanel.MouseEnter += ObjTitlePanel_MouseEnter;
+            ObjTitlePanel.MouseLeave += ObjTitlePanel_MouseLeave;
+            ObjTitlePanel.ToolTip = "Click to open this library.";
+
+            HyperlinkEdit.OnClick += HyperlinkEdit_OnClick;
+            HyperlinkDelete.OnClick += HyperlinkDelete_OnClick;
+            HyperlinkPurge.OnClick += HyperlinkPurge_OnClick;
+            HyperlinkForget.OnClick += HyperlinkForget_OnClick;
+            HyperlinkLocateSyncPoint.OnClick += HyperlinkLocateSyncPoint_OnClick;
+
+            TxtTitle.FontSize = ThemeColours.HEADER_FONT_SIZE;
+            TxtTitle.FontFamily = ThemeTextStyles.FontFamily_Header;
+
+            ButtonReadOnly.Icon = Icons.GetAppIcon(Icons.WebLibrary_ReadOnly);
+            ButtonReadOnly.Click += ButtonReadOnly_Click;
+            ButtonReadOnly.ToolTip = READONLY_BLURB;
+
+            ButtonAutoSync.Icon = Icons.GetAppIcon(Icons.WebLibrary_AutoSync);
+            ButtonAutoSync.Click += ButtonAutoSync_Click;
+            ButtonAutoSync.ToolTip = "Click here to turn on auto-syncing for this library.";
+
+            ButtonCharts.Icon = Icons.GetAppIcon(Icons.WebLibrary_Charts);
+            ButtonCharts.Click += ButtonCharts_Click;
+            ButtonCharts.ToolTip = "Click here to see your recent activity in this library.";
+
+            ButtonCoverFlow.Icon = Icons.GetAppIcon(Icons.WebLibrary_CoverFlow);
+            ButtonCoverFlow.Click += ButtonCoverFlow_Click;
+            ButtonCoverFlow.ToolTip = "Click here to view recommended reading for this library.";
+
+#if SYNCFUSION_ANTIQUE
+            ObjCarousel.Cursor = Cursors.Hand;
+            ObjCarousel.SizeChanged += ObjCarousel_SizeChanged;
+            ObjCarousel.MouseDoubleClick += ObjCarousel_MouseDoubleClick;
+            ObjCarousel.ToolTip = "Double-click to open this suggested document.\n\nFor your convenience, this region will also show any documents whose reading stage you set to:\n'Top Priority', 'Read Again' or 'Interrupted'.";
+            ObjCarousel.Height = PREVIEW_IMAGE_HEIGHT;
+#endif
+
+            if (open_cover_flow)
+            {
+                ButtonCoverFlow.IsChecked = true;
+            }
+
+            drag_to_library_manager = new DragToLibraryManager(null);
+            drag_to_library_manager.RegisterControl(this);
+
+            UpdateLibraryStatistics();
+
+            //  DispatcherTimer setup
+            var dispatcherTimer = new DispatcherTimer();
+            dispatcherTimer.Tick += WeakEventHandler2.Wrap(dispatcherTimer_Tick, (eh) =>
+            {
+                dispatcherTimer.Tick -= eh;
+            });
+            dispatcherTimer.Interval = TimeSpan.FromMilliseconds(Constants.UI_REFRESH_POLLING_INTERVAL);
+            dispatcherTimer.Start();
+        }
+
+        private long library_change_marker_tick = 0;
+
+        private void dispatcherTimer_Tick(object sender, EventArgs e)
+        {
+            WPFDoEvents.SafeExec(() =>
+            {
+                WebLibraryDetail web_library_detail = DataContext as WebLibraryDetail;
+                if (null != web_library_detail)
+                {
+                    PDFDocument doc = null;
+                    if (web_library_detail.Xlibrary?.CheckIfDocumentsHaveChanged(ref library_change_marker_tick, ref doc) ?? false)
+                    {
+                        UpdateLibraryStatistics();
+                    }
+                }
+            });
+        }
+
+        private void ButtonReadOnly_Click(object sender, RoutedEventArgs e)
+        {
+            ButtonReadOnly.IsChecked = false;
+            MessageBoxes.Info(READONLY_BLURB);
+        }
+
+        private void ButtonAutoSync_Click(object sender, RoutedEventArgs e)
+        {
+            WebLibraryDetail web_library_detail = DataContext as WebLibraryDetail;
+            if (null != web_library_detail)
+            {
+                web_library_detail.AutoSync = ButtonAutoSync.IsChecked ?? false;
+                WebLibraryManager.Instance.NotifyOfChangeToWebLibraryDetail();
+            }
+        }
+
+        private void ButtonCoverFlow_Click(object sender, RoutedEventArgs e)
+        {
+            UpdateLibraryStatistics();
+        }
+
+        private void ButtonCharts_Click(object sender, RoutedEventArgs e)
+        {
+            UpdateLibraryStatistics();
+        }
+
+        private void ObjTitlePanel_MouseLeave(object sender, MouseEventArgs e)
+        {
+            ObjTitleImage.Opacity = BACKGROUND_IMAGE_OPACITY_INACTIVE;
+            ObjTitlePanel.Background = ThemeColours.Background_Brush_Blue_VeryDarkToDark;
+        }
+
+        private void ObjTitlePanel_MouseEnter(object sender, MouseEventArgs e)
+        {
+            ObjTitleImage.Opacity = BACKGROUND_IMAGE_OPACITY_ACTIVE;
+            ObjTitlePanel.Background = ThemeColours.Background_Brush_Blue_LightToVeryLight;
+
+        }
+
+        private void ObjChartArea_MouseDown(object sender, MouseButtonEventArgs e)
+        {
+#if SYNCFUSION_ANTIQUE
+            if (ObjCarousel.Items.Count > 0)
+            {
+                ObjCarousel.SelectedIndex = (ObjCarousel.SelectedIndex + 1) % ObjCarousel.Items.Count;
+            }
+#endif
+            e.Handled = true;
+        }
+
+        private void ObjCarousel_SizeChanged(object sender, SizeChangedEventArgs e)
+        {
+#if SYNCFUSION_ANTIQUE
+            ObjCarousel.RadiusX = ObjCarousel.ActualWidth * 0.5 * 0.8;
+#endif
+        }
+
+        private void Button_MouseLeftButtonUp(object sender, MouseButtonEventArgs e)
+        {
+            OpenLibrary();
+            e.Handled = true;
+        }
+
+        private void ObjTitlePanel_MouseRightButtonUp(object sender, MouseButtonEventArgs e)
+        {
+            WebLibraryDetailControlPopup popup = new WebLibraryDetailControlPopup(this);
+            popup.Open();
+            e.Handled = true;
+        }
+
+        internal void OpenLibrary()
+        {
+            WebLibraryDetail web_library_detail = DataContext as WebLibraryDetail;
+            if (null != web_library_detail)
+            {
+                web_library_selected_delegate(web_library_detail);
+            }
+            else
+            {
+                Logging.Error("Can't invoke execute when we are not bound to a WebLibraryDetail");
+            }
+        }
+
+        private void HyperlinkPurge_OnClick(object sender, MouseButtonEventArgs e)
+        {
+            WebLibraryDetail web_library_detail = DataContext as WebLibraryDetail;
+
+            if (MessageBoxes.AskQuestion("Are you sure you want to purge the deleted library '{0}'?  All information you have in it will be lost forever!", web_library_detail.Title))
+            {
+                if (MessageBoxes.AskQuestion("One more time just to be sure: are you sure you want to purge the deleted library '{0}'?  All information you have in it will be lost forever!", web_library_detail.Title))
+                {
+                    web_library_detail.IsPurged = true;
+                    WebLibraryManager.Instance.NotifyOfChangeToWebLibraryDetail();
+
+                    MessageBoxes.Info("Your library '{0}' has been purged and will no longer be available the next time you start Qiqqa.", web_library_detail.Title);
+                }
+            }
+            e.Handled = true;
+        }
+
+        private void HyperlinkForget_OnClick(object sender, MouseButtonEventArgs e)
+        {
+            WebLibraryDetail web_library_detail = DataContext as WebLibraryDetail;
+            if (null != web_library_detail)
+            {
+                SafeThreadPool.QueueUserWorkItem(() =>
+                {
+                    WebLibraryManager.Instance.ForgetKnownWebLibraryFromIntranet(web_library_detail);
+                });
+            }
+            e.Handled = true;
+        }
+
+        private void HyperlinkLocateSyncPoint_OnClick(object sender, MouseButtonEventArgs e)
+        {
+            WebLibraryDetail web_library_detail = DataContext as WebLibraryDetail;
+            if (null != web_library_detail)
+            {
+                if (!String.IsNullOrEmpty(web_library_detail.IntranetPath))
+                {
+                    ClipboardTools.SetText(web_library_detail.IntranetPath);
+                    MessageBoxes.Warn("The Intranet Library Sync Point directory name is now on your Clipboard so you can paste it into an email to your colleagues so that they can join the Intranet Library.\n\nPlease note that this Sync Point is used to synchronize your Intranet Library with others in your organisation.  Please do not modify its contents in any way.\n\n" + web_library_detail.IntranetPath);
+                }
+            }
+            e.Handled = true;
+        }
+
+        private void HyperlinkEdit_OnClick(object sender, MouseButtonEventArgs e)
+        {
+            WebLibraryDetail web_library_detail = DataContext as WebLibraryDetail;
+            if (null != web_library_detail)
+            {
+                MessageBoxes.Error("Sorry!\n\nMethod has not been implemented yet!");
+            }
+            e.Handled = true;
+        }
+
+        private void HyperlinkDelete_OnClick(object sender, MouseButtonEventArgs e)
+        {
+            WebLibraryDetail web_library_detail = DataContext as WebLibraryDetail;
+            if (null != web_library_detail)
+            {
+                MessageBoxes.Error("Sorry!\n\nMethod has not been implemented yet!");
+            }
+            e.Handled = true;
+        }
+
+        private void UpdateLibraryStatistics()
+        {
+            WPFDoEvents.AssertThisCodeIsRunningInTheUIThread();
+
+            UpdateLibraryStatistics_Headers();
+            UpdateLibraryStatistics_Stats();
+        }
+
+        private bool have_generated_charts = false;
+        private bool have_generated_cover_flow = false;
+
+        private void UpdateLibraryStatistics_Stats()
+        {
+            WebLibraryDetail web_library_detail = DataContext as WebLibraryDetail;
+
+            // Reset all
+#if SYNCFUSION_ANTIQUE
+            ObjCarousel.Visibility = Visibility.Collapsed;
+#endif
+            ObjEmptyLibraryGrid.Visibility = Visibility.Collapsed;
+
+            if (!WebLibraryDetail.LibraryIsLoaded(web_library_detail))
+            {
+                return;
+            }
+
+            bool library_is_empty = (0 == web_library_detail.Xlibrary.PDFDocuments_Count);
+
+            if (!concise_view)
+            {
+                // Visibility of the empty lib msg
+                if (library_is_empty || ConfigurationManager.Instance.ConfigurationRecord.GUI_IsNovice)
+                {
+                    ObjEmptyLibraryGrid.Visibility = Visibility.Visible;
+                }
+
+                // Visibility of the graphs
+                if (!library_is_empty && (ButtonCharts.IsChecked ?? false))
+                {
+                    if (!have_generated_charts)
+                    {
+                        have_generated_charts = true;
+                        SafeThreadPool.QueueUserWorkItem(() =>
+                        {
+                            UpdateLibraryStatistics_Stats_Background_Charts(web_library_detail);
+                        });
+                    }
+                }
+
+                // Visibility of the coverflow
+                if (!library_is_empty && (ButtonCoverFlow.IsChecked ?? false))
+                {
+#if SYNCFUSION_ANTIQUE
+                    ObjCarousel.Visibility = Visibility.Visible;
+#endif
+                    if (!have_generated_cover_flow)
+                    {
+                        have_generated_cover_flow = true;
+                        SafeThreadPool.QueueUserWorkItem(() =>
+                        {
+                            UpdateLibraryStatistics_Stats_Background_CoverFlow(web_library_detail);
+                        });
+                    }
+                }
+            }
+        }
+
+        private void UpdateLibraryStatistics_Stats_Background_Charts(WebLibraryDetail web_library_detail)
+        {
+            WPFDoEvents.AssertThisCodeIs_NOT_RunningInTheUIThread();
+
+            // The chart of the recently read and the recently added...
+            const int WEEK_HISTORY = 4 * 3;
+            DateTime NOW = DateTime.UtcNow;
+
+            // Get the buckets for the past few weeks of READING
+            CountingDictionary<DateTime> date_buckets_read = new CountingDictionary<DateTime>();
+            if (web_library_detail.Xlibrary != null)
+            {
+                List<DateTime> recently_reads = web_library_detail.Xlibrary.RecentlyReadManager.GetRecentlyReadDates();
+                foreach (DateTime recently_read in recently_reads)
+                {
+                    for (int week = 1; week < WEEK_HISTORY; ++week)
+                    {
+                        DateTime cutoff = NOW.AddDays(-7 * week);
+                        if (recently_read >= cutoff)
+                        {
+                            date_buckets_read.TallyOne(cutoff);
+                            break;
+                        }
+                    }
+                }
+            }
+
+            // Get the buckets for the past few weeks of ADDING
+            CountingDictionary<DateTime> date_buckets_added = new CountingDictionary<DateTime>();
+            if (web_library_detail.Xlibrary != null)
+            {
+                foreach (PDFDocument pdf_document in web_library_detail.Xlibrary.PDFDocuments)
+                {
+                    for (int week = 1; week < WEEK_HISTORY; ++week)
+                    {
+                        DateTime cutoff = NOW.AddDays(-7 * week);
+                        if (pdf_document.DateAddedToDatabase >= cutoff)
+                        {
+                            date_buckets_added.TallyOne(cutoff);
+                            break;
+                        }
+                    }
+                }
+            }
+
+#if SYNCFUSION_ANTIQUE
+            WPFDoEvents.InvokeAsyncInUIThread(() =>
+            {
+                // Plot the pretty pretty
+                List<ChartItem> chart_items_read = new List<ChartItem>();
+                List<ChartItem> chart_items_added = new List<ChartItem>();
+                for (int week = 1; week < WEEK_HISTORY; ++week)
+                {
+                    DateTime cutoff = NOW.AddDays(-7 * week);
+                    int num_read = date_buckets_read.GetCount(cutoff);
+                    int num_added = date_buckets_added.GetCount(cutoff);
+
+                    chart_items_read.Add(new ChartItem { Title = "Read", Timestamp = cutoff, Count = num_read });
+                    chart_items_added.Add(new ChartItem { Title = "Added", Timestamp = cutoff, Count = num_added });
+                }
+
+                UpdateLibraryStatistics_Stats_Background_GUI(chart_items_read, chart_items_added);
+            });
+#endif
+        }
+
+        private class DocumentDisplayWork
+        {
+            public enum StarburstColor { Blue, Pink, Green };
+
+            public StarburstColor starburst_color;
+            public string starburst_caption;
+            public PDFDocument pdf_document;
+            public Image image;
+            public AugmentedBorder border;
+            public BitmapSource page_bitmap_source;
+        }
+
+        private class DocumentDisplayWorkManager
+        {
+            public List<DocumentDisplayWork> ddws = new List<DocumentDisplayWork>();
+
+            public DocumentDisplayWorkManager()
+            {
+            }
+
+            public bool ContainsPDFDocument(PDFDocument pdf_document)
+            {
+                foreach (var ddw in ddws)
+                {
+                    if (ddw.pdf_document == pdf_document) return true;
+                }
+                return false;
+            }
+
+            public DocumentDisplayWork AddDocumentDisplayWork(DocumentDisplayWork.StarburstColor starburst_color, string starburst_caption, PDFDocument pdf_document)
+            {
+                DocumentDisplayWork ddw = new DocumentDisplayWork();
+                ddw.starburst_color = starburst_color;
+                ddw.starburst_caption = starburst_caption;
+                ddw.pdf_document = pdf_document;
+                ddws.Add(ddw);
+
+                return ddw;
+            }
+
+            public int Count => ddws.Count;
+        }
+
+
+        private void UpdateLibraryStatistics_Stats_Background_CoverFlow(WebLibraryDetail web_library_detail)
+        {
+            WPFDoEvents.AssertThisCodeIs_NOT_RunningInTheUIThread();
+
+            if (web_library_detail.Xlibrary == null)
+            {
+                return;
+            }
+
+            List<PDFDocument> pdf_documents_all = web_library_detail.Xlibrary.PDFDocuments;
+
+            // The list of recommended items
+            DocumentDisplayWorkManager ddwm = new DocumentDisplayWorkManager();
+
+            {
+                int ITEMS_IN_LIST = 5;
+
+                // Upcoming reading is:
+                //  interrupted
+                //  top priority
+                //  read again
+                //  recently added and no status
+
+                pdf_documents_all.Sort(PDFDocumentListSorters.DateAddedToDatabase);
+
+                foreach (string reading_stage in new string[] { Choices.ReadingStages_INTERRUPTED, Choices.ReadingStages_TOP_PRIORITY, Choices.ReadingStages_READ_AGAIN })
+                {
+                    foreach (PDFDocument pdf_document in pdf_documents_all)
+                    {
+                        if (!pdf_document.DocumentExists)
+                        {
+                            continue;
+                        }
+
+                        if (pdf_document.ReadingStage == reading_stage)
+                        {
+                            if (!ddwm.ContainsPDFDocument(pdf_document))
+                            {
+                                ddwm.AddDocumentDisplayWork(DocumentDisplayWork.StarburstColor.Pink, reading_stage, pdf_document);
+
+                                if (ddwm.Count >= ITEMS_IN_LIST)
+                                {
+                                    break;
+                                }
+                            }
+                        }
+                    }
+                }
+            }
+
+            {
+                int ITEMS_IN_LIST = 3;
+
+                // Recently added
+                {
+                    pdf_documents_all.Sort(PDFDocumentListSorters.DateAddedToDatabase);
+
+                    int num_added = 0;
+                    foreach (PDFDocument pdf_document in pdf_documents_all)
+                    {
+                        if (!pdf_document.DocumentExists)
+                        {
+                            continue;
+                        }
+
+                        if (!ddwm.ContainsPDFDocument(pdf_document))
+                        {
+                            ddwm.AddDocumentDisplayWork(DocumentDisplayWork.StarburstColor.Green, "Added Recently", pdf_document);
+
+                            if (++num_added >= ITEMS_IN_LIST)
+                            {
+                                break;
+                            }
+                        }
+                    }
+                }
+
+                // Recently read
+                {
+                    pdf_documents_all.Sort(PDFDocumentListSorters.DateLastRead);
+
+                    int num_added = 0;
+                    foreach (PDFDocument pdf_document in pdf_documents_all)
+                    {
+                        if (!pdf_document.DocumentExists)
+                        {
+                            continue;
+                        }
+
+                        if (!ddwm.ContainsPDFDocument(pdf_document))
+                        {
+                            ddwm.AddDocumentDisplayWork(DocumentDisplayWork.StarburstColor.Blue, "Read Recently", pdf_document);
+
+                            if (++num_added >= ITEMS_IN_LIST)
+                            {
+                                break;
+                            }
+                        }
+                    }
+                }
+            }
+
+            WPFDoEvents.InvokeAsyncInUIThread(() =>
+            {
+                UpdateLibraryStatistics_Stats_Background_GUI_AddAllPlaceHolders(ddwm.ddws);
+            });
+
+            // fake it while we test other parts of the UI and can dearly do without the shenanigans of the PDF page rendering system:
+            //
+            bool allow = ConfigurationManager.IsEnabled("RenderPDFPagesForSidePanels");
+
+            if (!allow)
+            {
+                WPFDoEvents.InvokeInUIThread(() =>
+                {
+                    foreach (DocumentDisplayWork ddw in ddwm.ddws)
+                    {
+                        try
+                        {
+                            var img = Backgrounds.GetBackground(Backgrounds.PageRenderingPending_1);
+                            //ASSERT.Test(img.IsFrozen);
+                            if (!img.IsFrozen)
+                            {
+                                img.Freeze();
+                            }
+                            ddw.page_bitmap_source = img;
+
+                            UpdateLibraryStatistics_Stats_Background_GUI_FillPlaceHolder(ddw);
+                        }
+                        catch (Exception ex)
+                        {
+                            Logging.Error(ex, "UpdateLibraryStatistics_Stats_Background_CoverFlow: Error occurred.");
+                            Logging.Warn(ex, "There was a problem loading a preview image for document {0}", ddw.pdf_document.Fingerprint);
+                        }
+                    }
+                });
+            }
+
+            WPFDoEvents.InvokeAsyncInUIThread(() =>
+            {
+                WPFDoEvents.AssertThisCodeIsRunningInTheUIThread();
+
+                // And fill the placeholders
+                try
+                {
+                    // fake it while we test other parts of the UI and can dearly do without the shenanigans of the PDF page rendering system:
+                    //
+                    bool allow = ConfigurationManager.IsEnabled("RenderPDFPagesForSidePanels");
+
+                    if (!allow)
+                    {
+                        foreach (DocumentDisplayWork ddw in ddwm.ddws)
+                        {
+                            try
+                            {
+                                var img = Backgrounds.GetBackground(Backgrounds.PageRenderingPending_2);
+                                //ASSERT.Test(img.IsFrozen);
+                                if (!img.IsFrozen)
+                                {
+                                    img.Freeze();
+                                }
+                                ddw.page_bitmap_source = img;
+
+                                UpdateLibraryStatistics_Stats_Background_GUI_FillPlaceHolder(ddw);
+                            }
+                            catch (Exception ex)
+                            {
+                                Logging.Error(ex, "UpdateLibraryStatistics_Stats_Background_CoverFlow: Error occurred.");
+                                Logging.Warn(ex, "There was a problem loading a preview image for document {0}", ddw.pdf_document.Fingerprint);
+                            }
+                        }
+                    }
+
+                    SafeThreadPool.QueueUserWorkItem(() =>
+                    {
+                        try
+                        {
+                            // Now render each document
+                            using (Font font = new Font("Times New Roman", 9.0f))
+                            {
+                                using (StringFormat string_format = new StringFormat
+                                {
+                                    Alignment = StringAlignment.Center,
+                                    LineAlignment = StringAlignment.Center
+                                })
+                                {
+                                    var color_matrix = new ColorMatrix();
+                                    color_matrix.Matrix33 = 0.9f;
+                                    using (var image_attributes = new ImageAttributes())
+                                    {
+                                        image_attributes.SetColorMatrix(color_matrix, ColorMatrixFlag.Default, ColorAdjustType.Bitmap);
+
+                                        foreach (DocumentDisplayWork ddw in ddwm.ddws)
+                                        {
+                                            try
+                                            {
+                                                using (MemoryStream ms = new MemoryStream(ddw.pdf_document.GetPageByHeightAsImage(1, (int)Math.Round(PREVIEW_IMAGE_HEIGHT / PREVIEW_IMAGE_PERCENTAGE), (int)Math.Round(PREVIEW_IMAGE_WIDTH / PREVIEW_IMAGE_PERCENTAGE))))
+                                                {
+                                                    using (Bitmap page_bitmap_ms = (Bitmap)System.Drawing.Image.FromStream(ms))
+                                                    {
+                                                        using (Bitmap page_bitmap = page_bitmap_ms.Clone(new RectangleF { Width = page_bitmap_ms.Width, Height = (int)Math.Round(page_bitmap_ms.Height * PREVIEW_IMAGE_PERCENTAGE) }, page_bitmap_ms.PixelFormat))
+                                                        {
+                                                            using (Graphics g = Graphics.FromImage(page_bitmap))
+                                                            {
+                                                                int CENTER = 60;
+                                                                int RADIUS = 60;
+
+                                                                {
+                                                                    BitmapImage starburst_bi = null;
+                                                                    switch (ddw.starburst_color)
+                                                                    {
+                                                                        case DocumentDisplayWork.StarburstColor.Blue:
+                                                                            starburst_bi = Icons.GetAppIcon(Icons.PageCornerBlue);
+                                                                            break;
+                                                                        case DocumentDisplayWork.StarburstColor.Green:
+                                                                            starburst_bi = Icons.GetAppIcon(Icons.PageCornerGreen);
+                                                                            break;
+                                                                        case DocumentDisplayWork.StarburstColor.Pink:
+                                                                            starburst_bi = Icons.GetAppIcon(Icons.PageCornerPink);
+                                                                            break;
+                                                                        default:
+                                                                            starburst_bi = Icons.GetAppIcon(Icons.PageCornerOrange);
+                                                                            break;
+                                                                    }
+
+                                                                    using (Bitmap starburst_image = BitmapImageTools.ConvertBitmapSourceToBitmap(starburst_bi))
+                                                                    {
+                                                                        g.SmoothingMode = SmoothingMode.AntiAlias;
+                                                                        g.DrawImage(
+                                                                            starburst_image,
+                                                                            new Rectangle(CENTER - RADIUS, CENTER - RADIUS, 2 * RADIUS, 2 * RADIUS),
+                                                                            0,
+                                                                            0,
+                                                                            starburst_image.Width,
+                                                                            starburst_image.Height,
+                                                                            GraphicsUnit.Pixel,
+                                                                            image_attributes
+                                                                        );
+                                                                    }
+                                                                }
+
+                                                                using (Matrix mat = new Matrix())
+                                                                {
+                                                                    mat.RotateAt(-50, new PointF(CENTER / 2, CENTER / 2));
+                                                                    g.Transform = mat;
+
+                                                                    string wrapped_caption = ddw.starburst_caption;
+                                                                    wrapped_caption = wrapped_caption.ToLower();
+                                                                    wrapped_caption = Thread.CurrentThread.CurrentCulture.TextInfo.ToTitleCase(wrapped_caption);
+                                                                    wrapped_caption = wrapped_caption.Replace(" ", "\n");
+                                                                    g.DrawString(wrapped_caption, font, Brushes.Black, new PointF(CENTER / 2, CENTER / 2), string_format);
+                                                                }
+                                                            }
+
+                                                            BitmapSource page_bitmap_source = BitmapImageTools.CreateBitmapSourceFromImage(page_bitmap);
+                                                            ASSERT.Test(page_bitmap_source.IsFrozen);
+
+                                                            ddw.page_bitmap_source = page_bitmap_source;
+                                                        }
+                                                    }
+                                                }
+
+#if false  // do this bit further below, all at once for all entries, in the UI thread!
+                                                try
+                                                {
+                                                    UpdateLibraryStatistics_Stats_Background_GUI_FillPlaceHolder(ddw);
+                                                }
+                                                catch (Exception ex)
+                                                {
+                                                    Logging.Error(ex, "UpdateLibraryStatistics_Stats_Background_CoverFlow: Error occurred.");
+                                                    throw;
+                                                }
+#endif
+                                            }
+                                            catch (Exception ex)
+                                            {
+                                                Logging.Warn(ex, "There was a problem loading a preview image for document {0}", ddw.pdf_document.Fingerprint);
+
+                                                Logging.Error(ex, "UpdateLibraryStatistics_Stats_Background_CoverFlow: Error occurred.");
+
+                                                // do not rethrow the error: allow the other pages in the pages to be rendered...
+
+                                                ddw.page_bitmap_source = Backgrounds.GetBackground(Backgrounds.PageRenderingFailed_ClassicNews);
+                                            }
+
+                                            // https://stackoverflow.com/questions/9732709/the-calling-thread-cannot-access-this-object-because-a-different-thread-owns-it#answer-33917169
+                                            ddw.page_bitmap_source.Freeze();
+                                        }
+                                    }
+                                }
+                            }
+                        }
+                        catch (Exception ex)
+                        {
+                            Logging.Error(ex, "UpdateLibraryStatistics_Stats_Background_CoverFlow: Error occurred.");
+                        }
+
+                        // Don't care if there were errors in the process so far: the pages which got rendered, SHOULD make it into the UI anyway!
+                        WPFDoEvents.InvokeAsyncInUIThread(() =>
+                        {
+                            foreach (DocumentDisplayWork ddw in ddwm.ddws)
+                            {
+                                try
+                                {
+                                    UpdateLibraryStatistics_Stats_Background_GUI_FillPlaceHolder(ddw);
+                                }
+                                catch (Exception ex)
+                                {
+                                    Logging.Error(ex, "UpdateLibraryStatistics_Stats_Background_CoverFlow: Error occurred.");
+                                    Logging.Warn(ex, "There was a problem loading a preview image for document {0}", ddw.pdf_document.Fingerprint);
+                                }
+                            }
+
+                            if (0 == ddwm.ddws.Count)
+                            {
+                                ButtonCoverFlow.IsChecked = false;
+                                UpdateLibraryStatistics();
+                            }
+                        });
+                    });
+                }
+                catch (Exception ex)
+                {
+                    Logging.Error(ex, "UpdateLibraryStatistics_Stats_Background_CoverFlow: Error occurred.");
+                }
+
+                if (0 == ddwm.ddws.Count)
+                {
+                    ButtonCoverFlow.IsChecked = false;
+                    UpdateLibraryStatistics();
+                }
+            });
+        }
+
+        private void UpdateLibraryStatistics_Stats_Background_GUI_AddAllPlaceHolders(List<DocumentDisplayWork> ddws)
+        {
+            WPFDoEvents.AssertThisCodeIsRunningInTheUIThread();
+
+#if SYNCFUSION_ANTIQUE
+            ObjCarousel.Items.Clear();
+
+            foreach (DocumentDisplayWork ddw in ddws)
+            {
+                Image image = new Image();
+                image.Tag = ddw;
+                image.Stretch = Stretch.Uniform;
+                image.Width = 600;
+
+                AugmentedBorder border = new AugmentedBorder();
+                border.Tag = ddw;
+                border.Child = image;
+                border.Visibility = Visibility.Collapsed;
+
+                ASSERT.Test(image.Source == null);
+                ddw.image = image;
+                ddw.border = border;
+
+                ObjCarousel.Items.Add(border);
+            }
+
+            if (0 < ObjCarousel.Items.Count)
+            {
+                ObjCarousel.SelectedIndex = 0;
+            }
+#endif
+        }
+
+        private void UpdateLibraryStatistics_Stats_Background_GUI_FillPlaceHolder(DocumentDisplayWork ddw)
+        {
+            WPFDoEvents.AssertThisCodeIsRunningInTheUIThread();
+
+            if (ddw.image != null)
+            {
+                ddw.image.Source = ddw.page_bitmap_source ?? Backgrounds.GetBackground(Backgrounds.PageRenderingFailed_Relax);
+                ddw.image.Stretch = Stretch.Uniform;
+                ASSERT.Test(ddw.image.Source.IsFrozen);
+
+                ddw.border.Visibility = Visibility.Visible;
+            }
+        }
+
+        private void ObjCarousel_MouseDoubleClick(object sender, MouseButtonEventArgs e)
+        {
+            WPFDoEvents.AssertThisCodeIsRunningInTheUIThread();
+
+#if SYNCFUSION_ANTIQUE
+            if (0 < ObjCarousel.Items.Count && 0 <= ObjCarousel.SelectedIndex)
+            {
+                FrameworkElement fe = null;
+
+                // First try the selected value
+                if (null == fe)
+                {
+                    fe = (FrameworkElement)ObjCarousel.SelectedValue;
+                }
+
+                // If that doesn't work, then try any item in the carousel
+                if (null == fe)
+                {
+                    if (0 < ObjCarousel.Items.Count)
+                    {
+                        fe = (FrameworkElement)ObjCarousel.Items[0];
+                    }
+                }
+
+                if (null != fe)
+                {
+                    DocumentDisplayWork ddw = (DocumentDisplayWork)fe.Tag;
+                    MainWindowServiceDispatcher.Instance.OpenDocument(ddw.pdf_document);
+                }
+            }
+#endif
+
+            e.Handled = true;
+        }
+
+#if SYNCFUSION_ANTIQUE
+
+        private void UpdateLibraryStatistics_Stats_Background_GUI(List<ChartItem> chart_items_read, List<ChartItem> chart_items_added)
+        {
+            WPFDoEvents.AssertThisCodeIsRunningInTheUIThread();
+        }
+
+        private void UpdateLibraryStatistics_Headers()
+        {
+            WPFDoEvents.AssertThisCodeIsRunningInTheUIThread();
+
+            TextLibraryCount.Text = "";
+
+            PanelForHyperlinks.Visibility = Visibility.Visible;
+            PanelForget.Visibility = Visibility.Collapsed;
+            PanelSetSyncPoint.Visibility = Visibility.Collapsed;
+            PanelLocateSyncPoint.Visibility = Visibility.Collapsed;
+            PanelEdit.Visibility = Visibility.Collapsed;
+            PanelDelete.Visibility = Visibility.Collapsed;
+            PanelPurge.Visibility = Visibility.Collapsed;
+
+            ButtonAutoSync.Visibility = Visibility.Collapsed;
+            ButtonReadOnly.Visibility = Visibility.Collapsed;
+
+            ObjTitleImage.Source = null;
+
+            // Store the web library details
+            WebLibraryDetail web_library_detail = DataContext as WebLibraryDetail;
+            // No need to wait until the library has been completely loaded!
+            drag_to_library_manager.DefaultLibrary = web_library_detail;
+
+            if (null != web_library_detail)
+            {
+                if (!web_library_detail.IsIntranetLibrary)
+                {
+                    TextLibraryCount.Text = String.Format("{0} document(s) in this library", web_library_detail.Xlibrary?.PDFDocuments_Count ?? 0);
+                }
+                else
+                {
+                    TextLibraryCount.Text = String.Format("{0} document(s) in this library, {1}",
+                        web_library_detail.Xlibrary?.PDFDocuments_Count ?? 0,
+                        web_library_detail.LastSynced.HasValue ? $"which was last synced on {web_library_detail.LastSynced.Value}" : @"which has never been synced yet");
+                }
+
+                // The wizard stuff
+                if (ConfigurationManager.Instance.ConfigurationRecord.GUI_IsNovice)
+                {
+                    WizardDPs.SetPointOfInterest(ButtonIcon, "GuestLibraryOpenButton");
+                    WizardDPs.SetPointOfInterest(TxtTitle, "GuestLibraryTitle");
+                }
+
+                // The icon stuff
+                {
+                    //RenderOptions.SetBitmapScalingMode(ButtonIcon, BitmapScalingMode.HighQuality);
+                    ButtonIcon.Width = 64;
+                    ButtonIcon.Height = 64;
+
+                    if (web_library_detail.IsIntranetLibrary)
+                    {
+                        ButtonIcon.Source = Icons.GetAppIcon(Icons.LibraryTypeWeb);
+                        //ButtonIcon.Source = Icons.GetAppIcon(Icons.LibraryTypeIntranet);
+                        ButtonIcon.ToolTip = "This is an Intranet Library.\nYou can sync it via your Intranet to share with colleagues and across your company computers. Alternatively you can sync to a folder in Cloud Storage such as DropBox, Google Drive or Microsoft OneDrive and anyone with access to that shared folder can sync with your library.";
+                    }
+                    else if (web_library_detail.IsBundleLibrary)
+                    {
+                        ButtonIcon.Source = Icons.GetAppIcon(Icons.LibraryTypeBundle);
+                        ButtonIcon.ToolTip = "This is a Bundle Library.\nIt's contents will be updated automatically when the Bundle is updated by it's administrator.";
+                    }
+                    else
+                    {
+                        ButtonIcon.Source = Icons.GetAppIcon(Icons.LibraryTypeGuest);
+                        ButtonIcon.ToolTip = "This is a local Library.\nIts contents are local to this computer. When you assign this library a Sync Point, it can be synchronized with that backup location and possibly shared with other people and machines.";
+                    }
+                }
+
+                // The customization images stuff
+                {
+                    string image_filename = CustomBackgroundFilename();
+                    if (File.Exists(image_filename))
+                    {
+                        try
+                        {
+                            ObjTitleImage.Source = BitmapImageTools.FromImage(ImageLoader.Load(image_filename));
+                            ASSERT.Test(ObjTitleImage.Source.IsFrozen);
+                        }
+                        catch (Exception ex)
+                        {
+                            Logging.Warn(ex, "Problem with custom library background.");
+                        }
+                    }
+                }
+
+                {
+                    string image_filename = CustomIconFilename();
+                    if (File.Exists(image_filename))
+                    {
+                        try
+                        {
+                            ButtonIcon.Source = BitmapImageTools.FromImage(ImageLoader.Load(image_filename));
+                        }
+                        catch (Exception ex)
+                        {
+                            Logging.Warn(ex, "Problem with custom library icon.");
+                        }
+                    }
+                }
+
+                // The autosync stuff
+                if (web_library_detail.IsIntranetLibrary)
+                {
+                    ButtonAutoSync.Visibility = Visibility.Visible;
+                    ButtonAutoSync.IsChecked = web_library_detail.AutoSync;
+                }
+
+                // The readonly stuff
+                if (web_library_detail.IsReadOnlyLibrary)
+                {
+                    ButtonReadOnly.Visibility = Visibility.Visible;
+                }
+
+                // The hyperlinks panel
+                PanelEdit.Visibility = Visibility.Visible;
+                PanelDelete.Visibility = Visibility.Visible;
+                PanelForget.Visibility = Visibility.Visible;
+                //PanelSetSyncPoint.Visibility = Visibility.Visible;
+                //PanelLocateSyncPoint.Visibility = Visibility.Visible;
+                PanelEdit.Visibility = Visibility.Visible;
+                PanelDelete.Visibility = Visibility.Visible;
+                //PanelPurge.Visibility = Visibility.Visible;
+
+                if (web_library_detail.Deleted)
+                {
+                    PanelPurge.Visibility = Visibility.Visible;
+                }
+
+                if (web_library_detail.IsIntranetLibrary)
+                {
+                    PanelLocateSyncPoint.Visibility = Visibility.Visible;
+                }
+
+                if (!web_library_detail.IsReadOnlyLibrary)
+                {
+                    PanelSetSyncPoint.Visibility = Visibility.Visible;
+                }
+            }
+        }
+
+        private string CustomIconFilename()
+        {
+            WebLibraryDetail web_library_detail = DataContext as WebLibraryDetail;
+
+            return Path.GetFullPath(Path.Combine(web_library_detail.LIBRARY_BASE_PATH ?? ConfigurationManager.Instance.BaseDirectoryForQiqqa, @"Qiqqa.library_custom_icon.png"));
+        }
+
+        private string CustomBackgroundFilename()
+        {
+            WebLibraryDetail web_library_detail = DataContext as WebLibraryDetail;
+
+            return Path.GetFullPath(Path.Combine(web_library_detail.LIBRARY_BASE_PATH ?? ConfigurationManager.Instance.BaseDirectoryForQiqqa, @"Qiqqa.library_custom_background.jpg"));
+        }
+
+        internal void CustomiseBackground()
+        {
+            GenericCustomiseChooser(
+                "Please select an image to use as the background of this Library.  Press CANCEL to remove any existing background.",
+                CustomBackgroundFilename()
+            );
+        }
+
+        internal void CustomiseIcon()
+        {
+            GenericCustomiseChooser(
+                "Please select an image to use as the icon of this Library.  Press CANCEL to remove any existing icon.",
+                CustomIconFilename()
+            );
+        }
+
+        private void GenericCustomiseChooser(string title, string filename)
+        {
+            OpenFileDialog dialog = new OpenFileDialog();
+            dialog.Filter = "Image files|*.jpeg;*.jpg;*.png;*.gif;*.bmp" + "|" + "All files|*.*";
+            dialog.CheckFileExists = true;
+            dialog.Multiselect = false;
+            dialog.Title = title;
+            //dialog.FileName = filename;
+            if (true == dialog.ShowDialog())
+            {
+                // Copy the new file into place, if it is another file than the one we already have:
+                filename = Path.GetFullPath(filename);
+                string new_filename = Path.GetFullPath(dialog.FileName);
+                if (0 != new_filename.CompareTo(filename))
+                {
+                    File.Delete(filename);
+                    File.Copy(new_filename, filename);
+                }
+            }
+            else
+            {
+                File.Delete(filename);
+            }
+
+            UpdateLibraryStatistics();
+        }
+    }
+
+#if SYNCFUSION_ANTIQUE
+
+    public class ChartItem
+    {
+        public string Title { get; set; }
+        public DateTime Timestamp { get; set; }
+        public int Count { get; set; }
+    }
+
+    public class ToolTipConverter : IValueConverter
+    {
+        public object Convert(object value, Type targetType, object parameter, CultureInfo culture)
+        {
+            if (null == value)
+            {
+                return "";
+            }
+
+            ChartSegment chart_segment = value as ChartSegment;
+            IList data_source = (IList)chart_segment.Series.DataSource;
+            ChartItem chart_item = (ChartItem)data_source[chart_segment.CorrespondingPoints[0].Index];
+            return String.Format("During the week starting {0} you {1} {2} paper(s)", DateFormatter.asDDMMMYYYY(chart_item.Timestamp), chart_segment.Series.Name.ToLower(), chart_item.Count);
+        }
+
+        public object ConvertBack(object value, Type targetType, object parameter, CultureInfo culture)
+        {
+            throw new NotImplementedException();
+        }
+    }
+
+#endif
+
+}
+