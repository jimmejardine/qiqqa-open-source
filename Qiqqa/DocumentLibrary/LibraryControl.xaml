--- conflicted
+++ resolved
@@ -93,15 +93,9 @@
                                 </ListItem>
                                 <ListItem>
                                     <Paragraph>
-<<<<<<< HEAD
                                         You can import your entire EndNote™, Zotero™ or Mendeley™ library from the toolbar.
                                         You can import into Qiqqa as many times as you like - duplicates will not be created.
                                         Document metadata will be updated when you re-import.
-=======
-                                        You can import your entire EndNote™, Zotero™ or Mendeley™ library from the toolbar.
-                    You can import into Qiqqa as many times as you like - duplicates will not be created.
-                    Document metadata will be updated when you re-import.
->>>>>>> 7d7810c5
                                     </Paragraph>
                                 </ListItem>
                                 <ListItem>
@@ -126,7 +120,6 @@
                     </commongui:StandardFlowDocument>
                 </FlowDocumentScrollViewer>
             </local_gui:AugmentedClosableBorder>
-<<<<<<< HEAD
             <local_gui:AugmentedClosableBorder DockPanel.Dock="Bottom" Name="ObjNotMuchBibTeXDescriptionBorder" Margin="0,3,0,0">
                 <FlowDocumentScrollViewer IsToolBarVisible="False" VerticalScrollBarVisibility="Disabled">
                     <commongui:StandardFlowDocument>
@@ -146,24 +139,6 @@
                         </Paragraph>
                     </commongui:StandardFlowDocument>
                 </FlowDocumentScrollViewer>
-=======
-            <local_gui:AugmentedClosableBorder DockPanel.Dock="Bottom" Name="ObjNotMuchBibTeXDescriptionBorder" >
-                <Grid>
-                    <FlowDocumentScrollViewer IsToolBarVisible="False" VerticalScrollBarVisibility="Disabled">
-                        <commongui:StandardFlowDocument>
-                            <Paragraph>
-                                <Floater Width="90" HorizontalAlignment="Right" Padding="0">
-                                    <BlockUIContainer>
-                                        <Image Name="ImageLibraryMissingBibTeX" VerticalAlignment="Top" />
-                                    </BlockUIContainer>
-                                </Floater>
-                                Several of your documents are missing BibTeX information.  BibTeX is a publishing standard that contains reference information about a document, such as its title, authors and journal name.
-                While Qiqqa tries to automatically find the correct BibTeX for your document, it will only do so if it is 100% sure of the details.  For the rest, you can run the BibTeX Sniffer (from the toolbar) to help you quickly associate BibTeX with each of your remaining documents.
-                            </Paragraph>
-                        </commongui:StandardFlowDocument>
-                    </FlowDocumentScrollViewer>
-                </Grid>
->>>>>>> 7d7810c5
             </local_gui:AugmentedClosableBorder>
             <local_library_filter:LibraryFilterOverviewControl DockPanel.Dock="Top" x:Name="ObjLibraryFilterOverviewControl" />
             <local_library_catalog:LibraryCatalogControl x:Name="ObjLibraryCatalogControl" />
