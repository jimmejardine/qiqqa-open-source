﻿using System;
using System.Collections.Generic;
using System.Diagnostics;
using System.IO;
using System.Linq;
using Qiqqa.Common.Configuration;
using Qiqqa.Common.TagManagement;
using Qiqqa.DocumentConversionStuff;
using Qiqqa.DocumentLibrary.AITagsStuff;
using Qiqqa.DocumentLibrary.DocumentLibraryIndex;
using Qiqqa.DocumentLibrary.FolderWatching;
using Qiqqa.DocumentLibrary.Import.Manual;
using Qiqqa.DocumentLibrary.PasswordStuff;
using Qiqqa.DocumentLibrary.RecentlyReadStuff;
using Qiqqa.DocumentLibrary.WebLibraryStuff;
using Qiqqa.Documents.PDF;
using Qiqqa.Expedition;
using Utilities;
using Utilities.BibTex.Parsing;
using Utilities.Files;
using Utilities.GUI;
using Utilities.Misc;
using Utilities.Strings;
using File = Alphaleonis.Win32.Filesystem.File;
using Directory = Alphaleonis.Win32.Filesystem.Directory;
using Path = Alphaleonis.Win32.Filesystem.Path;

namespace Qiqqa.DocumentLibrary
{
    public class Library : IDisposable
    {
        public override string ToString()
        {
            return String.Format("Library: {0}", this.web_library_detail.Title);
        }

        /// <summary>
        /// Use this singleton instance ONLY for testing purposes!
        /// </summary>
        public static Library GuestInstance
        {
            get
            {
                return WebLibraryManager.Instance.Library_Guest;
            }
        }

        private WebLibraryDetail web_library_detail;
        public WebLibraryDetail WebLibraryDetail
        {
            get
            {
                return web_library_detail;
            }
        }

        private LibraryDB library_db;
        public LibraryDB LibraryDB
        {
            get
            {
                return library_db;
            }
        }

        private FolderWatcherManager folder_watcher_manager;
        public FolderWatcherManager FolderWatcherManager
        {
            get
            {
                return folder_watcher_manager;
            }
        }

        private LibraryIndex library_index;
        public LibraryIndex LibraryIndex
        {
            get
            {
                return library_index;
            }
        }

        private AITagManager ai_tag_manager;
        public AITagManager AITagManager
        {
            get
            {
                return ai_tag_manager;
            }
        }

        private RecentlyReadManager recently_read_manager;
        public RecentlyReadManager RecentlyReadManager
        {
            get
            {
                return recently_read_manager;
            }
        }

        private BlackWhiteListManager blackwhite_list_manager;
        public BlackWhiteListManager BlackWhiteListManager
        {
            get
            {
                return blackwhite_list_manager;
            }
        }

        PasswordManager password_manager;
        public PasswordManager PasswordManager
        {
            get
            {
                return password_manager;
            }
        }

        ExpeditionManager expedition_manager;
        public ExpeditionManager ExpeditionManager
        {
            get
            {
                return expedition_manager;
            }
        }

        Dictionary<string, PDFDocument> pdf_documents = new Dictionary<string, PDFDocument>();
        private object pdf_documents_lock = new object();

        public delegate void OnLibraryLoadedHandler(Library library);

        // Move this somewhere nice...
        public bool sync_in_progress = false;
        private bool library_is_loaded = false;
        private bool library_is_killed = false;
        private object library_is_loaded_lock = new object();

        public event OnLibraryLoadedHandler OnLibraryLoaded;

        public bool LibraryIsLoaded
        {
            get
            {
                Utilities.LockPerfTimer l1_clk = Utilities.LockPerfChecker.Start();
                lock (library_is_loaded_lock)
                {
                    l1_clk.LockPerfTimerStop();
                    return library_is_loaded;
                }
            }
            private set
            {
                Utilities.LockPerfTimer l1_clk = Utilities.LockPerfChecker.Start();
                lock (library_is_loaded_lock)
                {
                    l1_clk.LockPerfTimerStop();
                    library_is_loaded = value;
                }
            }
        }

        /// <summary>
        /// Signals a forced `Dispose()` call was issued; any background processes involving this library should abort ASAP!
        /// </summary>
        public bool LibraryIsKilled
        {
            get
            {
                Utilities.LockPerfTimer l1_clk = Utilities.LockPerfChecker.Start();
                lock (library_is_loaded_lock)
                {
                    l1_clk.LockPerfTimerStop();
                    return library_is_killed;
                }
            }
            private set
            {
                Utilities.LockPerfTimer l1_clk = Utilities.LockPerfChecker.Start();
                lock (library_is_loaded_lock)
                {
                    l1_clk.LockPerfTimerStop();
                    library_is_killed = value;
                }
            }
        }

        // This is GLOBAL to all libraries
        private static DateTime last_pdf_add_time = DateTime.MinValue;
        private static object last_pdf_add_time_lock = new object();

        public static bool IsBusyAddingPDFs
        {
            get
            {
                //Utilities.LockPerfTimer l1_clk = Utilities.LockPerfChecker.Start();
                DateTime mark;
                lock (last_pdf_add_time_lock)
                {
                    //l1_clk.LockPerfTimerStop();
                    mark = last_pdf_add_time;
                }
                // heuristic; give OCR process et al some time to breathe
                return DateTime.UtcNow.Subtract(mark).TotalSeconds < 3;
            }
        }

        public Library(WebLibraryDetail web_library_detail)
        {
            this.web_library_detail = web_library_detail;

            Logging.Info("Library basepath is at {0}", LIBRARY_BASE_PATH);
            Logging.Info("Library document basepath is at {0}", LIBRARY_DOCUMENTS_BASE_PATH);

            Directory.CreateDirectory(LIBRARY_BASE_PATH);
            Directory.CreateDirectory(LIBRARY_DOCUMENTS_BASE_PATH);

            this.library_db = new LibraryDB(this.LIBRARY_BASE_PATH);
            this.folder_watcher_manager = new FolderWatcherManager(this);
            this.library_index = new LibraryIndex(this);
            this.ai_tag_manager = new AITagManager(this);
            this.recently_read_manager = new RecentlyReadManager(this);
            this.blackwhite_list_manager = new BlackWhiteListManager(this);
            this.password_manager = new PasswordManager(this);
            this.expedition_manager = new ExpeditionManager(this);

            // Start loading the documents in the background...
            SafeThreadPool.QueueUserWorkItem(o => BuildFromDocumentRepository());
        }

<<<<<<< HEAD
        private int dispose_count = 0;
        internal void Dispose()
        {
            Logging.Debug("Library::Dispose() @{0}", ++dispose_count);

            // Do we need to check that the library has finished being loaded?

            // Switch off the living things
            this.library_index?.Dispose();
            this.folder_watcher_manager?.Dispose();

            // Clear the references for sanity's sake
            this.expedition_manager = null;
            this.password_manager = null;
            this.blackwhite_list_manager = null;
            this.recently_read_manager = null;
            this.ai_tag_manager = null;
            this.library_index = null;
            this.folder_watcher_manager = null;
            this.library_db = null;

            this.web_library_detail = null;       // cyclic reference as WebLibraryDetail instance reference us, so we MUST nil this one to break the cycle for the GC to work well.
        }

=======
>>>>>>> 72a707f2
        // NOTE: this function is executed ASYNCHRONOUSLY. 
        // 
        // Once completed, an event will be fired to
        // help the main application update any relevant views.
        void BuildFromDocumentRepository()
        {
            try
            {
                LibraryIsLoaded = false;

                Stopwatch clk = Stopwatch.StartNew();
                long prev_clk = 0;
                long elapsed = 0;
                Logging.Debug特("+Build library from repository");
                List<LibraryDB.LibraryItem> library_items = this.library_db.GetLibraryItems(null, PDFDocumentFileLocations.METADATA);

                elapsed = clk.ElapsedMilliseconds;
                Logging.Debug特(":Build library '{2}' from repository -- time spent: {0} ms on fetching {1} records from SQLite DB.", elapsed, library_items.Count, this.WebLibraryDetail.DescriptiveTitle);
                prev_clk = elapsed;

                // Get the annotations cache
                Dictionary<string, byte[]> library_items_annotations_cache = this.library_db.GetLibraryItemsAsCache(PDFDocumentFileLocations.ANNOTATIONS);

                elapsed = clk.ElapsedMilliseconds;
                Logging.Debug特(":Build library '{2}' from repository -- time spent: {0} ms on fetching annotation cache for {1} records.", elapsed - prev_clk, library_items.Count, this.WebLibraryDetail.DescriptiveTitle);
                prev_clk = elapsed;

                Logging.Info("Library '{2}': Loading {0} files from repository at {1}", library_items.Count, LIBRARY_DOCUMENTS_BASE_PATH, this.WebLibraryDetail.DescriptiveTitle);

                for (int i = 0; i < library_items.Count; ++i)
                {
                    LibraryDB.LibraryItem library_item = library_items[i];

                    // Track progress of how long this is taking to load
                    elapsed = clk.ElapsedMilliseconds;
                    if (prev_clk + 1000 <= elapsed)
                    {
                        StatusManager.Instance.UpdateStatus("LibraryInitialLoad", String.Format("Loading your library '{0}'", this.WebLibraryDetail.DescriptiveTitle), i, library_items.Count);
                        Logging.Info("Library '{2}': Loaded {0}/{1} documents", i, library_items.Count, this.WebLibraryDetail.DescriptiveTitle);
                        prev_clk = elapsed;

                        System.Threading.Thread.Yield();
                    }

                    if (LibraryIsKilled)
                    {
                        break;
                    }

                    try
                    {
                        LoadDocumentFromMetadata(library_item, library_items_annotations_cache, false);
                    }
                    catch (Exception ex)
                    {
                        Logging.Error(ex, "Library '{1}': There was a problem loading document {0}", library_item.ToString(), this.WebLibraryDetail.DescriptiveTitle);
                    }
                }

                StatusManager.Instance.ClearStatus("LibraryInitialLoad");

                Logging.Debug特("-Build library '{2}' from repository -- time spent: {0} ms on {1} library records.", clk.ElapsedMilliseconds, library_items.Count, this.WebLibraryDetail.DescriptiveTitle);
            }
            catch (Exception ex)
            {
                if (LibraryIsKilled)
                {
                    Logging.Warn(ex, "There was a failure while building the *KILLED* document library instance for library {0} ({1})", this.WebLibraryDetail.DescriptiveTitle, this.WebLibraryDetail.Id);
                }
                else
                {
                    Logging.Error(ex, "There was a problem while building the document library {0} ({1})", this.WebLibraryDetail.DescriptiveTitle, this.WebLibraryDetail.Id);
                }
            }
            finally
            {
                LibraryIsLoaded = true;

                if (!LibraryIsKilled)
                {
                    // fire the event ASYNC
                    OnLibraryLoaded?.BeginInvoke(this, null, null);
                }
            }
        }

        public void LoadDocumentFromMetadata(LibraryDB.LibraryItem library_item, Dictionary<string, byte[]> /* can be null */ library_items_annotations_cache, bool notify_changed_pdf_document)
        {
            try
            {
                PDFDocument pdf_document = PDFDocument.LoadFromMetaData(this, library_item.data, library_items_annotations_cache);

                Utilities.LockPerfTimer l1_clk = Utilities.LockPerfChecker.Start();
                lock (pdf_documents_lock)
                {
                    l1_clk.LockPerfTimerStop();
                    pdf_documents[pdf_document.Fingerprint] = pdf_document;
                }

                if (!pdf_document.Deleted)
                {
                    TagManager.Instance.ProcessDocument(pdf_document);
                    ReadingStageManager.Instance.ProcessDocument(pdf_document);
                }

                if (notify_changed_pdf_document)
                {
                    SignalThatDocumentsHaveChanged(pdf_document);
                }
                else
                {
                    SignalThatDocumentsHaveChanged(null);
                }
            }
            catch (Exception ex)
            {
<<<<<<< HEAD
                Logging.Error(ex, "Couldn't load document from ", library_item);
=======
                Logging.Warn(ex, "Couldn't load document from {0}", library_item.fingerprint);
>>>>>>> 72a707f2
            }
        }

        /// <summary>
        /// NB: Use ImportingIntoLibrary to add to the library.  Try not to call this directly!!
        /// </summary>
        /// <param name="filename"></param>
        /// <param name="original_filename"></param>
        /// <param name="suggested_download_source"></param>
        /// <param name="bibtex"></param>
        /// <param name="tags"></param>
        /// <param name="suppressDialogs"></param>
        /// <returns></returns>
        public PDFDocument AddNewDocumentToLibrary_SYNCHRONOUS(FilenameWithMetadataImport info, bool suppressDialogs, LibraryPdfActionCallbacks post_partum = new LibraryPdfActionCallbacks())
        {
            // Flag that someone is trying to add to the library.  This is used by the background processes to hold off while the library is busy being added to...
            //Utilities.LockPerfTimer l1_clk = Utilities.LockPerfChecker.Start();
            lock (last_pdf_add_time_lock)
            {
                //l1_clk.LockPerfTimerStop();
                last_pdf_add_time = DateTime.UtcNow;
            }

            PDFDocument pdf_document = null;

            string filename = info.Filename;
            string suggested_download_source = info.SuggestedDownloadSourceURI;
            BibTexItem bibtex = info.BibTex;
            HashSet<string> tags = info.Tags;
            string comments = info.Notes;

            StatusManager.Instance.UpdateStatus("LibraryDocument", String.Format("Adding {0} to library", filename));

            try
            {
                if (String.IsNullOrEmpty(filename) || filename.EndsWith(".vanilla_reference"))
                {
                    return AddVanillaReferenceDocumentToLibrary(info, post_partum);
                }

                bool is_a_document_we_can_cope_with = false;

                if (0 == Path.GetExtension(filename).ToLower().CompareTo(".pdf"))
                {
                    is_a_document_we_can_cope_with = true;
                }
                else
                {
                    if (DocumentConversion.CanConvert(filename))
                    {
                        string filename_before_conversion = filename;
                        string filename_after_conversion = TempFile.GenerateTempFilename("pdf");
                        if (DocumentConversion.Convert(filename_before_conversion, filename_after_conversion))
                        {
                            is_a_document_we_can_cope_with = true;
                            filename = filename_after_conversion;
                        }
                    }
                }

                if (!is_a_document_we_can_cope_with)
                {
                    string extension = Path.GetExtension(filename);

                    if (!suppressDialogs)
                    {
                        MessageBoxes.Info("This document library does not support {0} files.  Free and Premium libraries only support PDF files.  Premium+ libraries can automatically convert DOC and DOCX files to PDF.\n\nYou can convert your DOC files to PDFs using the Conversion Tool available on the Start Page Tools menu.\n\nSkipping {1}.", extension, filename);
                    }
                    else
                    {
                        StatusManager.Instance.UpdateStatus("LibraryDocument", String.Format("This document library does not support {0} files.", extension));
                    }
                    return null;
                }

                // If the PDF does not exist, can not clone
                if (!File.Exists(filename))
                {
                    Logging.Info("Can not add non-existent file to library, so skipping: {0}", filename);
                    return null;
                }

                string fingerprint = StreamFingerprint.FromFile(filename);

                pdf_document = GetDocumentByFingerprint(fingerprint);
	            // Useful in logging for diagnosing if we're adding the same document again
	            Logging.Info("Fingerprint: {0} - add to library: {1}", fingerprint, (null == pdf_document));
                if (null != pdf_document)
                {
                    // Pdf reportedly exists in database.

                    // Store the pdf in our location
                    pdf_document.StoreAssociatedPDFInRepository(filename);

                    // If the document was previously deleted in metadata, reinstate it
                    if (pdf_document.Deleted)
                    {
                        Logging.Info("The document {0} was deleted, so reinstating it.", fingerprint);
                        pdf_document.Deleted = false;
                        pdf_document.Bindable.NotifyPropertyChanged(() => pdf_document.Deleted);
                    }

                    // Try to add some useful information from the download source if the metadata doesn't already have it
                    if (!String.IsNullOrEmpty(suggested_download_source)
                        && (String.IsNullOrEmpty(pdf_document.DownloadLocation)
                        // or when the new source is a URL we also
                        // *upgrade* our source info by taking up the new URL
                        // as we than assume that a new URL is 'better' i.e. more 'fresh'
                        // than any existing URL or local source file path:
                        || suggested_download_source.StartsWith("http://")
                        || suggested_download_source.StartsWith("https://")
                        || suggested_download_source.StartsWith("ftp://")
                        || suggested_download_source.StartsWith("ftps://"))
                        // *and* the old and new source shouldn't be the same:
                        && suggested_download_source != pdf_document.DownloadLocation)
                    {
                        Logging.Info("The document in the library had no download location or an older one, so inferring it from download: {0} --> {1}", pdf_document.DownloadLocation ?? "(NULL)", suggested_download_source);
                        pdf_document.DownloadLocation = suggested_download_source;
                        pdf_document.Bindable.NotifyPropertyChanged(() => pdf_document.DownloadLocation);
                    }

	                // TODO: *merge* the BibTeX!
                    if (pdf_document.UpdateBibTex(bibtex))
                    {
                        pdf_document.Bindable.NotifyPropertyChanged(() => pdf_document.BibTex);
                    }

	                // merge = add new tags to existing ones (if any)
                    if (tags != null)
                    {
	                    foreach (string tag in tags)
	                    {
	                        pdf_document.AddTag(tag); // Notify changes called internally
	                    }
                    }

	                // TODO: merge comments?
	                //
                    // If we already have comments, then append them to our existing comments (if they are not identical)
                    if (!String.IsNullOrEmpty(comments))
                    {
                        if (pdf_document.Comments != comments)
                        {
                            pdf_document.Comments = pdf_document.Comments + "\n\n---\n\n\n" + comments;
                            pdf_document.Bindable.NotifyPropertyChanged(() => pdf_document.Comments);
                        }
                    }
                }
                else
                {
                    // Create a new document
                    pdf_document = PDFDocument.CreateFromPDF(this, filename, fingerprint);
                    //pdf_document.OriginalFileName = original_filename;
                    pdf_document.DownloadLocation = suggested_download_source;
                    pdf_document.Bindable.NotifyPropertyChanged(() => pdf_document.DownloadLocation);
                    if (pdf_document.UpdateBibTex(bibtex))
                    {
                        pdf_document.Bindable.NotifyPropertyChanged(() => pdf_document.BibTex);
                    }
                    if (tags != null)
                    {
	                    foreach (string tag in tags)
	                    {
	                        pdf_document.AddTag(tag);
	                    }
                    }

                    pdf_document.Comments = comments;
                    pdf_document.Bindable.NotifyPropertyChanged(() => pdf_document.Comments);

                    Utilities.LockPerfTimer l2_clk = Utilities.LockPerfChecker.Start();
                    lock (pdf_documents_lock)
                    {
                        l2_clk.LockPerfTimerStop();
                        // Store in our database - note that we have the lock already
                        pdf_documents[pdf_document.Fingerprint] = pdf_document;
                    }

                    // Get OCR queued
                    pdf_document.PDFRenderer.CauseAllPDFPagesToBeOCRed();
                }

                SignalThatDocumentsHaveChanged(pdf_document);
            }
            finally
            {
                if (null != pdf_document)
                {
                    StatusManager.Instance.UpdateStatus("LibraryDocument", String.Format("Added {0} to your library", filename));
                }
                else
                {
                    StatusManager.Instance.UpdateStatus("LibraryDocument", String.Format("Could not add {0} to your library", filename));
                }
            }

            return pdf_document;
        }

        private PDFDocument AddNewDocumentToLibrary(PDFDocument pdf_document_template, bool suppressDialogs, bool suppress_signal_that_docs_have_changed)
        {
            PDFDocument pdf_document = AddNewDocumentToLibrary(pdf_document_template.DocumentPath, pdf_document_template.DownloadLocation, pdf_document_template.DownloadLocation, pdf_document_template.BibTex, null, null, suppressDialogs, suppress_signal_that_docs_have_changed);

            pdf_document.CloneMetaData(pdf_document_template);

            return pdf_document;
        }

        public PDFDocument AddVanillaReferenceDocumentToLibrary(FilenameWithMetadataImport info, LibraryPdfActionCallbacks post_partum = new LibraryPdfActionCallbacks())
        {
            //string suggested_download_source = info.SuggestedDownloadSourceURI;
            BibTexItem bibtex = info.BibTex;
            HashSet<string> tags = info.Tags;
            string comments = info.Notes;

            // Check that we are not adding a duplicate
            Utilities.LockPerfTimer l1_clk = Utilities.LockPerfChecker.Start();
            lock (pdf_documents_lock)
            {
                l1_clk.LockPerfTimerStop();
                foreach (var pdf_document_existing in pdf_documents.Values)
                {
                    if (!pdf_document_existing.BibTex.IsEmpty())
                    {
                        // Identical BibTeX (after the key) will be treated as a duplicate
                        if (pdf_document_existing.BibTex.IsContentIdenticalTo(bibtex))
                        {
                            Logging.Info("Not importing duplicate vanilla reference with identical BibTeX to '{0}' ({1}).", pdf_document_existing.TitleCombined, pdf_document_existing.Fingerprint);
                            return pdf_document_existing;
                        }
                    }
                }
            }

            // Not a dupe, so create
            PDFDocument pdf_document = PDFDocument.CreateFromVanillaReference(this);
            if (pdf_document.UpdateBibTex(bibtex))
            {
                pdf_document.Bindable.NotifyPropertyChanged(() => pdf_document.BibTex);
            }
            pdf_document.Comments = comments;
            pdf_document.Bindable.NotifyPropertyChanged(() => pdf_document.Comments);

            if (tags != null)
            {
                foreach (string tag in tags)
                {
                    pdf_document.AddTag(tag); // Notify changes called internally
                }
            }

            // Store in our database
            Utilities.LockPerfTimer l2_clk = Utilities.LockPerfChecker.Start();
            lock (pdf_documents_lock)
            {
                l2_clk.LockPerfTimerStop();
                pdf_documents[pdf_document.Fingerprint] = pdf_document;
            }

            SignalThatDocumentsHaveChanged(pdf_document);

            return pdf_document;
        }

        public PDFDocument CloneExistingDocumentFromOtherLibrary_SYNCHRONOUS(PDFDocument existing_pdf_document, bool suppress_dialogs, LibraryPdfActionCallbacks callbacks)
        {
            StatusManager.Instance.UpdateStatus("LibraryDocument", String.Format("Copying {0} ({1}) into library", existing_pdf_document.TitleCombined, existing_pdf_document.Fingerprint));

            //  do a normal add (since stored separately)
            var new_pdf_document = AddNewDocumentToLibrary_SYNCHRONOUS(existing_pdf_document.DocumentPath, suppress_dialogs);

            // If we were not able to create the PDFDocument from an existing pdf file (i.e. it was a missing reference), then create one from scratch
            if (null == new_pdf_document)
            {
                new_pdf_document = PDFDocument.CreateFromPDF(this, existing_pdf_document.DocumentPath, existing_pdf_document.Fingerprint);
                Utilities.LockPerfTimer l1_clk = Utilities.LockPerfChecker.Start();
                lock (pdf_documents_lock)
                {
                    l1_clk.LockPerfTimerStop();
                    pdf_documents[new_pdf_document.Fingerprint] = new_pdf_document;
                }
            }

            // clone the metadata and switch libraries
            new_pdf_document.CloneMetaData(existing_pdf_document);

            StatusManager.Instance.UpdateStatus("LibraryDocument", String.Format("Copied {0} into your library", existing_pdf_document.TitleCombined));

            return new_pdf_document;
        }

        public void DeleteDocument(PDFDocument pdf_document)
        {
            pdf_document.Deleted = true;
            pdf_document.Bindable.NotifyPropertyChanged(() => pdf_document.Deleted);

            SignalThatDocumentsHaveChanged(pdf_document);
        }

        /// <summary>
        /// Returns null if the document is not found
        /// </summary>
        /// <param name="fingerprint"></param>
        /// <returns></returns>
        public PDFDocument GetDocumentByFingerprint(string fingerprint)
        {
            Utilities.LockPerfTimer l1_clk = Utilities.LockPerfChecker.Start();
            lock (pdf_documents_lock)
            {
                l1_clk.LockPerfTimerStop();
                PDFDocument result = null;
                if (pdf_documents.TryGetValue(fingerprint, out result))
                {
                    return result;
                }
                else
                {
                    return null;
                }
            }
        }

        public List<PDFDocument> GetDocumentByFingerprints(IEnumerable<string> fingerprints)
        {
            List<PDFDocument> pdf_documents_list = new List<PDFDocument>();

            Utilities.LockPerfTimer l1_clk = Utilities.LockPerfChecker.Start();
            lock (pdf_documents_lock)
            {
                l1_clk.LockPerfTimerStop();
                foreach (string fingerprint in fingerprints)
                {
                    PDFDocument pdf_document = null;
                    if (pdf_documents.TryGetValue(fingerprint, out pdf_document))
                    {
                        pdf_documents_list.Add(pdf_document);
                    }
                }
            }

            return pdf_documents_list;
        }

        internal List<PDFDocument> GetDocumentsByTag(string target_tag)
        {
            List<PDFDocument> pdf_documents_list = new List<PDFDocument>();

            Utilities.LockPerfTimer l1_clk = Utilities.LockPerfChecker.Start();
            lock (pdf_documents_lock)
            {
                l1_clk.LockPerfTimerStop();
                foreach (var pdf_document in pdf_documents.Values)
                {
                    foreach (string tag in TagTools.ConvertTagBundleToTags(pdf_document.Tags))
                    {
                        if (0 == tag.CompareTo(target_tag))
                        {
                            pdf_documents_list.Add(pdf_document);
                            break;
                        }
                    }
                }
            }

            return pdf_documents_list;
        }


        /// <summary>
        /// Performs thread unsafe check
        /// </summary>
        public bool DocumentExistsInLibraryWithFingerprint(string fingerprint)
        {
            Utilities.LockPerfTimer l1_clk = Utilities.LockPerfChecker.Start();
            lock (pdf_documents_lock)
            {
                l1_clk.LockPerfTimerStop();
                if (pdf_documents.ContainsKey(fingerprint))
                {
                    return !pdf_documents[fingerprint].Deleted;
                }

                return false;
            }
        }

        /// <summary>
        /// Performs thread unsafe check
        /// Ignores whitespace for (hopefully) less false-positives
        /// </summary>
        public bool DocumentExistsInLibraryWithBibTeX(string bibTeXId)
        {
            Utilities.LockPerfTimer l1_clk = Utilities.LockPerfChecker.Start();
            lock (pdf_documents_lock)
            {
                l1_clk.LockPerfTimerStop();
                foreach (var pdf in pdf_documents.Values)
                {
                    if (!pdf.Deleted)
                    {
                        if (String.Compare(pdf.BibTex.Key, bibTeXId, StringComparison.OrdinalIgnoreCase) == 0)
                        {
                            return true;
                        }
                    }
                }
            }

            return false;
        }


        /// <summary>
        /// Returns a list of the PDF documents in the library.  This will include all the deleted documents too...
        /// You may mess with this list - it is yours and will not change...
        /// </summary>
        public List<PDFDocument> PDFDocuments_IncludingDeleted
        {
            get
            {
                Utilities.LockPerfTimer l1_clk = Utilities.LockPerfChecker.Start();
                lock (pdf_documents_lock)
                {
                    l1_clk.LockPerfTimerStop();
                    List<PDFDocument> pdf_documents_list = new List<PDFDocument>(pdf_documents.Values);
                    return pdf_documents_list;
                }
            }
        }

        public int PDFDocuments_IncludingDeleted_Count
        {
            get
            {
                Utilities.LockPerfTimer l1_clk = Utilities.LockPerfChecker.Start();
                lock (pdf_documents_lock)
                {
                    l1_clk.LockPerfTimerStop();
                    return pdf_documents.Count;
                }
            }
        }


        /// <summary>
        /// Returns a list of the PDF documents in the library.  This will NOT include the deleted documents...
        /// You may mess with this list - it is yours and will not change...
        /// </summary>
        public List<PDFDocument> PDFDocuments
        {
            get
            {
                List<PDFDocument> pdf_documents_list = new List<PDFDocument>();
                Utilities.LockPerfTimer l1_clk = Utilities.LockPerfChecker.Start();
                lock (pdf_documents_lock)
                {
                    l1_clk.LockPerfTimerStop();
                    foreach (var x in pdf_documents.Values)
                    {
                        if (!x.Deleted)
                        {
                            pdf_documents_list.Add(x);
                        }
                    }
                }
                return pdf_documents_list;
            }
        }

        /// <summary>
        /// Returns a list of the PDF documents in the library.  This will NOT include the deleted documents...
        /// You may mess with this list - it is yours and will not change...
        /// </summary>
        public List<PDFDocument> PDFDocumentsWithLocalFilePresent
        {
            get
            {
                List<PDFDocument> pdf_documents_list = new List<PDFDocument>();
                Utilities.LockPerfTimer l1_clk = Utilities.LockPerfChecker.Start();
                lock (pdf_documents_lock)
                {
                    l1_clk.LockPerfTimerStop();
                    foreach (var x in pdf_documents.Values)
                    {
                        if (!x.Deleted && x.DocumentExists)
                        {
                            pdf_documents_list.Add(x);
                        }
                    }
                }
                return pdf_documents_list;
            }
        }

#if false
        internal HashSet<string> GetAllDocumentFingerprints()
        {
            HashSet<string> results = new HashSet<string>();

            Utilities.LockPerfTimer l1_clk = Utilities.LockPerfChecker.Start();
            lock (pdf_documents_lock)
            {
                l1_clk.LockPerfTimerStop();
                foreach (var pdf_document in pdf_documents.Values)
                {
                    results.Add(pdf_document.Fingerprint);
                }
            }
            return results;
        }
#else
        internal HashSet<string> GetAllDocumentFingerprints()
        {
            Utilities.LockPerfTimer l1_clk = Utilities.LockPerfChecker.Start();
            lock (pdf_documents_lock)
            {
                l1_clk.LockPerfTimerStop();
                return new HashSet<string>(pdf_documents.Keys);
            }
        }
#endif

        /// <summary>
        /// Keyword search - but not on internal text
        /// </summary>
        /// <param name="keyword"></param>
        /// <returns></returns>
        internal HashSet<string> GetDocumentFingerprintsWithKeyword(string keyword)
        {
            keyword = keyword.ToLower();

            HashSet<string> results = new HashSet<string>();
            Utilities.LockPerfTimer l1_clk = Utilities.LockPerfChecker.Start();
            lock (pdf_documents_lock)
            {
                l1_clk.LockPerfTimerStop();
                foreach (var pdf_document in pdf_documents.Values)
                {
                    bool document_matches = false;

                    if (!document_matches)
                    {
                        if
                        (
                            false
                            || (pdf_document.TitleCombined?.ToLower().Contains(keyword) ?? false)
                            || (pdf_document.AuthorsCombined?.ToLower().Contains(keyword) ?? false)
                            || (pdf_document.YearCombined?.ToLower().Contains(keyword) ?? false)
                            || (pdf_document.Comments?.ToLower().Contains(keyword) ?? false)
                            || (pdf_document.Publication?.ToLower().Contains(keyword) ?? false)
                            || (pdf_document.BibTex?.ToLower().Contains(keyword) ?? false)
                            || (pdf_document.Fingerprint?.ToLower().Contains(keyword) ?? false)
                        )
                        {
                            document_matches = true;
                        }
                    }

                    if (document_matches)
                    {
                        results.Add(pdf_document.Fingerprint);
                    }
                }
            }

            return results;
        }

        internal void NotifyLibraryThatDocumentHasChangedExternally(string fingerprint)
        {
            Logging.Info("Library has been notified that {0} has changed", fingerprint);
            try
            {
                LibraryDB.LibraryItem library_item = this.library_db.GetLibraryItem(fingerprint, PDFDocumentFileLocations.METADATA);
                this.LoadDocumentFromMetadata(library_item, null, true);
            }
            catch (Exception ex)
            {
                Logging.Warn(ex, "We were told that something had changed, but could not find it on looking...");
            }
        }

        internal void NotifyLibraryThatDocumentListHasChangedExternally()
        {
            Logging.Info("Library has been notified that files have changed");

            SignalThatDocumentsHaveChanged(null);
        }

        #region --- Signaling that documents have been changed ------------------

        public class PDFDocumentEventArgs : EventArgs
        {
            public PDFDocumentEventArgs(PDFDocument pdf_document)
            {
                this.PDFDocument = pdf_document;
            }

            public PDFDocument PDFDocument { get; }

        }
        public event EventHandler<PDFDocumentEventArgs> OnDocumentsChanged;

        private DateTime last_documents_changed_time = DateTime.MinValue;
        private DateTime last_documents_changed_signal_time = DateTime.MinValue;
        private PDFDocument documents_changed_optional_changed_pdf_document = null;
        private object last_documents_changed_lock = new object();

        public void SignalThatDocumentsHaveChanged(PDFDocument optional_changed_pdf_document)
        {
            //Utilities.LockPerfTimer l1_clk = Utilities.LockPerfChecker.Start();
            lock (last_documents_changed_lock)
            {
                //l1_clk.LockPerfTimerStop();
                last_documents_changed_time = DateTime.UtcNow;
                if (null == documents_changed_optional_changed_pdf_document || optional_changed_pdf_document == documents_changed_optional_changed_pdf_document)
                {
                    documents_changed_optional_changed_pdf_document = optional_changed_pdf_document;
                }
                else
                {
                    // multiple documents have changed since the observer(s) handled the previous signal...
                    documents_changed_optional_changed_pdf_document = null;
                }
            }
        }

        internal void CheckForSignalThatDocumentsHaveChanged()
        {
            if (LibraryIsKilled)
            {
                return;
            }

            PDFDocument local_documents_changed_optional_changed_pdf_document;
            DateTime now = DateTime.UtcNow;

            //Utilities.LockPerfTimer l1_clk = Utilities.LockPerfChecker.Start();
            lock (last_documents_changed_lock)
            {
                //l1_clk.LockPerfTimerStop();
                // If no docs have changed, nothing to do
                if (last_documents_changed_signal_time >= last_documents_changed_time)
                {
                    return;
                }

                // Don't refresh more than once every few seconds in busy-adding times
                if (now.Subtract(last_documents_changed_time).TotalSeconds < 1 && now.Subtract(last_documents_changed_signal_time).TotalSeconds < 15)
                {
                    return;
                }

                // Don't refresh more than once a second in quiet times
                if (now.Subtract(last_documents_changed_signal_time).TotalSeconds < 1)
                {
                    return;
                }

                // Let's signal!
                local_documents_changed_optional_changed_pdf_document = documents_changed_optional_changed_pdf_document;
                documents_changed_optional_changed_pdf_document = null;
                last_documents_changed_signal_time = now;
            }

            try
            {
                OnDocumentsChanged?.Invoke(this, new PDFDocumentEventArgs(local_documents_changed_optional_changed_pdf_document));
            }
            catch (Exception ex)
            {
                Logging.Error(ex, "There was an exception while notifying that documents have changed.");
            }
        }

        #endregion

        #region --- File locations ------------------------------------------------------------------------------------

        public static string GetLibraryBasePathForId(string id)
        {
            return Path.GetFullPath(Path.Combine(ConfigurationManager.Instance.BaseDirectoryForQiqqa, id));
        }

        public string LIBRARY_BASE_PATH
        {
            get
            {
                return GetLibraryBasePathForId(this.web_library_detail.Id);
            }
        }

        public string LIBRARY_DOCUMENTS_BASE_PATH
        {
            get
            {
                string folder_override = ConfigurationManager.Instance.ConfigurationRecord.System_OverrideDirectoryForPDFs;
                if (!String.IsNullOrEmpty(folder_override))
                {
                    return Path.GetFullPath(folder_override + @"\");
                }
                else
                {
                    return Path.GetFullPath(Path.Combine(LIBRARY_BASE_PATH, @"documents"));
                }
            }
        }

        public string LIBRARY_INDEX_BASE_PATH
        {
            get
            {
                return Path.GetFullPath(Path.Combine(LIBRARY_BASE_PATH, @"index"));
            }
        }

        #endregion

        #region --- IDisposable ------------------------------------------------------------------------

        ~Library()
        {
            Logging.Debug("~Library()");
            Dispose(false);
        }

        public void Dispose()
        {
            Logging.Debug("Disposing Library");
            Dispose(true);
            GC.SuppressFinalize(this);
        }

        private int dispose_count = 0;
        protected virtual void Dispose(bool disposing)
        {
            Logging.Debug("Library::Dispose({0}) @{1}", disposing, dispose_count);

            LibraryIsKilled = true;

            if (dispose_count == 0)
            {
                // Get rid of managed resources / get rid of cyclic references:

                // Do we need to check that the library has finished being loaded?

                // Switch off the living things
                this.library_index?.Dispose();
                this.folder_watcher_manager?.Dispose();

                // NULL the memory database
                Utilities.LockPerfTimer l2_clk = Utilities.LockPerfChecker.Start();
                lock (pdf_documents_lock)
                {
                    l2_clk.LockPerfTimerStop();
                    pdf_documents.Clear();
                    pdf_documents = null;
                }
            }

            // Clear the references for sanity's sake
            this.expedition_manager = null;
            this.password_manager = null;
            this.blackwhite_list_manager = null;
            this.recently_read_manager = null;
            this.ai_tag_manager = null;
            this.library_index = null;
            this.folder_watcher_manager = null;
            this.library_db = null;

            ++dispose_count;
        }

        #endregion

    }
}
<|MERGE_RESOLUTION|>--- conflicted
+++ resolved
@@ -1,1156 +1,1127 @@
-﻿using System;
-using System.Collections.Generic;
-using System.Diagnostics;
-using System.IO;
-using System.Linq;
-using Qiqqa.Common.Configuration;
-using Qiqqa.Common.TagManagement;
-using Qiqqa.DocumentConversionStuff;
-using Qiqqa.DocumentLibrary.AITagsStuff;
-using Qiqqa.DocumentLibrary.DocumentLibraryIndex;
-using Qiqqa.DocumentLibrary.FolderWatching;
-using Qiqqa.DocumentLibrary.Import.Manual;
-using Qiqqa.DocumentLibrary.PasswordStuff;
-using Qiqqa.DocumentLibrary.RecentlyReadStuff;
-using Qiqqa.DocumentLibrary.WebLibraryStuff;
-using Qiqqa.Documents.PDF;
-using Qiqqa.Expedition;
-using Utilities;
-using Utilities.BibTex.Parsing;
-using Utilities.Files;
-using Utilities.GUI;
-using Utilities.Misc;
-using Utilities.Strings;
-using File = Alphaleonis.Win32.Filesystem.File;
-using Directory = Alphaleonis.Win32.Filesystem.Directory;
-using Path = Alphaleonis.Win32.Filesystem.Path;
-
-namespace Qiqqa.DocumentLibrary
-{
-    public class Library : IDisposable
-    {
-        public override string ToString()
-        {
-            return String.Format("Library: {0}", this.web_library_detail.Title);
-        }
-
-        /// <summary>
-        /// Use this singleton instance ONLY for testing purposes!
-        /// </summary>
-        public static Library GuestInstance
-        {
-            get
-            {
-                return WebLibraryManager.Instance.Library_Guest;
-            }
-        }
-
-        private WebLibraryDetail web_library_detail;
-        public WebLibraryDetail WebLibraryDetail
-        {
-            get
-            {
-                return web_library_detail;
-            }
-        }
-
-        private LibraryDB library_db;
-        public LibraryDB LibraryDB
-        {
-            get
-            {
-                return library_db;
-            }
-        }
-
-        private FolderWatcherManager folder_watcher_manager;
-        public FolderWatcherManager FolderWatcherManager
-        {
-            get
-            {
-                return folder_watcher_manager;
-            }
-        }
-
-        private LibraryIndex library_index;
-        public LibraryIndex LibraryIndex
-        {
-            get
-            {
-                return library_index;
-            }
-        }
-
-        private AITagManager ai_tag_manager;
-        public AITagManager AITagManager
-        {
-            get
-            {
-                return ai_tag_manager;
-            }
-        }
-
-        private RecentlyReadManager recently_read_manager;
-        public RecentlyReadManager RecentlyReadManager
-        {
-            get
-            {
-                return recently_read_manager;
-            }
-        }
-
-        private BlackWhiteListManager blackwhite_list_manager;
-        public BlackWhiteListManager BlackWhiteListManager
-        {
-            get
-            {
-                return blackwhite_list_manager;
-            }
-        }
-
-        PasswordManager password_manager;
-        public PasswordManager PasswordManager
-        {
-            get
-            {
-                return password_manager;
-            }
-        }
-
-        ExpeditionManager expedition_manager;
-        public ExpeditionManager ExpeditionManager
-        {
-            get
-            {
-                return expedition_manager;
-            }
-        }
-
-        Dictionary<string, PDFDocument> pdf_documents = new Dictionary<string, PDFDocument>();
-        private object pdf_documents_lock = new object();
-
-        public delegate void OnLibraryLoadedHandler(Library library);
-
-        // Move this somewhere nice...
-        public bool sync_in_progress = false;
-        private bool library_is_loaded = false;
-        private bool library_is_killed = false;
-        private object library_is_loaded_lock = new object();
-
-        public event OnLibraryLoadedHandler OnLibraryLoaded;
-
-        public bool LibraryIsLoaded
-        {
-            get
-            {
-                Utilities.LockPerfTimer l1_clk = Utilities.LockPerfChecker.Start();
-                lock (library_is_loaded_lock)
-                {
-                    l1_clk.LockPerfTimerStop();
-                    return library_is_loaded;
-                }
-            }
-            private set
-            {
-                Utilities.LockPerfTimer l1_clk = Utilities.LockPerfChecker.Start();
-                lock (library_is_loaded_lock)
-                {
-                    l1_clk.LockPerfTimerStop();
-                    library_is_loaded = value;
-                }
-            }
-        }
-
-        /// <summary>
-        /// Signals a forced `Dispose()` call was issued; any background processes involving this library should abort ASAP!
-        /// </summary>
-        public bool LibraryIsKilled
-        {
-            get
-            {
-                Utilities.LockPerfTimer l1_clk = Utilities.LockPerfChecker.Start();
-                lock (library_is_loaded_lock)
-                {
-                    l1_clk.LockPerfTimerStop();
-                    return library_is_killed;
-                }
-            }
-            private set
-            {
-                Utilities.LockPerfTimer l1_clk = Utilities.LockPerfChecker.Start();
-                lock (library_is_loaded_lock)
-                {
-                    l1_clk.LockPerfTimerStop();
-                    library_is_killed = value;
-                }
-            }
-        }
-
-        // This is GLOBAL to all libraries
-        private static DateTime last_pdf_add_time = DateTime.MinValue;
-        private static object last_pdf_add_time_lock = new object();
-
-        public static bool IsBusyAddingPDFs
-        {
-            get
-            {
-                //Utilities.LockPerfTimer l1_clk = Utilities.LockPerfChecker.Start();
-                DateTime mark;
-                lock (last_pdf_add_time_lock)
-                {
-                    //l1_clk.LockPerfTimerStop();
-                    mark = last_pdf_add_time;
-                }
-                // heuristic; give OCR process et al some time to breathe
-                return DateTime.UtcNow.Subtract(mark).TotalSeconds < 3;
-            }
-        }
-
-        public Library(WebLibraryDetail web_library_detail)
-        {
-            this.web_library_detail = web_library_detail;
-
-            Logging.Info("Library basepath is at {0}", LIBRARY_BASE_PATH);
-            Logging.Info("Library document basepath is at {0}", LIBRARY_DOCUMENTS_BASE_PATH);
-
-            Directory.CreateDirectory(LIBRARY_BASE_PATH);
-            Directory.CreateDirectory(LIBRARY_DOCUMENTS_BASE_PATH);
-
-            this.library_db = new LibraryDB(this.LIBRARY_BASE_PATH);
-            this.folder_watcher_manager = new FolderWatcherManager(this);
-            this.library_index = new LibraryIndex(this);
-            this.ai_tag_manager = new AITagManager(this);
-            this.recently_read_manager = new RecentlyReadManager(this);
-            this.blackwhite_list_manager = new BlackWhiteListManager(this);
-            this.password_manager = new PasswordManager(this);
-            this.expedition_manager = new ExpeditionManager(this);
-
-            // Start loading the documents in the background...
-            SafeThreadPool.QueueUserWorkItem(o => BuildFromDocumentRepository());
-        }
-
-<<<<<<< HEAD
-        private int dispose_count = 0;
-        internal void Dispose()
-        {
-            Logging.Debug("Library::Dispose() @{0}", ++dispose_count);
-
-            // Do we need to check that the library has finished being loaded?
-
-            // Switch off the living things
-            this.library_index?.Dispose();
-            this.folder_watcher_manager?.Dispose();
-
-            // Clear the references for sanity's sake
-            this.expedition_manager = null;
-            this.password_manager = null;
-            this.blackwhite_list_manager = null;
-            this.recently_read_manager = null;
-            this.ai_tag_manager = null;
-            this.library_index = null;
-            this.folder_watcher_manager = null;
-            this.library_db = null;
-
-            this.web_library_detail = null;       // cyclic reference as WebLibraryDetail instance reference us, so we MUST nil this one to break the cycle for the GC to work well.
-        }
-
-=======
->>>>>>> 72a707f2
-        // NOTE: this function is executed ASYNCHRONOUSLY. 
-        // 
-        // Once completed, an event will be fired to
-        // help the main application update any relevant views.
-        void BuildFromDocumentRepository()
-        {
-            try
-            {
-                LibraryIsLoaded = false;
-
-                Stopwatch clk = Stopwatch.StartNew();
-                long prev_clk = 0;
-                long elapsed = 0;
-                Logging.Debug特("+Build library from repository");
-                List<LibraryDB.LibraryItem> library_items = this.library_db.GetLibraryItems(null, PDFDocumentFileLocations.METADATA);
-
-                elapsed = clk.ElapsedMilliseconds;
-                Logging.Debug特(":Build library '{2}' from repository -- time spent: {0} ms on fetching {1} records from SQLite DB.", elapsed, library_items.Count, this.WebLibraryDetail.DescriptiveTitle);
-                prev_clk = elapsed;
-
-                // Get the annotations cache
-                Dictionary<string, byte[]> library_items_annotations_cache = this.library_db.GetLibraryItemsAsCache(PDFDocumentFileLocations.ANNOTATIONS);
-
-                elapsed = clk.ElapsedMilliseconds;
-                Logging.Debug特(":Build library '{2}' from repository -- time spent: {0} ms on fetching annotation cache for {1} records.", elapsed - prev_clk, library_items.Count, this.WebLibraryDetail.DescriptiveTitle);
-                prev_clk = elapsed;
-
-                Logging.Info("Library '{2}': Loading {0} files from repository at {1}", library_items.Count, LIBRARY_DOCUMENTS_BASE_PATH, this.WebLibraryDetail.DescriptiveTitle);
-
-                for (int i = 0; i < library_items.Count; ++i)
-                {
-                    LibraryDB.LibraryItem library_item = library_items[i];
-
-                    // Track progress of how long this is taking to load
-                    elapsed = clk.ElapsedMilliseconds;
-                    if (prev_clk + 1000 <= elapsed)
-                    {
-                        StatusManager.Instance.UpdateStatus("LibraryInitialLoad", String.Format("Loading your library '{0}'", this.WebLibraryDetail.DescriptiveTitle), i, library_items.Count);
-                        Logging.Info("Library '{2}': Loaded {0}/{1} documents", i, library_items.Count, this.WebLibraryDetail.DescriptiveTitle);
-                        prev_clk = elapsed;
-
-                        System.Threading.Thread.Yield();
-                    }
-
-                    if (LibraryIsKilled)
-                    {
-                        break;
-                    }
-
-                    try
-                    {
-                        LoadDocumentFromMetadata(library_item, library_items_annotations_cache, false);
-                    }
-                    catch (Exception ex)
-                    {
-                        Logging.Error(ex, "Library '{1}': There was a problem loading document {0}", library_item.ToString(), this.WebLibraryDetail.DescriptiveTitle);
-                    }
-                }
-
-                StatusManager.Instance.ClearStatus("LibraryInitialLoad");
-
-                Logging.Debug特("-Build library '{2}' from repository -- time spent: {0} ms on {1} library records.", clk.ElapsedMilliseconds, library_items.Count, this.WebLibraryDetail.DescriptiveTitle);
-            }
-            catch (Exception ex)
-            {
-                if (LibraryIsKilled)
-                {
-                    Logging.Warn(ex, "There was a failure while building the *KILLED* document library instance for library {0} ({1})", this.WebLibraryDetail.DescriptiveTitle, this.WebLibraryDetail.Id);
-                }
-                else
-                {
-                    Logging.Error(ex, "There was a problem while building the document library {0} ({1})", this.WebLibraryDetail.DescriptiveTitle, this.WebLibraryDetail.Id);
-                }
-            }
-            finally
-            {
-                LibraryIsLoaded = true;
-
-                if (!LibraryIsKilled)
-                {
-                    // fire the event ASYNC
-                    OnLibraryLoaded?.BeginInvoke(this, null, null);
-                }
-            }
-        }
-
-        public void LoadDocumentFromMetadata(LibraryDB.LibraryItem library_item, Dictionary<string, byte[]> /* can be null */ library_items_annotations_cache, bool notify_changed_pdf_document)
-        {
-            try
-            {
-                PDFDocument pdf_document = PDFDocument.LoadFromMetaData(this, library_item.data, library_items_annotations_cache);
-
-                Utilities.LockPerfTimer l1_clk = Utilities.LockPerfChecker.Start();
-                lock (pdf_documents_lock)
-                {
-                    l1_clk.LockPerfTimerStop();
-                    pdf_documents[pdf_document.Fingerprint] = pdf_document;
-                }
-
-                if (!pdf_document.Deleted)
-                {
-                    TagManager.Instance.ProcessDocument(pdf_document);
-                    ReadingStageManager.Instance.ProcessDocument(pdf_document);
-                }
-
-                if (notify_changed_pdf_document)
-                {
-                    SignalThatDocumentsHaveChanged(pdf_document);
-                }
-                else
-                {
-                    SignalThatDocumentsHaveChanged(null);
-                }
-            }
-            catch (Exception ex)
-            {
-<<<<<<< HEAD
-                Logging.Error(ex, "Couldn't load document from ", library_item);
-=======
-                Logging.Warn(ex, "Couldn't load document from {0}", library_item.fingerprint);
->>>>>>> 72a707f2
-            }
-        }
-
-        /// <summary>
-        /// NB: Use ImportingIntoLibrary to add to the library.  Try not to call this directly!!
-        /// </summary>
-        /// <param name="filename"></param>
-        /// <param name="original_filename"></param>
-        /// <param name="suggested_download_source"></param>
-        /// <param name="bibtex"></param>
-        /// <param name="tags"></param>
-        /// <param name="suppressDialogs"></param>
-        /// <returns></returns>
-        public PDFDocument AddNewDocumentToLibrary_SYNCHRONOUS(FilenameWithMetadataImport info, bool suppressDialogs, LibraryPdfActionCallbacks post_partum = new LibraryPdfActionCallbacks())
-        {
-            // Flag that someone is trying to add to the library.  This is used by the background processes to hold off while the library is busy being added to...
-            //Utilities.LockPerfTimer l1_clk = Utilities.LockPerfChecker.Start();
-            lock (last_pdf_add_time_lock)
-            {
-                //l1_clk.LockPerfTimerStop();
-                last_pdf_add_time = DateTime.UtcNow;
-            }
-
-            PDFDocument pdf_document = null;
-
-            string filename = info.Filename;
-            string suggested_download_source = info.SuggestedDownloadSourceURI;
-            BibTexItem bibtex = info.BibTex;
-            HashSet<string> tags = info.Tags;
-            string comments = info.Notes;
-
-            StatusManager.Instance.UpdateStatus("LibraryDocument", String.Format("Adding {0} to library", filename));
-
-            try
-            {
-                if (String.IsNullOrEmpty(filename) || filename.EndsWith(".vanilla_reference"))
-                {
-                    return AddVanillaReferenceDocumentToLibrary(info, post_partum);
-                }
-
-                bool is_a_document_we_can_cope_with = false;
-
-                if (0 == Path.GetExtension(filename).ToLower().CompareTo(".pdf"))
-                {
-                    is_a_document_we_can_cope_with = true;
-                }
-                else
-                {
-                    if (DocumentConversion.CanConvert(filename))
-                    {
-                        string filename_before_conversion = filename;
-                        string filename_after_conversion = TempFile.GenerateTempFilename("pdf");
-                        if (DocumentConversion.Convert(filename_before_conversion, filename_after_conversion))
-                        {
-                            is_a_document_we_can_cope_with = true;
-                            filename = filename_after_conversion;
-                        }
-                    }
-                }
-
-                if (!is_a_document_we_can_cope_with)
-                {
-                    string extension = Path.GetExtension(filename);
-
-                    if (!suppressDialogs)
-                    {
-                        MessageBoxes.Info("This document library does not support {0} files.  Free and Premium libraries only support PDF files.  Premium+ libraries can automatically convert DOC and DOCX files to PDF.\n\nYou can convert your DOC files to PDFs using the Conversion Tool available on the Start Page Tools menu.\n\nSkipping {1}.", extension, filename);
-                    }
-                    else
-                    {
-                        StatusManager.Instance.UpdateStatus("LibraryDocument", String.Format("This document library does not support {0} files.", extension));
-                    }
-                    return null;
-                }
-
-                // If the PDF does not exist, can not clone
-                if (!File.Exists(filename))
-                {
-                    Logging.Info("Can not add non-existent file to library, so skipping: {0}", filename);
-                    return null;
-                }
-
-                string fingerprint = StreamFingerprint.FromFile(filename);
-
-                pdf_document = GetDocumentByFingerprint(fingerprint);
-	            // Useful in logging for diagnosing if we're adding the same document again
-	            Logging.Info("Fingerprint: {0} - add to library: {1}", fingerprint, (null == pdf_document));
-                if (null != pdf_document)
-                {
-                    // Pdf reportedly exists in database.
-
-                    // Store the pdf in our location
-                    pdf_document.StoreAssociatedPDFInRepository(filename);
-
-                    // If the document was previously deleted in metadata, reinstate it
-                    if (pdf_document.Deleted)
-                    {
-                        Logging.Info("The document {0} was deleted, so reinstating it.", fingerprint);
-                        pdf_document.Deleted = false;
-                        pdf_document.Bindable.NotifyPropertyChanged(() => pdf_document.Deleted);
-                    }
-
-                    // Try to add some useful information from the download source if the metadata doesn't already have it
-                    if (!String.IsNullOrEmpty(suggested_download_source)
-                        && (String.IsNullOrEmpty(pdf_document.DownloadLocation)
-                        // or when the new source is a URL we also
-                        // *upgrade* our source info by taking up the new URL
-                        // as we than assume that a new URL is 'better' i.e. more 'fresh'
-                        // than any existing URL or local source file path:
-                        || suggested_download_source.StartsWith("http://")
-                        || suggested_download_source.StartsWith("https://")
-                        || suggested_download_source.StartsWith("ftp://")
-                        || suggested_download_source.StartsWith("ftps://"))
-                        // *and* the old and new source shouldn't be the same:
-                        && suggested_download_source != pdf_document.DownloadLocation)
-                    {
-                        Logging.Info("The document in the library had no download location or an older one, so inferring it from download: {0} --> {1}", pdf_document.DownloadLocation ?? "(NULL)", suggested_download_source);
-                        pdf_document.DownloadLocation = suggested_download_source;
-                        pdf_document.Bindable.NotifyPropertyChanged(() => pdf_document.DownloadLocation);
-                    }
-
-	                // TODO: *merge* the BibTeX!
-                    if (pdf_document.UpdateBibTex(bibtex))
-                    {
-                        pdf_document.Bindable.NotifyPropertyChanged(() => pdf_document.BibTex);
-                    }
-
-	                // merge = add new tags to existing ones (if any)
-                    if (tags != null)
-                    {
-	                    foreach (string tag in tags)
-	                    {
-	                        pdf_document.AddTag(tag); // Notify changes called internally
-	                    }
-                    }
-
-	                // TODO: merge comments?
-	                //
-                    // If we already have comments, then append them to our existing comments (if they are not identical)
-                    if (!String.IsNullOrEmpty(comments))
-                    {
-                        if (pdf_document.Comments != comments)
-                        {
-                            pdf_document.Comments = pdf_document.Comments + "\n\n---\n\n\n" + comments;
-                            pdf_document.Bindable.NotifyPropertyChanged(() => pdf_document.Comments);
-                        }
-                    }
-                }
-                else
-                {
-                    // Create a new document
-                    pdf_document = PDFDocument.CreateFromPDF(this, filename, fingerprint);
-                    //pdf_document.OriginalFileName = original_filename;
-                    pdf_document.DownloadLocation = suggested_download_source;
-                    pdf_document.Bindable.NotifyPropertyChanged(() => pdf_document.DownloadLocation);
-                    if (pdf_document.UpdateBibTex(bibtex))
-                    {
-                        pdf_document.Bindable.NotifyPropertyChanged(() => pdf_document.BibTex);
-                    }
-                    if (tags != null)
-                    {
-	                    foreach (string tag in tags)
-	                    {
-	                        pdf_document.AddTag(tag);
-	                    }
-                    }
-
-                    pdf_document.Comments = comments;
-                    pdf_document.Bindable.NotifyPropertyChanged(() => pdf_document.Comments);
-
-                    Utilities.LockPerfTimer l2_clk = Utilities.LockPerfChecker.Start();
-                    lock (pdf_documents_lock)
-                    {
-                        l2_clk.LockPerfTimerStop();
-                        // Store in our database - note that we have the lock already
-                        pdf_documents[pdf_document.Fingerprint] = pdf_document;
-                    }
-
-                    // Get OCR queued
-                    pdf_document.PDFRenderer.CauseAllPDFPagesToBeOCRed();
-                }
-
-                SignalThatDocumentsHaveChanged(pdf_document);
-            }
-            finally
-            {
-                if (null != pdf_document)
-                {
-                    StatusManager.Instance.UpdateStatus("LibraryDocument", String.Format("Added {0} to your library", filename));
-                }
-                else
-                {
-                    StatusManager.Instance.UpdateStatus("LibraryDocument", String.Format("Could not add {0} to your library", filename));
-                }
-            }
-
-            return pdf_document;
-        }
-
-        private PDFDocument AddNewDocumentToLibrary(PDFDocument pdf_document_template, bool suppressDialogs, bool suppress_signal_that_docs_have_changed)
-        {
-            PDFDocument pdf_document = AddNewDocumentToLibrary(pdf_document_template.DocumentPath, pdf_document_template.DownloadLocation, pdf_document_template.DownloadLocation, pdf_document_template.BibTex, null, null, suppressDialogs, suppress_signal_that_docs_have_changed);
-
-            pdf_document.CloneMetaData(pdf_document_template);
-
-            return pdf_document;
-        }
-
-        public PDFDocument AddVanillaReferenceDocumentToLibrary(FilenameWithMetadataImport info, LibraryPdfActionCallbacks post_partum = new LibraryPdfActionCallbacks())
-        {
-            //string suggested_download_source = info.SuggestedDownloadSourceURI;
-            BibTexItem bibtex = info.BibTex;
-            HashSet<string> tags = info.Tags;
-            string comments = info.Notes;
-
-            // Check that we are not adding a duplicate
-            Utilities.LockPerfTimer l1_clk = Utilities.LockPerfChecker.Start();
-            lock (pdf_documents_lock)
-            {
-                l1_clk.LockPerfTimerStop();
-                foreach (var pdf_document_existing in pdf_documents.Values)
-                {
-                    if (!pdf_document_existing.BibTex.IsEmpty())
-                    {
-                        // Identical BibTeX (after the key) will be treated as a duplicate
-                        if (pdf_document_existing.BibTex.IsContentIdenticalTo(bibtex))
-                        {
-                            Logging.Info("Not importing duplicate vanilla reference with identical BibTeX to '{0}' ({1}).", pdf_document_existing.TitleCombined, pdf_document_existing.Fingerprint);
-                            return pdf_document_existing;
-                        }
-                    }
-                }
-            }
-
-            // Not a dupe, so create
-            PDFDocument pdf_document = PDFDocument.CreateFromVanillaReference(this);
-            if (pdf_document.UpdateBibTex(bibtex))
-            {
-                pdf_document.Bindable.NotifyPropertyChanged(() => pdf_document.BibTex);
-            }
-            pdf_document.Comments = comments;
-            pdf_document.Bindable.NotifyPropertyChanged(() => pdf_document.Comments);
-
-            if (tags != null)
-            {
-                foreach (string tag in tags)
-                {
-                    pdf_document.AddTag(tag); // Notify changes called internally
-                }
-            }
-
-            // Store in our database
-            Utilities.LockPerfTimer l2_clk = Utilities.LockPerfChecker.Start();
-            lock (pdf_documents_lock)
-            {
-                l2_clk.LockPerfTimerStop();
-                pdf_documents[pdf_document.Fingerprint] = pdf_document;
-            }
-
-            SignalThatDocumentsHaveChanged(pdf_document);
-
-            return pdf_document;
-        }
-
-        public PDFDocument CloneExistingDocumentFromOtherLibrary_SYNCHRONOUS(PDFDocument existing_pdf_document, bool suppress_dialogs, LibraryPdfActionCallbacks callbacks)
-        {
-            StatusManager.Instance.UpdateStatus("LibraryDocument", String.Format("Copying {0} ({1}) into library", existing_pdf_document.TitleCombined, existing_pdf_document.Fingerprint));
-
-            //  do a normal add (since stored separately)
-            var new_pdf_document = AddNewDocumentToLibrary_SYNCHRONOUS(existing_pdf_document.DocumentPath, suppress_dialogs);
-
-            // If we were not able to create the PDFDocument from an existing pdf file (i.e. it was a missing reference), then create one from scratch
-            if (null == new_pdf_document)
-            {
-                new_pdf_document = PDFDocument.CreateFromPDF(this, existing_pdf_document.DocumentPath, existing_pdf_document.Fingerprint);
-                Utilities.LockPerfTimer l1_clk = Utilities.LockPerfChecker.Start();
-                lock (pdf_documents_lock)
-                {
-                    l1_clk.LockPerfTimerStop();
-                    pdf_documents[new_pdf_document.Fingerprint] = new_pdf_document;
-                }
-            }
-
-            // clone the metadata and switch libraries
-            new_pdf_document.CloneMetaData(existing_pdf_document);
-
-            StatusManager.Instance.UpdateStatus("LibraryDocument", String.Format("Copied {0} into your library", existing_pdf_document.TitleCombined));
-
-            return new_pdf_document;
-        }
-
-        public void DeleteDocument(PDFDocument pdf_document)
-        {
-            pdf_document.Deleted = true;
-            pdf_document.Bindable.NotifyPropertyChanged(() => pdf_document.Deleted);
-
-            SignalThatDocumentsHaveChanged(pdf_document);
-        }
-
-        /// <summary>
-        /// Returns null if the document is not found
-        /// </summary>
-        /// <param name="fingerprint"></param>
-        /// <returns></returns>
-        public PDFDocument GetDocumentByFingerprint(string fingerprint)
-        {
-            Utilities.LockPerfTimer l1_clk = Utilities.LockPerfChecker.Start();
-            lock (pdf_documents_lock)
-            {
-                l1_clk.LockPerfTimerStop();
-                PDFDocument result = null;
-                if (pdf_documents.TryGetValue(fingerprint, out result))
-                {
-                    return result;
-                }
-                else
-                {
-                    return null;
-                }
-            }
-        }
-
-        public List<PDFDocument> GetDocumentByFingerprints(IEnumerable<string> fingerprints)
-        {
-            List<PDFDocument> pdf_documents_list = new List<PDFDocument>();
-
-            Utilities.LockPerfTimer l1_clk = Utilities.LockPerfChecker.Start();
-            lock (pdf_documents_lock)
-            {
-                l1_clk.LockPerfTimerStop();
-                foreach (string fingerprint in fingerprints)
-                {
-                    PDFDocument pdf_document = null;
-                    if (pdf_documents.TryGetValue(fingerprint, out pdf_document))
-                    {
-                        pdf_documents_list.Add(pdf_document);
-                    }
-                }
-            }
-
-            return pdf_documents_list;
-        }
-
-        internal List<PDFDocument> GetDocumentsByTag(string target_tag)
-        {
-            List<PDFDocument> pdf_documents_list = new List<PDFDocument>();
-
-            Utilities.LockPerfTimer l1_clk = Utilities.LockPerfChecker.Start();
-            lock (pdf_documents_lock)
-            {
-                l1_clk.LockPerfTimerStop();
-                foreach (var pdf_document in pdf_documents.Values)
-                {
-                    foreach (string tag in TagTools.ConvertTagBundleToTags(pdf_document.Tags))
-                    {
-                        if (0 == tag.CompareTo(target_tag))
-                        {
-                            pdf_documents_list.Add(pdf_document);
-                            break;
-                        }
-                    }
-                }
-            }
-
-            return pdf_documents_list;
-        }
-
-
-        /// <summary>
-        /// Performs thread unsafe check
-        /// </summary>
-        public bool DocumentExistsInLibraryWithFingerprint(string fingerprint)
-        {
-            Utilities.LockPerfTimer l1_clk = Utilities.LockPerfChecker.Start();
-            lock (pdf_documents_lock)
-            {
-                l1_clk.LockPerfTimerStop();
-                if (pdf_documents.ContainsKey(fingerprint))
-                {
-                    return !pdf_documents[fingerprint].Deleted;
-                }
-
-                return false;
-            }
-        }
-
-        /// <summary>
-        /// Performs thread unsafe check
-        /// Ignores whitespace for (hopefully) less false-positives
-        /// </summary>
-        public bool DocumentExistsInLibraryWithBibTeX(string bibTeXId)
-        {
-            Utilities.LockPerfTimer l1_clk = Utilities.LockPerfChecker.Start();
-            lock (pdf_documents_lock)
-            {
-                l1_clk.LockPerfTimerStop();
-                foreach (var pdf in pdf_documents.Values)
-                {
-                    if (!pdf.Deleted)
-                    {
-                        if (String.Compare(pdf.BibTex.Key, bibTeXId, StringComparison.OrdinalIgnoreCase) == 0)
-                        {
-                            return true;
-                        }
-                    }
-                }
-            }
-
-            return false;
-        }
-
-
-        /// <summary>
-        /// Returns a list of the PDF documents in the library.  This will include all the deleted documents too...
-        /// You may mess with this list - it is yours and will not change...
-        /// </summary>
-        public List<PDFDocument> PDFDocuments_IncludingDeleted
-        {
-            get
-            {
-                Utilities.LockPerfTimer l1_clk = Utilities.LockPerfChecker.Start();
-                lock (pdf_documents_lock)
-                {
-                    l1_clk.LockPerfTimerStop();
-                    List<PDFDocument> pdf_documents_list = new List<PDFDocument>(pdf_documents.Values);
-                    return pdf_documents_list;
-                }
-            }
-        }
-
-        public int PDFDocuments_IncludingDeleted_Count
-        {
-            get
-            {
-                Utilities.LockPerfTimer l1_clk = Utilities.LockPerfChecker.Start();
-                lock (pdf_documents_lock)
-                {
-                    l1_clk.LockPerfTimerStop();
-                    return pdf_documents.Count;
-                }
-            }
-        }
-
-
-        /// <summary>
-        /// Returns a list of the PDF documents in the library.  This will NOT include the deleted documents...
-        /// You may mess with this list - it is yours and will not change...
-        /// </summary>
-        public List<PDFDocument> PDFDocuments
-        {
-            get
-            {
-                List<PDFDocument> pdf_documents_list = new List<PDFDocument>();
-                Utilities.LockPerfTimer l1_clk = Utilities.LockPerfChecker.Start();
-                lock (pdf_documents_lock)
-                {
-                    l1_clk.LockPerfTimerStop();
-                    foreach (var x in pdf_documents.Values)
-                    {
-                        if (!x.Deleted)
-                        {
-                            pdf_documents_list.Add(x);
-                        }
-                    }
-                }
-                return pdf_documents_list;
-            }
-        }
-
-        /// <summary>
-        /// Returns a list of the PDF documents in the library.  This will NOT include the deleted documents...
-        /// You may mess with this list - it is yours and will not change...
-        /// </summary>
-        public List<PDFDocument> PDFDocumentsWithLocalFilePresent
-        {
-            get
-            {
-                List<PDFDocument> pdf_documents_list = new List<PDFDocument>();
-                Utilities.LockPerfTimer l1_clk = Utilities.LockPerfChecker.Start();
-                lock (pdf_documents_lock)
-                {
-                    l1_clk.LockPerfTimerStop();
-                    foreach (var x in pdf_documents.Values)
-                    {
-                        if (!x.Deleted && x.DocumentExists)
-                        {
-                            pdf_documents_list.Add(x);
-                        }
-                    }
-                }
-                return pdf_documents_list;
-            }
-        }
-
-#if false
-        internal HashSet<string> GetAllDocumentFingerprints()
-        {
-            HashSet<string> results = new HashSet<string>();
-
-            Utilities.LockPerfTimer l1_clk = Utilities.LockPerfChecker.Start();
-            lock (pdf_documents_lock)
-            {
-                l1_clk.LockPerfTimerStop();
-                foreach (var pdf_document in pdf_documents.Values)
-                {
-                    results.Add(pdf_document.Fingerprint);
-                }
-            }
-            return results;
-        }
-#else
-        internal HashSet<string> GetAllDocumentFingerprints()
-        {
-            Utilities.LockPerfTimer l1_clk = Utilities.LockPerfChecker.Start();
-            lock (pdf_documents_lock)
-            {
-                l1_clk.LockPerfTimerStop();
-                return new HashSet<string>(pdf_documents.Keys);
-            }
-        }
-#endif
-
-        /// <summary>
-        /// Keyword search - but not on internal text
-        /// </summary>
-        /// <param name="keyword"></param>
-        /// <returns></returns>
-        internal HashSet<string> GetDocumentFingerprintsWithKeyword(string keyword)
-        {
-            keyword = keyword.ToLower();
-
-            HashSet<string> results = new HashSet<string>();
-            Utilities.LockPerfTimer l1_clk = Utilities.LockPerfChecker.Start();
-            lock (pdf_documents_lock)
-            {
-                l1_clk.LockPerfTimerStop();
-                foreach (var pdf_document in pdf_documents.Values)
-                {
-                    bool document_matches = false;
-
-                    if (!document_matches)
-                    {
-                        if
-                        (
-                            false
-                            || (pdf_document.TitleCombined?.ToLower().Contains(keyword) ?? false)
-                            || (pdf_document.AuthorsCombined?.ToLower().Contains(keyword) ?? false)
-                            || (pdf_document.YearCombined?.ToLower().Contains(keyword) ?? false)
-                            || (pdf_document.Comments?.ToLower().Contains(keyword) ?? false)
-                            || (pdf_document.Publication?.ToLower().Contains(keyword) ?? false)
-                            || (pdf_document.BibTex?.ToLower().Contains(keyword) ?? false)
-                            || (pdf_document.Fingerprint?.ToLower().Contains(keyword) ?? false)
-                        )
-                        {
-                            document_matches = true;
-                        }
-                    }
-
-                    if (document_matches)
-                    {
-                        results.Add(pdf_document.Fingerprint);
-                    }
-                }
-            }
-
-            return results;
-        }
-
-        internal void NotifyLibraryThatDocumentHasChangedExternally(string fingerprint)
-        {
-            Logging.Info("Library has been notified that {0} has changed", fingerprint);
-            try
-            {
-                LibraryDB.LibraryItem library_item = this.library_db.GetLibraryItem(fingerprint, PDFDocumentFileLocations.METADATA);
-                this.LoadDocumentFromMetadata(library_item, null, true);
-            }
-            catch (Exception ex)
-            {
-                Logging.Warn(ex, "We were told that something had changed, but could not find it on looking...");
-            }
-        }
-
-        internal void NotifyLibraryThatDocumentListHasChangedExternally()
-        {
-            Logging.Info("Library has been notified that files have changed");
-
-            SignalThatDocumentsHaveChanged(null);
-        }
-
-        #region --- Signaling that documents have been changed ------------------
-
-        public class PDFDocumentEventArgs : EventArgs
-        {
-            public PDFDocumentEventArgs(PDFDocument pdf_document)
-            {
-                this.PDFDocument = pdf_document;
-            }
-
-            public PDFDocument PDFDocument { get; }
-
-        }
-        public event EventHandler<PDFDocumentEventArgs> OnDocumentsChanged;
-
-        private DateTime last_documents_changed_time = DateTime.MinValue;
-        private DateTime last_documents_changed_signal_time = DateTime.MinValue;
-        private PDFDocument documents_changed_optional_changed_pdf_document = null;
-        private object last_documents_changed_lock = new object();
-
-        public void SignalThatDocumentsHaveChanged(PDFDocument optional_changed_pdf_document)
-        {
-            //Utilities.LockPerfTimer l1_clk = Utilities.LockPerfChecker.Start();
-            lock (last_documents_changed_lock)
-            {
-                //l1_clk.LockPerfTimerStop();
-                last_documents_changed_time = DateTime.UtcNow;
-                if (null == documents_changed_optional_changed_pdf_document || optional_changed_pdf_document == documents_changed_optional_changed_pdf_document)
-                {
-                    documents_changed_optional_changed_pdf_document = optional_changed_pdf_document;
-                }
-                else
-                {
-                    // multiple documents have changed since the observer(s) handled the previous signal...
-                    documents_changed_optional_changed_pdf_document = null;
-                }
-            }
-        }
-
-        internal void CheckForSignalThatDocumentsHaveChanged()
-        {
-            if (LibraryIsKilled)
-            {
-                return;
-            }
-
-            PDFDocument local_documents_changed_optional_changed_pdf_document;
-            DateTime now = DateTime.UtcNow;
-
-            //Utilities.LockPerfTimer l1_clk = Utilities.LockPerfChecker.Start();
-            lock (last_documents_changed_lock)
-            {
-                //l1_clk.LockPerfTimerStop();
-                // If no docs have changed, nothing to do
-                if (last_documents_changed_signal_time >= last_documents_changed_time)
-                {
-                    return;
-                }
-
-                // Don't refresh more than once every few seconds in busy-adding times
-                if (now.Subtract(last_documents_changed_time).TotalSeconds < 1 && now.Subtract(last_documents_changed_signal_time).TotalSeconds < 15)
-                {
-                    return;
-                }
-
-                // Don't refresh more than once a second in quiet times
-                if (now.Subtract(last_documents_changed_signal_time).TotalSeconds < 1)
-                {
-                    return;
-                }
-
-                // Let's signal!
-                local_documents_changed_optional_changed_pdf_document = documents_changed_optional_changed_pdf_document;
-                documents_changed_optional_changed_pdf_document = null;
-                last_documents_changed_signal_time = now;
-            }
-
-            try
-            {
-                OnDocumentsChanged?.Invoke(this, new PDFDocumentEventArgs(local_documents_changed_optional_changed_pdf_document));
-            }
-            catch (Exception ex)
-            {
-                Logging.Error(ex, "There was an exception while notifying that documents have changed.");
-            }
-        }
-
-        #endregion
-
-        #region --- File locations ------------------------------------------------------------------------------------
-
-        public static string GetLibraryBasePathForId(string id)
-        {
-            return Path.GetFullPath(Path.Combine(ConfigurationManager.Instance.BaseDirectoryForQiqqa, id));
-        }
-
-        public string LIBRARY_BASE_PATH
-        {
-            get
-            {
-                return GetLibraryBasePathForId(this.web_library_detail.Id);
-            }
-        }
-
-        public string LIBRARY_DOCUMENTS_BASE_PATH
-        {
-            get
-            {
-                string folder_override = ConfigurationManager.Instance.ConfigurationRecord.System_OverrideDirectoryForPDFs;
-                if (!String.IsNullOrEmpty(folder_override))
-                {
-                    return Path.GetFullPath(folder_override + @"\");
-                }
-                else
-                {
-                    return Path.GetFullPath(Path.Combine(LIBRARY_BASE_PATH, @"documents"));
-                }
-            }
-        }
-
-        public string LIBRARY_INDEX_BASE_PATH
-        {
-            get
-            {
-                return Path.GetFullPath(Path.Combine(LIBRARY_BASE_PATH, @"index"));
-            }
-        }
-
-        #endregion
-
-        #region --- IDisposable ------------------------------------------------------------------------
-
-        ~Library()
-        {
-            Logging.Debug("~Library()");
-            Dispose(false);
-        }
-
-        public void Dispose()
-        {
-            Logging.Debug("Disposing Library");
-            Dispose(true);
-            GC.SuppressFinalize(this);
-        }
-
-        private int dispose_count = 0;
-        protected virtual void Dispose(bool disposing)
-        {
-            Logging.Debug("Library::Dispose({0}) @{1}", disposing, dispose_count);
-
-            LibraryIsKilled = true;
-
-            if (dispose_count == 0)
-            {
-                // Get rid of managed resources / get rid of cyclic references:
-
-                // Do we need to check that the library has finished being loaded?
-
-                // Switch off the living things
-                this.library_index?.Dispose();
-                this.folder_watcher_manager?.Dispose();
-
-                // NULL the memory database
-                Utilities.LockPerfTimer l2_clk = Utilities.LockPerfChecker.Start();
-                lock (pdf_documents_lock)
-                {
-                    l2_clk.LockPerfTimerStop();
-                    pdf_documents.Clear();
-                    pdf_documents = null;
-                }
-            }
-
-            // Clear the references for sanity's sake
-            this.expedition_manager = null;
-            this.password_manager = null;
-            this.blackwhite_list_manager = null;
-            this.recently_read_manager = null;
-            this.ai_tag_manager = null;
-            this.library_index = null;
-            this.folder_watcher_manager = null;
-            this.library_db = null;
-
-            ++dispose_count;
-        }
-
-        #endregion
-
-    }
-}
+﻿using System;
+using System.Collections.Generic;
+using System.Diagnostics;
+using System.IO;
+using System.Linq;
+using Qiqqa.Common.Configuration;
+using Qiqqa.Common.TagManagement;
+using Qiqqa.DocumentConversionStuff;
+using Qiqqa.DocumentLibrary.AITagsStuff;
+using Qiqqa.DocumentLibrary.DocumentLibraryIndex;
+using Qiqqa.DocumentLibrary.FolderWatching;
+using Qiqqa.DocumentLibrary.Import.Manual;
+using Qiqqa.DocumentLibrary.PasswordStuff;
+using Qiqqa.DocumentLibrary.RecentlyReadStuff;
+using Qiqqa.DocumentLibrary.WebLibraryStuff;
+using Qiqqa.Documents.PDF;
+using Qiqqa.Expedition;
+using Utilities;
+using Utilities.BibTex.Parsing;
+using Utilities.Files;
+using Utilities.GUI;
+using Utilities.Misc;
+using Utilities.Strings;
+using File = Alphaleonis.Win32.Filesystem.File;
+using Directory = Alphaleonis.Win32.Filesystem.Directory;
+using Path = Alphaleonis.Win32.Filesystem.Path;
+
+namespace Qiqqa.DocumentLibrary
+{
+    public class Library : IDisposable
+    {
+        public override string ToString()
+        {
+            return String.Format("Library: {0}", this.web_library_detail.Title);
+        }
+
+        /// <summary>
+        /// Use this singleton instance ONLY for testing purposes!
+        /// </summary>
+        public static Library GuestInstance
+        {
+            get
+            {
+                return WebLibraryManager.Instance.Library_Guest;
+            }
+        }
+
+        private WebLibraryDetail web_library_detail;
+        public WebLibraryDetail WebLibraryDetail
+        {
+            get
+            {
+                return web_library_detail;
+            }
+        }
+
+        private LibraryDB library_db;
+        public LibraryDB LibraryDB
+        {
+            get
+            {
+                return library_db;
+            }
+        }
+
+        private FolderWatcherManager folder_watcher_manager;
+        public FolderWatcherManager FolderWatcherManager
+        {
+            get
+            {
+                return folder_watcher_manager;
+            }
+        }
+
+        private LibraryIndex library_index;
+        public LibraryIndex LibraryIndex
+        {
+            get
+            {
+                return library_index;
+            }
+        }
+
+        private AITagManager ai_tag_manager;
+        public AITagManager AITagManager
+        {
+            get
+            {
+                return ai_tag_manager;
+            }
+        }
+
+        private RecentlyReadManager recently_read_manager;
+        public RecentlyReadManager RecentlyReadManager
+        {
+            get
+            {
+                return recently_read_manager;
+            }
+        }
+
+        private BlackWhiteListManager blackwhite_list_manager;
+        public BlackWhiteListManager BlackWhiteListManager
+        {
+            get
+            {
+                return blackwhite_list_manager;
+            }
+        }
+
+        PasswordManager password_manager;
+        public PasswordManager PasswordManager
+        {
+            get
+            {
+                return password_manager;
+            }
+        }
+
+        ExpeditionManager expedition_manager;
+        public ExpeditionManager ExpeditionManager
+        {
+            get
+            {
+                return expedition_manager;
+            }
+        }
+
+        Dictionary<string, PDFDocument> pdf_documents = new Dictionary<string, PDFDocument>();
+        private object pdf_documents_lock = new object();
+
+        public delegate void OnLibraryLoadedHandler(Library library);
+
+        // Move this somewhere nice...
+        public bool sync_in_progress = false;
+        private bool library_is_loaded = false;
+        private bool library_is_killed = false;
+        private object library_is_loaded_lock = new object();
+
+        public event OnLibraryLoadedHandler OnLibraryLoaded;
+
+        public bool LibraryIsLoaded
+        {
+            get
+            {
+                Utilities.LockPerfTimer l1_clk = Utilities.LockPerfChecker.Start();
+                lock (library_is_loaded_lock)
+                {
+                    l1_clk.LockPerfTimerStop();
+                    return library_is_loaded;
+                }
+            }
+            private set
+            {
+                Utilities.LockPerfTimer l1_clk = Utilities.LockPerfChecker.Start();
+                lock (library_is_loaded_lock)
+                {
+                    l1_clk.LockPerfTimerStop();
+                    library_is_loaded = value;
+                }
+            }
+        }
+
+        /// <summary>
+        /// Signals a forced `Dispose()` call was issued; any background processes involving this library should abort ASAP!
+        /// </summary>
+        public bool LibraryIsKilled
+        {
+            get
+            {
+                Utilities.LockPerfTimer l1_clk = Utilities.LockPerfChecker.Start();
+                lock (library_is_loaded_lock)
+                {
+                    l1_clk.LockPerfTimerStop();
+                    return library_is_killed;
+                }
+            }
+            private set
+            {
+                Utilities.LockPerfTimer l1_clk = Utilities.LockPerfChecker.Start();
+                lock (library_is_loaded_lock)
+                {
+                    l1_clk.LockPerfTimerStop();
+                    library_is_killed = value;
+                }
+            }
+        }
+
+        // This is GLOBAL to all libraries
+        private static DateTime last_pdf_add_time = DateTime.MinValue;
+        private static object last_pdf_add_time_lock = new object();
+
+        public static bool IsBusyAddingPDFs
+        {
+            get
+            {
+                //Utilities.LockPerfTimer l1_clk = Utilities.LockPerfChecker.Start();
+                DateTime mark;
+                lock (last_pdf_add_time_lock)
+                {
+                    //l1_clk.LockPerfTimerStop();
+                    mark = last_pdf_add_time;
+                }
+                // heuristic; give OCR process et al some time to breathe
+                return DateTime.UtcNow.Subtract(mark).TotalSeconds < 3;
+            }
+        }
+
+        public Library(WebLibraryDetail web_library_detail)
+        {
+            this.web_library_detail = web_library_detail;
+
+            Logging.Info("Library basepath is at {0}", LIBRARY_BASE_PATH);
+            Logging.Info("Library document basepath is at {0}", LIBRARY_DOCUMENTS_BASE_PATH);
+
+            Directory.CreateDirectory(LIBRARY_BASE_PATH);
+            Directory.CreateDirectory(LIBRARY_DOCUMENTS_BASE_PATH);
+
+            this.library_db = new LibraryDB(this.LIBRARY_BASE_PATH);
+            this.folder_watcher_manager = new FolderWatcherManager(this);
+            this.library_index = new LibraryIndex(this);
+            this.ai_tag_manager = new AITagManager(this);
+            this.recently_read_manager = new RecentlyReadManager(this);
+            this.blackwhite_list_manager = new BlackWhiteListManager(this);
+            this.password_manager = new PasswordManager(this);
+            this.expedition_manager = new ExpeditionManager(this);
+
+            // Start loading the documents in the background...
+            SafeThreadPool.QueueUserWorkItem(o => BuildFromDocumentRepository());
+        }
+
+        // NOTE: this function is executed ASYNCHRONOUSLY. 
+        // 
+        // Once completed, an event will be fired to
+        // help the main application update any relevant views.
+        void BuildFromDocumentRepository()
+        {
+            try
+            {
+                LibraryIsLoaded = false;
+
+                Stopwatch clk = Stopwatch.StartNew();
+                long prev_clk = 0;
+                long elapsed = 0;
+                Logging.Debug特("+Build library from repository");
+                List<LibraryDB.LibraryItem> library_items = this.library_db.GetLibraryItems(null, PDFDocumentFileLocations.METADATA);
+
+                elapsed = clk.ElapsedMilliseconds;
+                Logging.Debug特(":Build library '{2}' from repository -- time spent: {0} ms on fetching {1} records from SQLite DB.", elapsed, library_items.Count, this.WebLibraryDetail.DescriptiveTitle);
+                prev_clk = elapsed;
+
+                // Get the annotations cache
+                Dictionary<string, byte[]> library_items_annotations_cache = this.library_db.GetLibraryItemsAsCache(PDFDocumentFileLocations.ANNOTATIONS);
+
+                elapsed = clk.ElapsedMilliseconds;
+                Logging.Debug特(":Build library '{2}' from repository -- time spent: {0} ms on fetching annotation cache for {1} records.", elapsed - prev_clk, library_items.Count, this.WebLibraryDetail.DescriptiveTitle);
+                prev_clk = elapsed;
+
+                Logging.Info("Library '{2}': Loading {0} files from repository at {1}", library_items.Count, LIBRARY_DOCUMENTS_BASE_PATH, this.WebLibraryDetail.DescriptiveTitle);
+
+                for (int i = 0; i < library_items.Count; ++i)
+                {
+                    LibraryDB.LibraryItem library_item = library_items[i];
+
+                    // Track progress of how long this is taking to load
+                    elapsed = clk.ElapsedMilliseconds;
+                    if (prev_clk + 1000 <= elapsed)
+                    {
+                        StatusManager.Instance.UpdateStatus("LibraryInitialLoad", String.Format("Loading your library '{0}'", this.WebLibraryDetail.DescriptiveTitle), i, library_items.Count);
+                        Logging.Info("Library '{2}': Loaded {0}/{1} documents", i, library_items.Count, this.WebLibraryDetail.DescriptiveTitle);
+                        prev_clk = elapsed;
+
+                        System.Threading.Thread.Yield();
+                    }
+
+                    if (LibraryIsKilled)
+                    {
+                        break;
+                    }
+
+                    try
+                    {
+                        LoadDocumentFromMetadata(library_item, library_items_annotations_cache, false);
+                    }
+                    catch (Exception ex)
+                    {
+                        Logging.Error(ex, "Library '{1}': There was a problem loading document {0}", library_item.ToString(), this.WebLibraryDetail.DescriptiveTitle);
+                    }
+                }
+
+                StatusManager.Instance.ClearStatus("LibraryInitialLoad");
+
+                Logging.Debug特("-Build library '{2}' from repository -- time spent: {0} ms on {1} library records.", clk.ElapsedMilliseconds, library_items.Count, this.WebLibraryDetail.DescriptiveTitle);
+            }
+            catch (Exception ex)
+            {
+                if (LibraryIsKilled)
+                {
+                    Logging.Warn(ex, "There was a failure while building the *KILLED* document library instance for library {0} ({1})", this.WebLibraryDetail.DescriptiveTitle, this.WebLibraryDetail.Id);
+                }
+                else
+                {
+                    Logging.Error(ex, "There was a problem while building the document library {0} ({1})", this.WebLibraryDetail.DescriptiveTitle, this.WebLibraryDetail.Id);
+                }
+            }
+            finally
+            {
+                LibraryIsLoaded = true;
+
+                if (!LibraryIsKilled)
+                {
+                    // fire the event ASYNC
+                    OnLibraryLoaded?.BeginInvoke(this, null, null);
+                }
+            }
+        }
+
+        public void LoadDocumentFromMetadata(LibraryDB.LibraryItem library_item, Dictionary<string, byte[]> /* can be null */ library_items_annotations_cache, bool notify_changed_pdf_document)
+        {
+            try
+            {
+                PDFDocument pdf_document = PDFDocument.LoadFromMetaData(this, library_item.data, library_items_annotations_cache);
+
+                Utilities.LockPerfTimer l1_clk = Utilities.LockPerfChecker.Start();
+                lock (pdf_documents_lock)
+                {
+                    l1_clk.LockPerfTimerStop();
+                    pdf_documents[pdf_document.Fingerprint] = pdf_document;
+                }
+
+                if (!pdf_document.Deleted)
+                {
+                    TagManager.Instance.ProcessDocument(pdf_document);
+                    ReadingStageManager.Instance.ProcessDocument(pdf_document);
+                }
+
+                if (notify_changed_pdf_document)
+                {
+                    SignalThatDocumentsHaveChanged(pdf_document);
+                }
+                else
+                {
+                    SignalThatDocumentsHaveChanged(null);
+                }
+            }
+            catch (Exception ex)
+            {
+                Logging.Error(ex, "Couldn't load document from {0}", library_item.fingerprint);
+            }
+        }
+
+        /// <summary>
+        /// NB: Use ImportingIntoLibrary to add to the library.  Try not to call this directly!!
+        /// </summary>
+        /// <param name="filename"></param>
+        /// <param name="original_filename"></param>
+        /// <param name="suggested_download_source"></param>
+        /// <param name="bibtex"></param>
+        /// <param name="tags"></param>
+        /// <param name="suppressDialogs"></param>
+        /// <returns></returns>
+        public PDFDocument AddNewDocumentToLibrary_SYNCHRONOUS(FilenameWithMetadataImport info, bool suppressDialogs, LibraryPdfActionCallbacks post_partum = new LibraryPdfActionCallbacks())
+        {
+            // Flag that someone is trying to add to the library.  This is used by the background processes to hold off while the library is busy being added to...
+            //Utilities.LockPerfTimer l1_clk = Utilities.LockPerfChecker.Start();
+            lock (last_pdf_add_time_lock)
+            {
+                //l1_clk.LockPerfTimerStop();
+                last_pdf_add_time = DateTime.UtcNow;
+            }
+
+            PDFDocument pdf_document = null;
+
+            string filename = info.Filename;
+            string suggested_download_source = info.SuggestedDownloadSourceURI;
+            BibTexItem bibtex = info.BibTex;
+            HashSet<string> tags = info.Tags;
+            string comments = info.Notes;
+
+            StatusManager.Instance.UpdateStatus("LibraryDocument", String.Format("Adding {0} to library", filename));
+
+            try
+            {
+                if (String.IsNullOrEmpty(filename) || filename.EndsWith(".vanilla_reference"))
+                {
+                    return AddVanillaReferenceDocumentToLibrary(info, post_partum);
+                }
+
+                bool is_a_document_we_can_cope_with = false;
+
+                if (0 == Path.GetExtension(filename).ToLower().CompareTo(".pdf"))
+                {
+                    is_a_document_we_can_cope_with = true;
+                }
+                else
+                {
+                    if (DocumentConversion.CanConvert(filename))
+                    {
+                        string filename_before_conversion = filename;
+                        string filename_after_conversion = TempFile.GenerateTempFilename("pdf");
+                        if (DocumentConversion.Convert(filename_before_conversion, filename_after_conversion))
+                        {
+                            is_a_document_we_can_cope_with = true;
+                            filename = filename_after_conversion;
+                        }
+                    }
+                }
+
+                if (!is_a_document_we_can_cope_with)
+                {
+                    string extension = Path.GetExtension(filename);
+
+                    if (!suppressDialogs)
+                    {
+                        MessageBoxes.Info("This document library does not support {0} files.  Free and Premium libraries only support PDF files.  Premium+ libraries can automatically convert DOC and DOCX files to PDF.\n\nYou can convert your DOC files to PDFs using the Conversion Tool available on the Start Page Tools menu.\n\nSkipping {1}.", extension, filename);
+                    }
+                    else
+                    {
+                        StatusManager.Instance.UpdateStatus("LibraryDocument", String.Format("This document library does not support {0} files.", extension));
+                    }
+                    return null;
+                }
+
+                // If the PDF does not exist, can not clone
+                if (!File.Exists(filename))
+                {
+                    Logging.Info("Can not add non-existent file to library, so skipping: {0}", filename);
+                    return null;
+                }
+
+                string fingerprint = StreamFingerprint.FromFile(filename);
+
+                pdf_document = GetDocumentByFingerprint(fingerprint);
+	            // Useful in logging for diagnosing if we're adding the same document again
+	            Logging.Info("Fingerprint: {0} - add to library: {1}", fingerprint, (null == pdf_document));
+                if (null != pdf_document)
+                {
+                    // Pdf reportedly exists in database.
+
+                    // Store the pdf in our location
+                    pdf_document.StoreAssociatedPDFInRepository(filename);
+
+                    // If the document was previously deleted in metadata, reinstate it
+                    if (pdf_document.Deleted)
+                    {
+                        Logging.Info("The document {0} was deleted, so reinstating it.", fingerprint);
+                        pdf_document.Deleted = false;
+                        pdf_document.Bindable.NotifyPropertyChanged(() => pdf_document.Deleted);
+                    }
+
+                    // Try to add some useful information from the download source if the metadata doesn't already have it
+                    if (!String.IsNullOrEmpty(suggested_download_source)
+                        && (String.IsNullOrEmpty(pdf_document.DownloadLocation)
+                        // or when the new source is a URL we also
+                        // *upgrade* our source info by taking up the new URL
+                        // as we than assume that a new URL is 'better' i.e. more 'fresh'
+                        // than any existing URL or local source file path:
+                        || suggested_download_source.StartsWith("http://")
+                        || suggested_download_source.StartsWith("https://")
+                        || suggested_download_source.StartsWith("ftp://")
+                        || suggested_download_source.StartsWith("ftps://"))
+                        // *and* the old and new source shouldn't be the same:
+                        && suggested_download_source != pdf_document.DownloadLocation)
+                    {
+                        Logging.Info("The document in the library had no download location or an older one, so inferring it from download: {0} --> {1}", pdf_document.DownloadLocation ?? "(NULL)", suggested_download_source);
+                        pdf_document.DownloadLocation = suggested_download_source;
+                        pdf_document.Bindable.NotifyPropertyChanged(() => pdf_document.DownloadLocation);
+                    }
+
+	                // TODO: *merge* the BibTeX!
+                    if (pdf_document.UpdateBibTex(bibtex))
+                    {
+                        pdf_document.Bindable.NotifyPropertyChanged(() => pdf_document.BibTex);
+                    }
+
+	                // merge = add new tags to existing ones (if any)
+                    if (tags != null)
+                    {
+	                    foreach (string tag in tags)
+	                    {
+	                        pdf_document.AddTag(tag); // Notify changes called internally
+	                    }
+                    }
+
+	                // TODO: merge comments?
+	                //
+                    // If we already have comments, then append them to our existing comments (if they are not identical)
+                    if (!String.IsNullOrEmpty(comments))
+                    {
+                        if (pdf_document.Comments != comments)
+                        {
+                            pdf_document.Comments = pdf_document.Comments + "\n\n---\n\n\n" + comments;
+                            pdf_document.Bindable.NotifyPropertyChanged(() => pdf_document.Comments);
+                        }
+                    }
+                }
+                else
+                {
+                    // Create a new document
+                    pdf_document = PDFDocument.CreateFromPDF(this, filename, fingerprint);
+                    //pdf_document.OriginalFileName = original_filename;
+                    pdf_document.DownloadLocation = suggested_download_source;
+                    pdf_document.Bindable.NotifyPropertyChanged(() => pdf_document.DownloadLocation);
+                    if (pdf_document.UpdateBibTex(bibtex))
+                    {
+                        pdf_document.Bindable.NotifyPropertyChanged(() => pdf_document.BibTex);
+                    }
+                    if (tags != null)
+                    {
+	                    foreach (string tag in tags)
+	                    {
+	                        pdf_document.AddTag(tag);
+	                    }
+                    }
+
+                    pdf_document.Comments = comments;
+                    pdf_document.Bindable.NotifyPropertyChanged(() => pdf_document.Comments);
+
+                    Utilities.LockPerfTimer l2_clk = Utilities.LockPerfChecker.Start();
+                    lock (pdf_documents_lock)
+                    {
+                        l2_clk.LockPerfTimerStop();
+                        // Store in our database - note that we have the lock already
+                        pdf_documents[pdf_document.Fingerprint] = pdf_document;
+                    }
+
+                    // Get OCR queued
+                    pdf_document.PDFRenderer.CauseAllPDFPagesToBeOCRed();
+                }
+
+                SignalThatDocumentsHaveChanged(pdf_document);
+            }
+            finally
+            {
+                if (null != pdf_document)
+                {
+                    StatusManager.Instance.UpdateStatus("LibraryDocument", String.Format("Added {0} to your library", filename));
+                }
+                else
+                {
+                    StatusManager.Instance.UpdateStatus("LibraryDocument", String.Format("Could not add {0} to your library", filename));
+                }
+            }
+
+            return pdf_document;
+        }
+
+        private PDFDocument AddNewDocumentToLibrary(PDFDocument pdf_document_template, bool suppressDialogs, bool suppress_signal_that_docs_have_changed)
+        {
+            PDFDocument pdf_document = AddNewDocumentToLibrary(pdf_document_template.DocumentPath, pdf_document_template.DownloadLocation, pdf_document_template.DownloadLocation, pdf_document_template.BibTex, null, null, suppressDialogs, suppress_signal_that_docs_have_changed);
+
+            pdf_document.CloneMetaData(pdf_document_template);
+
+            return pdf_document;
+        }
+
+        public PDFDocument AddVanillaReferenceDocumentToLibrary(FilenameWithMetadataImport info, LibraryPdfActionCallbacks post_partum = new LibraryPdfActionCallbacks())
+        {
+            //string suggested_download_source = info.SuggestedDownloadSourceURI;
+            BibTexItem bibtex = info.BibTex;
+            HashSet<string> tags = info.Tags;
+            string comments = info.Notes;
+
+            // Check that we are not adding a duplicate
+            Utilities.LockPerfTimer l1_clk = Utilities.LockPerfChecker.Start();
+            lock (pdf_documents_lock)
+            {
+                l1_clk.LockPerfTimerStop();
+                foreach (var pdf_document_existing in pdf_documents.Values)
+                {
+                    if (!pdf_document_existing.BibTex.IsEmpty())
+                    {
+                        // Identical BibTeX (after the key) will be treated as a duplicate
+                        if (pdf_document_existing.BibTex.IsContentIdenticalTo(bibtex))
+                        {
+                            Logging.Info("Not importing duplicate vanilla reference with identical BibTeX to '{0}' ({1}).", pdf_document_existing.TitleCombined, pdf_document_existing.Fingerprint);
+                            return pdf_document_existing;
+                        }
+                    }
+                }
+            }
+
+            // Not a dupe, so create
+            PDFDocument pdf_document = PDFDocument.CreateFromVanillaReference(this);
+            if (pdf_document.UpdateBibTex(bibtex))
+            {
+                pdf_document.Bindable.NotifyPropertyChanged(() => pdf_document.BibTex);
+            }
+            pdf_document.Comments = comments;
+            pdf_document.Bindable.NotifyPropertyChanged(() => pdf_document.Comments);
+
+            if (tags != null)
+            {
+                foreach (string tag in tags)
+                {
+                    pdf_document.AddTag(tag); // Notify changes called internally
+                }
+            }
+
+            // Store in our database
+            Utilities.LockPerfTimer l2_clk = Utilities.LockPerfChecker.Start();
+            lock (pdf_documents_lock)
+            {
+                l2_clk.LockPerfTimerStop();
+                pdf_documents[pdf_document.Fingerprint] = pdf_document;
+            }
+
+            SignalThatDocumentsHaveChanged(pdf_document);
+
+            return pdf_document;
+        }
+
+        public PDFDocument CloneExistingDocumentFromOtherLibrary_SYNCHRONOUS(PDFDocument existing_pdf_document, bool suppress_dialogs, LibraryPdfActionCallbacks callbacks)
+        {
+            StatusManager.Instance.UpdateStatus("LibraryDocument", String.Format("Copying {0} ({1}) into library", existing_pdf_document.TitleCombined, existing_pdf_document.Fingerprint));
+
+            //  do a normal add (since stored separately)
+            var new_pdf_document = AddNewDocumentToLibrary_SYNCHRONOUS(existing_pdf_document.DocumentPath, suppress_dialogs);
+
+            // If we were not able to create the PDFDocument from an existing pdf file (i.e. it was a missing reference), then create one from scratch
+            if (null == new_pdf_document)
+            {
+                new_pdf_document = PDFDocument.CreateFromPDF(this, existing_pdf_document.DocumentPath, existing_pdf_document.Fingerprint);
+                Utilities.LockPerfTimer l1_clk = Utilities.LockPerfChecker.Start();
+                lock (pdf_documents_lock)
+                {
+                    l1_clk.LockPerfTimerStop();
+                    pdf_documents[new_pdf_document.Fingerprint] = new_pdf_document;
+                }
+            }
+
+            // clone the metadata and switch libraries
+            new_pdf_document.CloneMetaData(existing_pdf_document);
+
+            StatusManager.Instance.UpdateStatus("LibraryDocument", String.Format("Copied {0} into your library", existing_pdf_document.TitleCombined));
+
+            return new_pdf_document;
+        }
+
+        public void DeleteDocument(PDFDocument pdf_document)
+        {
+            pdf_document.Deleted = true;
+            pdf_document.Bindable.NotifyPropertyChanged(() => pdf_document.Deleted);
+
+            SignalThatDocumentsHaveChanged(pdf_document);
+        }
+
+        /// <summary>
+        /// Returns null if the document is not found
+        /// </summary>
+        /// <param name="fingerprint"></param>
+        /// <returns></returns>
+        public PDFDocument GetDocumentByFingerprint(string fingerprint)
+        {
+            Utilities.LockPerfTimer l1_clk = Utilities.LockPerfChecker.Start();
+            lock (pdf_documents_lock)
+            {
+                l1_clk.LockPerfTimerStop();
+                PDFDocument result = null;
+                if (pdf_documents.TryGetValue(fingerprint, out result))
+                {
+                    return result;
+                }
+                else
+                {
+                    return null;
+                }
+            }
+        }
+
+        public List<PDFDocument> GetDocumentByFingerprints(IEnumerable<string> fingerprints)
+        {
+            List<PDFDocument> pdf_documents_list = new List<PDFDocument>();
+
+            Utilities.LockPerfTimer l1_clk = Utilities.LockPerfChecker.Start();
+            lock (pdf_documents_lock)
+            {
+                l1_clk.LockPerfTimerStop();
+                foreach (string fingerprint in fingerprints)
+                {
+                    PDFDocument pdf_document = null;
+                    if (pdf_documents.TryGetValue(fingerprint, out pdf_document))
+                    {
+                        pdf_documents_list.Add(pdf_document);
+                    }
+                }
+            }
+
+            return pdf_documents_list;
+        }
+
+        internal List<PDFDocument> GetDocumentsByTag(string target_tag)
+        {
+            List<PDFDocument> pdf_documents_list = new List<PDFDocument>();
+
+            Utilities.LockPerfTimer l1_clk = Utilities.LockPerfChecker.Start();
+            lock (pdf_documents_lock)
+            {
+                l1_clk.LockPerfTimerStop();
+                foreach (var pdf_document in pdf_documents.Values)
+                {
+                    foreach (string tag in TagTools.ConvertTagBundleToTags(pdf_document.Tags))
+                    {
+                        if (0 == tag.CompareTo(target_tag))
+                        {
+                            pdf_documents_list.Add(pdf_document);
+                            break;
+                        }
+                    }
+                }
+            }
+
+            return pdf_documents_list;
+        }
+
+
+        /// <summary>
+        /// Performs thread unsafe check
+        /// </summary>
+        public bool DocumentExistsInLibraryWithFingerprint(string fingerprint)
+        {
+            Utilities.LockPerfTimer l1_clk = Utilities.LockPerfChecker.Start();
+            lock (pdf_documents_lock)
+            {
+                l1_clk.LockPerfTimerStop();
+                if (pdf_documents.ContainsKey(fingerprint))
+                {
+                    return !pdf_documents[fingerprint].Deleted;
+                }
+
+                return false;
+            }
+        }
+
+        /// <summary>
+        /// Performs thread unsafe check
+        /// Ignores whitespace for (hopefully) less false-positives
+        /// </summary>
+        public bool DocumentExistsInLibraryWithBibTeX(string bibTeXId)
+        {
+            Utilities.LockPerfTimer l1_clk = Utilities.LockPerfChecker.Start();
+            lock (pdf_documents_lock)
+            {
+                l1_clk.LockPerfTimerStop();
+                foreach (var pdf in pdf_documents.Values)
+                {
+                    if (!pdf.Deleted)
+                    {
+                        if (String.Compare(pdf.BibTex.Key, bibTeXId, StringComparison.OrdinalIgnoreCase) == 0)
+                        {
+                            return true;
+                        }
+                    }
+                }
+            }
+
+            return false;
+        }
+
+
+        /// <summary>
+        /// Returns a list of the PDF documents in the library.  This will include all the deleted documents too...
+        /// You may mess with this list - it is yours and will not change...
+        /// </summary>
+        public List<PDFDocument> PDFDocuments_IncludingDeleted
+        {
+            get
+            {
+                Utilities.LockPerfTimer l1_clk = Utilities.LockPerfChecker.Start();
+                lock (pdf_documents_lock)
+                {
+                    l1_clk.LockPerfTimerStop();
+                    List<PDFDocument> pdf_documents_list = new List<PDFDocument>(pdf_documents.Values);
+                    return pdf_documents_list;
+                }
+            }
+        }
+
+        public int PDFDocuments_IncludingDeleted_Count
+        {
+            get
+            {
+                Utilities.LockPerfTimer l1_clk = Utilities.LockPerfChecker.Start();
+                lock (pdf_documents_lock)
+                {
+                    l1_clk.LockPerfTimerStop();
+                    return pdf_documents.Count;
+                }
+            }
+        }
+
+
+        /// <summary>
+        /// Returns a list of the PDF documents in the library.  This will NOT include the deleted documents...
+        /// You may mess with this list - it is yours and will not change...
+        /// </summary>
+        public List<PDFDocument> PDFDocuments
+        {
+            get
+            {
+                List<PDFDocument> pdf_documents_list = new List<PDFDocument>();
+                Utilities.LockPerfTimer l1_clk = Utilities.LockPerfChecker.Start();
+                lock (pdf_documents_lock)
+                {
+                    l1_clk.LockPerfTimerStop();
+                    foreach (var x in pdf_documents.Values)
+                    {
+                        if (!x.Deleted)
+                        {
+                            pdf_documents_list.Add(x);
+                        }
+                    }
+                }
+                return pdf_documents_list;
+            }
+        }
+
+        /// <summary>
+        /// Returns a list of the PDF documents in the library.  This will NOT include the deleted documents...
+        /// You may mess with this list - it is yours and will not change...
+        /// </summary>
+        public List<PDFDocument> PDFDocumentsWithLocalFilePresent
+        {
+            get
+            {
+                List<PDFDocument> pdf_documents_list = new List<PDFDocument>();
+                Utilities.LockPerfTimer l1_clk = Utilities.LockPerfChecker.Start();
+                lock (pdf_documents_lock)
+                {
+                    l1_clk.LockPerfTimerStop();
+                    foreach (var x in pdf_documents.Values)
+                    {
+                        if (!x.Deleted && x.DocumentExists)
+                        {
+                            pdf_documents_list.Add(x);
+                        }
+                    }
+                }
+                return pdf_documents_list;
+            }
+        }
+
+#if false
+        internal HashSet<string> GetAllDocumentFingerprints()
+        {
+            HashSet<string> results = new HashSet<string>();
+
+            Utilities.LockPerfTimer l1_clk = Utilities.LockPerfChecker.Start();
+            lock (pdf_documents_lock)
+            {
+                l1_clk.LockPerfTimerStop();
+                foreach (var pdf_document in pdf_documents.Values)
+                {
+                    results.Add(pdf_document.Fingerprint);
+                }
+            }
+            return results;
+        }
+#else
+        internal HashSet<string> GetAllDocumentFingerprints()
+        {
+            Utilities.LockPerfTimer l1_clk = Utilities.LockPerfChecker.Start();
+            lock (pdf_documents_lock)
+            {
+                l1_clk.LockPerfTimerStop();
+                return new HashSet<string>(pdf_documents.Keys);
+            }
+        }
+#endif
+
+        /// <summary>
+        /// Keyword search - but not on internal text
+        /// </summary>
+        /// <param name="keyword"></param>
+        /// <returns></returns>
+        internal HashSet<string> GetDocumentFingerprintsWithKeyword(string keyword)
+        {
+            keyword = keyword.ToLower();
+
+            HashSet<string> results = new HashSet<string>();
+            Utilities.LockPerfTimer l1_clk = Utilities.LockPerfChecker.Start();
+            lock (pdf_documents_lock)
+            {
+                l1_clk.LockPerfTimerStop();
+                foreach (var pdf_document in pdf_documents.Values)
+                {
+                    bool document_matches = false;
+
+                    if (!document_matches)
+                    {
+                        if
+                        (
+                            false
+                            || (pdf_document.TitleCombined?.ToLower().Contains(keyword) ?? false)
+                            || (pdf_document.AuthorsCombined?.ToLower().Contains(keyword) ?? false)
+                            || (pdf_document.YearCombined?.ToLower().Contains(keyword) ?? false)
+                            || (pdf_document.Comments?.ToLower().Contains(keyword) ?? false)
+                            || (pdf_document.Publication?.ToLower().Contains(keyword) ?? false)
+                            || (pdf_document.BibTex?.ToLower().Contains(keyword) ?? false)
+                            || (pdf_document.Fingerprint?.ToLower().Contains(keyword) ?? false)
+                        )
+                        {
+                            document_matches = true;
+                        }
+                    }
+
+                    if (document_matches)
+                    {
+                        results.Add(pdf_document.Fingerprint);
+                    }
+                }
+            }
+
+            return results;
+        }
+
+        internal void NotifyLibraryThatDocumentHasChangedExternally(string fingerprint)
+        {
+            Logging.Info("Library has been notified that {0} has changed", fingerprint);
+            try
+            {
+                LibraryDB.LibraryItem library_item = this.library_db.GetLibraryItem(fingerprint, PDFDocumentFileLocations.METADATA);
+                this.LoadDocumentFromMetadata(library_item, null, true);
+            }
+            catch (Exception ex)
+            {
+                Logging.Warn(ex, "We were told that something had changed, but could not find it on looking...");
+            }
+        }
+
+        internal void NotifyLibraryThatDocumentListHasChangedExternally()
+        {
+            Logging.Info("Library has been notified that files have changed");
+
+            SignalThatDocumentsHaveChanged(null);
+        }
+
+        #region --- Signaling that documents have been changed ------------------
+
+        public class PDFDocumentEventArgs : EventArgs
+        {
+            public PDFDocumentEventArgs(PDFDocument pdf_document)
+            {
+                this.PDFDocument = pdf_document;
+            }
+
+            public PDFDocument PDFDocument { get; }
+
+        }
+        public event EventHandler<PDFDocumentEventArgs> OnDocumentsChanged;
+
+        private DateTime last_documents_changed_time = DateTime.MinValue;
+        private DateTime last_documents_changed_signal_time = DateTime.MinValue;
+        private PDFDocument documents_changed_optional_changed_pdf_document = null;
+        private object last_documents_changed_lock = new object();
+
+        public void SignalThatDocumentsHaveChanged(PDFDocument optional_changed_pdf_document)
+        {
+            //Utilities.LockPerfTimer l1_clk = Utilities.LockPerfChecker.Start();
+            lock (last_documents_changed_lock)
+            {
+                //l1_clk.LockPerfTimerStop();
+                last_documents_changed_time = DateTime.UtcNow;
+                if (null == documents_changed_optional_changed_pdf_document || optional_changed_pdf_document == documents_changed_optional_changed_pdf_document)
+                {
+                    documents_changed_optional_changed_pdf_document = optional_changed_pdf_document;
+                }
+                else
+                {
+                    // multiple documents have changed since the observer(s) handled the previous signal...
+                    documents_changed_optional_changed_pdf_document = null;
+                }
+            }
+        }
+
+        internal void CheckForSignalThatDocumentsHaveChanged()
+        {
+            if (LibraryIsKilled)
+            {
+                return;
+            }
+
+            PDFDocument local_documents_changed_optional_changed_pdf_document;
+            DateTime now = DateTime.UtcNow;
+
+            //Utilities.LockPerfTimer l1_clk = Utilities.LockPerfChecker.Start();
+            lock (last_documents_changed_lock)
+            {
+                //l1_clk.LockPerfTimerStop();
+                // If no docs have changed, nothing to do
+                if (last_documents_changed_signal_time >= last_documents_changed_time)
+                {
+                    return;
+                }
+
+                // Don't refresh more than once every few seconds in busy-adding times
+                if (now.Subtract(last_documents_changed_time).TotalSeconds < 1 && now.Subtract(last_documents_changed_signal_time).TotalSeconds < 15)
+                {
+                    return;
+                }
+
+                // Don't refresh more than once a second in quiet times
+                if (now.Subtract(last_documents_changed_signal_time).TotalSeconds < 1)
+                {
+                    return;
+                }
+
+                // Let's signal!
+                local_documents_changed_optional_changed_pdf_document = documents_changed_optional_changed_pdf_document;
+                documents_changed_optional_changed_pdf_document = null;
+                last_documents_changed_signal_time = now;
+            }
+
+            try
+            {
+                OnDocumentsChanged?.Invoke(this, new PDFDocumentEventArgs(local_documents_changed_optional_changed_pdf_document));
+            }
+            catch (Exception ex)
+            {
+                Logging.Error(ex, "There was an exception while notifying that documents have changed.");
+            }
+        }
+
+        #endregion
+
+        #region --- File locations ------------------------------------------------------------------------------------
+
+        public static string GetLibraryBasePathForId(string id)
+        {
+            return Path.GetFullPath(Path.Combine(ConfigurationManager.Instance.BaseDirectoryForQiqqa, id));
+        }
+
+        public string LIBRARY_BASE_PATH
+        {
+            get
+            {
+                return GetLibraryBasePathForId(this.web_library_detail.Id);
+            }
+        }
+
+        public string LIBRARY_DOCUMENTS_BASE_PATH
+        {
+            get
+            {
+                string folder_override = ConfigurationManager.Instance.ConfigurationRecord.System_OverrideDirectoryForPDFs;
+                if (!String.IsNullOrEmpty(folder_override))
+                {
+                    return Path.GetFullPath(folder_override + @"\");
+                }
+                else
+                {
+                    return Path.GetFullPath(Path.Combine(LIBRARY_BASE_PATH, @"documents"));
+                }
+            }
+        }
+
+        public string LIBRARY_INDEX_BASE_PATH
+        {
+            get
+            {
+                return Path.GetFullPath(Path.Combine(LIBRARY_BASE_PATH, @"index"));
+            }
+        }
+
+        #endregion
+
+        #region --- IDisposable ------------------------------------------------------------------------
+
+        ~Library()
+        {
+            Logging.Debug("~Library()");
+            Dispose(false);
+        }
+
+        public void Dispose()
+        {
+            Logging.Debug("Disposing Library");
+            Dispose(true);
+            GC.SuppressFinalize(this);
+        }
+
+        private int dispose_count = 0;
+        protected virtual void Dispose(bool disposing)
+        {
+            Logging.Debug("Library::Dispose({0}) @{1}", disposing, dispose_count);
+
+            LibraryIsKilled = true;
+
+            if (dispose_count == 0)
+            {
+                // Get rid of managed resources / get rid of cyclic references:
+
+                // Do we need to check that the library has finished being loaded?
+
+                // Switch off the living things
+                this.library_index?.Dispose();
+                this.folder_watcher_manager?.Dispose();
+
+                // NULL the memory database
+                Utilities.LockPerfTimer l2_clk = Utilities.LockPerfChecker.Start();
+                lock (pdf_documents_lock)
+                {
+                    l2_clk.LockPerfTimerStop();
+                    pdf_documents.Clear();
+                    pdf_documents = null;
+                }
+            }
+
+            // Clear the references for sanity's sake
+            this.expedition_manager = null;
+            this.password_manager = null;
+            this.blackwhite_list_manager = null;
+            this.recently_read_manager = null;
+            this.ai_tag_manager = null;
+            this.library_index = null;
+            this.folder_watcher_manager = null;
+            this.library_db = null;
+
+            this.web_library_detail = null;       // cyclic reference as WebLibraryDetail instance reference us, so we MUST nil this one to break the cycle for the GC to work well.
+
+            ++dispose_count;
+        }
+
+        #endregion
+
+    }
+}