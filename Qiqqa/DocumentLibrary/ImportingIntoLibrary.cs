--- conflicted
+++ resolved
@@ -1,538 +1,534 @@
-﻿using System;
-using System.Collections.Generic;
-using System.Diagnostics;
-using System.Globalization;
-using System.IO;
-using System.Net;
-using System.Net.Mime;
-using System.Windows.Threading;
-using Qiqqa.Common;
-using Qiqqa.Common.Configuration;
-using Qiqqa.DocumentLibrary.Import.Manual;
-using Qiqqa.Documents.PDF;
-using Utilities;
-using Utilities.Files;
-using Utilities.GUI;
-using Utilities.Misc;
-using Utilities.Strings;
-using Utilities.BibTex.Parsing;
-using Directory = Alphaleonis.Win32.Filesystem.Directory;
-using File = Alphaleonis.Win32.Filesystem.File;
-using Path = Alphaleonis.Win32.Filesystem.Path;
-
-
-namespace Qiqqa.DocumentLibrary
-{
-    public static class ImportingIntoLibrary
-    {
-        static ImportingIntoLibrary()
-        {
-            // This dodgy global hack allows SSL failures on the server to pass (i.e. if they have a dodgy certificate)
-            ServicePointManager.ServerCertificateValidationCallback = delegate { return true; };
-        }
-
-        private static readonly string LIBRARY_DOWNLOAD = "LibraryDownload";
-
-        // make sure all threads use the same report file and the alert box is only shown once
-        internal static string problematic_import_documents_filename = null;
-        internal static int problematic_import_documents_alert_showing = 0;
-        internal static object problematic_import_documents_lock = new object();
-
-        #region --- Add filenames ---------------------------------------------------------------------------------------------------------------------------
-
-        public static void AddNewPDFDocumentsToLibrary_ASYNCHRONOUS(Library library, bool suppress_notifications, List<FilenameWithMetadataImport> files)
-        {
-            foreach (FilenameWithMetadataImport file_info in files)
-            {
-                SafeThreadPool.QueueUserWorkItem(o => AddNewPDFDocumentsToLibrary_SYNCHRONOUS(library, suppress_notifications, file_info));
-            }
-        }
-
-        public static PDFDocument AddNewPDFDocumentsToLibrary_SYNCHRONOUS(Library library, bool suppress_notifications, List<FilenameWithMetadataImport> filename_with_metadata_imports)
-        {
-            WPFDoEvents.AssertThisCodeIs_NOT_RunningInTheUIThread();
-
-            Stopwatch clk = new Stopwatch();
-            clk.Start();
-
-            // Notify if there is just a single doc
-            suppress_notifications = suppress_notifications || (filename_with_metadata_imports.Count > 1);
-
-            StatusManager.Instance.ClearCancelled("BulkLibraryDocument");
-
-            PDFDocument last_added_pdf_document = null;
-
-            int successful_additions = 0;
-            for (int i = 0; i < filename_with_metadata_imports.Count; ++i)
-            {
-                if (Utilities.Shutdownable.ShutdownableManager.Instance.IsShuttingDown)
-                {
-                    Logging.Debug特("ImportingIntoLibrary: Breaking out of outer processing loop due to application termination");
-                    break;
-                }
-
-                if (StatusManager.Instance.IsCancelled("BulkLibraryDocument"))
-                {
-                    Logging.Warn("User chose to stop bulk adding documents to the library");
-                    break;
-                }
-<<<<<<< HEAD
-                StatusManager.Instance.UpdateStatus("BulkLibraryDocument", String.Format("Adding document {0} of {1} to your library", i, filename_with_metadata_imports.Count), i, filename_with_metadata_imports.Count, true);
-=======
-                StatusManager.Instance.UpdateStatus("BulkLibraryDocument", String.Format("Adding document {0} of {1} to your library", i + 1, filename_with_metadata_imports.Length), i, filename_with_metadata_imports.Length, true);
->>>>>>> bc20c556
-
-                // Relinquish control to the UI thread to make sure responsiveness remains tolerable at 100% CPU load.
-                if (i % 10 == 7) // random choice for this heuristic: every tenth ADD should *yield* to the UI
-                {
-                    Utilities.GUI.WPFDoEvents.WaitForUIThreadActivityDone();
-                }
-
-                FilenameWithMetadataImport filename_with_metadata_import = filename_with_metadata_imports[i];
-
-                try
-                {
-                    PDFDocument pdf_document = library.AddNewDocumentToLibrary_SYNCHRONOUS(filename_with_metadata_import, suppress_notifications);
-                    if (null != pdf_document)
-                    {
-                        ++successful_additions;
-                    }
-                    last_added_pdf_document = pdf_document;
-                }
-                catch (Exception ex)
-                {
-                    Logging.Warn(ex, "There was a problem adding a document to the library:\n{0}", filename_with_metadata_import);
-
-                    // if the problem report file doesn't exist yet, we have to create it:
-                    Utilities.LockPerfTimer l2_clk = Utilities.LockPerfChecker.Start();
-                    lock (problematic_import_documents_lock)
-                    {
-                        l2_clk.LockPerfTimerStop();
-                        if (null == problematic_import_documents_filename)
-                        {
-                            problematic_import_documents_filename = TempFile.GenerateTempFilename("qiqqa-import-problem-report.txt");
-                        }
-                    }
-
-                    // then always append the entire report chunk at once as multiple threads MAY
-                    // be appending to the report simultaneously!
-                    Utilities.LockPerfTimer l3_clk = Utilities.LockPerfChecker.Start();
-                    lock (problematic_import_documents_lock)
-                    {
-                        l3_clk.LockPerfTimerStop();
-                        File.AppendAllText(
-                            problematic_import_documents_filename,
-                            "The following files caused problems while being imported into Qiqqa:\r\n\r\n"
-                        );
-
-#if DEBUG
-                        File.AppendAllText(
-                            problematic_import_documents_filename,
-                            String.Format(
-                                "----------\r\n{0}\r\n{1}\r\n{2}\r\n----------\r\n"
-                                , ex.Message
-                                , ex.StackTrace
-                                , filename_with_metadata_import
-                            )
-                        );
-#else
-                        File.AppendAllText(
-                            problematic_import_documents_filename,
-                            String.Format(
-                                "----------\r\n{0}\r\n{1}\r\n----------\r\n"
-                                , ex.Message
-                                , filename_with_metadata_import
-                            )
-                        );
-#endif
-                    }
-                }
-            }
-
-            if (filename_with_metadata_imports.Count > 0)
-            {
-                StatusManager.Instance.UpdateStatus("BulkLibraryDocument", String.Format("Added {0} of {1} document(s) to your library", successful_additions, filename_with_metadata_imports.Count));
-            }
-            else
-            {
-                StatusManager.Instance.ClearStatus("BulkLibraryDocument");
-            }
-
-            // If there have been some import problems, report them to the user.
-            // However, we should not wait for the user response!
-            Utilities.LockPerfTimer l1_clk = Utilities.LockPerfChecker.Start();
-            lock (problematic_import_documents_lock)
-            {
-                l1_clk.LockPerfTimerStop();
-                if (null != problematic_import_documents_filename)
-                {
-                    problematic_import_documents_alert_showing++;
-
-                    // only show a single alert, not a plethora of 'em!
-                    if (1 == problematic_import_documents_alert_showing)
-                    {
-                        // once the user has ack'ed or nack'ed the message, that handler
-                        // will RESET the 'showing' counter and the party can start all over again!
-                        SafeThreadPool.QueueUserWorkItem(o => AlertUserAboutProblematicImports());
-                    }
-                }
-            }
-
-            Logging.Debug特("AddNewPDFDocumentsToLibraryFromFolder_SYNCHRONOUS: time spent: {0} ms", clk.ElapsedMilliseconds);
-
-            return last_added_pdf_document;
-        }
-
-        #endregion
-
-        internal static void AlertUserAboutProblematicImports()
-        {
-            WPFDoEvents.AssertThisCodeIs_NOT_RunningInTheUIThread();
-
-            bool do_view = MessageBoxes.AskErrorQuestion("There were problems with some of the documents you were trying to add to Qiqqa.  Do you want to see the problem details?", true);
-
-            // do NOT spend a long time inside the lock!
-            // hence we null the report file reference so that other threads can
-            // create another report file and continue work while the user takes
-            // a slow look at the old one...
-            //
-            // In short: take `Process.Start(...)` *outside* the lock!
-            string report_filename = null;
-
-            Utilities.LockPerfTimer l1_clk = Utilities.LockPerfChecker.Start();
-            lock (problematic_import_documents_lock)
-            {
-                l1_clk.LockPerfTimerStop();
-                if (do_view)
-                {
-                    report_filename = problematic_import_documents_filename;
-                }
-                else
-                {
-                    File.Delete(problematic_import_documents_filename);
-                }
-                // reset:
-                problematic_import_documents_filename = null;
-                problematic_import_documents_alert_showing = 0;
-            }
-
-            if (null != report_filename)
-            {
-                Process.Start(report_filename);
-            }
-        }
-
-        #region --- Add from folder ----------------------------------------------------------------------------------------------------------------------- 
-
-        public static void AddNewPDFDocumentsToLibraryFromFolder_SYNCHRONOUS(Library library, string root_folder, bool recurse_subfolders, bool import_tags_from_subfolder_names)
-        {
-            //  build up the files list
-            var file_list = new List<FilenameWithMetadataImport>();
-            BuildFileListFromFolder(ref file_list, root_folder, null, recurse_subfolders, import_tags_from_subfolder_names);
-
-            //  now import into the library
-            Logging.Info(
-                "About to import {0} from folder {1} [recurse_subfolders={2}][import_tags_from_subfolder_names={3}]",
-                file_list.Count, root_folder, recurse_subfolders, import_tags_from_subfolder_names);
-            AddNewPDFDocumentsToLibrary_SYNCHRONOUS(library, false, file_list);
-        }
-
-        public static void AddNewPDFDocumentsToLibraryFromFolder_ASYNCHRONOUS(Library library, string root_folder, bool recurse_subfolders, bool import_tags_from_subfolder_names)
-        {
-            SafeThreadPool.QueueUserWorkItem(o => AddNewPDFDocumentsToLibraryFromFolder_SYNCHRONOUS(library, root_folder, recurse_subfolders, import_tags_from_subfolder_names));
-        }
-
-        /// <summary>
-        /// Build up the list of <code>FilenameWithMetadataImport</code>'s, including tags.  Recurse with all subfolders.
-        /// </summary>
-        private static void BuildFileListFromFolder(ref List<FilenameWithMetadataImport> file_list, string folder, HashSet<string> tags, bool recurse_subfolders, bool import_tags_from_subfolder_names)
-        {
-            try
-            {
-                //  do for this folder
-                foreach (var filename in Directory.GetFiles(folder, "*.pdf"))
-                {
-                    var filename_with_metadata_import = new FilenameWithMetadataImport
-                    {
-                        Filename = filename,
-                        Tags = tags
-                    };
-                    file_list.Add(filename_with_metadata_import);
-
-                    Logging.Debug特("Registering file import {0} with tags {1}", filename, StringTools.ConcatenateStrings(tags));
-                }
-
-                //  onto the subfolders (if required)
-                if (!recurse_subfolders) return;
-
-                if (tags == null) tags = new HashSet<string>();
-                foreach (var subfolder in Directory.GetDirectories(folder))
-                {
-                    //  build up the new tags list (if required)
-                    var subfolder_tags = new HashSet<string>(tags);
-                    if (import_tags_from_subfolder_names)
-                    {
-                        var directory_info = new DirectoryInfo(subfolder);
-                        subfolder_tags.Add(directory_info.Name);
-                    }
-
-                    //  recurse
-                    BuildFileListFromFolder(ref file_list, subfolder, subfolder_tags, true, import_tags_from_subfolder_names);
-                }
-            }
-            catch (Exception ex)
-            {
-                Logging.Warn(ex, "Unable to process folder {0} while importing files", folder);
-            }
-        }
-
-        #endregion
-
-        #region --- Add from internet ---------------------------------------------------------------------------------------------------------------------------
-
-        public static void AddNewDocumentToLibraryFromInternet_ASYNCHRONOUS(Library library, string download_url)
-        {
-            string url = download_url.Trim();
-            SafeThreadPool.QueueUserWorkItem(o => AddNewDocumentToLibraryFromInternet_SYNCHRONOUS(library, url));
-        }
-
-        private static readonly string[] content_types_to_tolerate = { "image/", "text/" };
-
-        public static void AddNewDocumentToLibraryFromInternet_SYNCHRONOUS(Library library, string download_url)
-        {
-            StatusManager.Instance.UpdateStatus(LIBRARY_DOWNLOAD, String.Format("Downloading {0}", download_url));
-
-            try
-            {
-                HttpWebRequest web_request = (HttpWebRequest)HttpWebRequest.Create(new Uri(download_url));
-                web_request.Proxy = ConfigurationManager.Instance.Proxy;
-                web_request.Method = "GET";
-                web_request.AllowAutoRedirect = true;
-                // https://stackoverflow.com/questions/21728773/the-underlying-connection-was-closed-an-unexpected-error-occurred-on-a-receiv
-                // also: https://stackoverflow.com/questions/21481682/httpwebrequest-the-underlying-connection-was-closed-the-connection-was-closed
-                web_request.KeepAlive = false;
-                // Allow ALL protocols
-                ServicePointManager.SecurityProtocol = SecurityProtocolType.Tls | SecurityProtocolType.Tls11 | SecurityProtocolType.Tls12 | SecurityProtocolType.Ssl3;
-
-                // same headers as sent by modern Chrome.
-                // Gentlemen, start your prayer wheels!
-                web_request.Headers.Add("Cache-Control", "no-cache");
-                web_request.Headers.Add("Pragma", "no-cache");
-                web_request.UserAgent = ConfigurationManager.Instance.ConfigurationRecord.GetWebUserAgent();
-
-                using (HttpWebResponse web_response = (HttpWebResponse)web_request.GetResponse())
-                {
-                    // is this a 302/30x Response Code (Forwarded)?
-                    // if so, then grab the forward reference URI and go grab that one.
-                    if (web_response.StatusCode == HttpStatusCode.MovedPermanently
-                        || web_response.StatusCode == HttpStatusCode.Moved
-                        || web_response.StatusCode == HttpStatusCode.Redirect
-                        || web_response.StatusCode == HttpStatusCode.Found
-                        || web_response.StatusCode == HttpStatusCode.SeeOther
-                        || web_response.StatusCode == HttpStatusCode.RedirectKeepVerb
-                        || web_response.StatusCode == HttpStatusCode.TemporaryRedirect
-                        || (uint)web_response.StatusCode == 308)
-                    {
-                        string fwd_uri_str = web_response.GetResponseHeader("Location");
-                        Uri fwd_uri = new Uri(web_response.ResponseUri, fwd_uri_str);
-                        // fetch the PDF!
-                        // 
-                        // Warning: Do NOT get into a download loop due to badly configured or nasty webservers:
-                        if (fwd_uri.AbsoluteUri != web_request.RequestUri.AbsoluteUri)
-                        {
-                            AddNewDocumentToLibraryFromInternet_ASYNCHRONOUS(library, fwd_uri.AbsoluteUri);
-                        }
-                        else
-                        {
-                            MessageBoxes.Info("Looks like the webserver is throwing you into an infinite redirection loop at URI {0}.", web_request.RequestUri.AbsoluteUri);
-                        }
-                    }
-                    else
-                    {
-                        using (Stream response_stream = web_response.GetResponseStream())
-                        {
-                            string content_type = web_response.GetResponseHeader("Content-Type");
-                            // See also: https://developer.mozilla.org/en-US/docs/Web/HTTP/Headers/Content-Disposition
-                            string content_disposition = web_response.GetResponseHeader("Content-Disposition");
-                            string original_filename = null;
-                            try
-                            {
-                                if (!String.IsNullOrEmpty(content_disposition))
-                                {
-                                    ContentDisposition contentDisposition = new ContentDisposition(content_disposition);
-                                    original_filename = contentDisposition.FileName;
-                                    //StringDictionary parameters = contentDisposition.Parameters;
-                                }
-                                else
-                                {
-                                    Logging.Warn("AddNewDocumentToLibraryFromInternet: no or empty Content-Disposition header received from {1}?\n  Headers:\n{0}", web_response.Headers, download_url);
-
-                                    // fallback: derive the filename from the URL:
-                                    original_filename = web_response.ResponseUri.LocalPath;
-                                }
-                            }
-                            catch (Exception ex)
-                            {
-                                Logging.Error(ex, "AddNewDocumentToLibraryFromInternet: no Content-Disposition header received from {1}?\n  Headers:\n{0}", web_response.Headers, download_url);
-
-                                // fallback: derive the filename from the URL:
-                                original_filename = web_response.ResponseUri.LocalPath;
-                            }
-
-                            // extract the type from the Content-Type header value:
-                            try
-                            {
-                                if (!String.IsNullOrEmpty(content_type))
-                                {
-                                    ContentType ct = new ContentType(content_type);
-                                    content_type = ct.MediaType.ToLower(CultureInfo.CurrentCulture);
-                                }
-                                else
-                                {
-                                    Logging.Warn("AddNewDocumentToLibraryFromInternet: no or empty Content-Type header '{2}' received from {1}?\n  Headers:\n{0}", web_response.Headers, download_url, content_type);
-                                    content_type = "text/html";
-                                }
-                            }
-                            catch (Exception ex)
-                            {
-                                Logging.Error(ex, "AddNewDocumentToLibraryFromInternet: no or invalid Content-Type header '{2}' received from {1}?\n  Headers:\n{0}", web_response.Headers, download_url, content_type);
-                                content_type = "text/html";
-                            }
-
-                            bool is_acceptable_content_type = false;
-                            if (content_type.EndsWith("pdf")) is_acceptable_content_type = true;
-                            if (content_type.StartsWith("application/octet-stream")) is_acceptable_content_type = true;
-
-                            if (is_acceptable_content_type)
-                            {
-                                string filename = TempFile.GenerateTempFilename("pdf");
-                                using (FileStream fs = File.OpenWrite(filename))
-                                {
-                                    int total_bytes = StreamToFile.CopyStreamToStream(response_stream, fs);
-                                    Logging.Info("Saved {0} bytes to {1}", total_bytes, filename);
-                                    //fs.Close();    -- autoclosed by `using` statement
-                                }
-
-                            PDFDocument pdf_document = library.AddNewDocumentToLibrary_SYNCHRONOUS(new FilenameWithMetadataImport
-                            {
-                                Filename = filename,
-                                OriginalFilename = original_filename,
-                                FileURI = download_url,
-                                SuggestedDownloadSourceURI = download_url
-                            }, false);
-                                File.Delete(filename);
-
-                                // make sure we open every PDF fetched off the Internet: the user may need to review
-                                // their metadata.
-                                MainWindowServiceDispatcher.Instance.MainWindow.Dispatcher.InvokeAsync
-                                (
-                                    new Action(() =>
-                                    {
-                                        Documents.PDF.PDFControls.PDFReadingControl pdf_reading_control = MainWindowServiceDispatcher.Instance.OpenDocument(pdf_document);
-                                        pdf_reading_control.EnableGuestMoveNotification(null);
-                                    }),
-                                    DispatcherPriority.Background
-                                );
-                            }
-                            else
-                            {
-                                string html = "";
-
-                                if (content_type.EndsWith("html"))
-                                {
-                                    using (StreamReader sr = new StreamReader(response_stream))
-                                    {
-                                        html = sr.ReadToEnd();
-                                        Logging.Warn("Got this HTML instead of a PDF for URI {1}: {0}", html, download_url);
-                                    }
-                                }
-
-                                // TODO: check these conditions; they are meant to be pretty tight but MAYBE I still let some
-                                // nasty websites' embedded PDF or other trickery slip through unnoticed.
-                                bool tolerate_type = false;
-                                foreach (string t in content_types_to_tolerate)
-                                {
-                                    if (content_type.Contains(t))
-                                    {
-                                        tolerate_type = true;
-                                    }
-                                }
-                                if (!tolerate_type || web_response.StatusCode != HttpStatusCode.OK || html.Contains("<embed"))
-                                {
-                                    MessageBoxes.Info("The document library supports only PDF files at the moment.  You are trying to download something of type {0} / response code {1} at URI {2}.", content_type, (uint)web_response.StatusCode, download_url);
-                                }
-                            }
-                        }
-                    }
-                }
-            }
-            catch (Exception ex)
-            {
-                Logging.Error(ex, "There was a problem adding the downloaded PDF to the library for URI {0}.", download_url);
-            }
-
-            StatusManager.Instance.UpdateStatus(LIBRARY_DOWNLOAD, String.Format("Downloaded {0}", download_url));
-        }
-
-        #endregion
-
-        #region --- Add from another library ---------------------------------------------------------------------------------------------------------------------------
-
-        public static void ClonePDFDocumentFromOtherLibrary_ASYNCHRONOUS(PDFDocument existing_pdf_document, Library library, LibraryPdfActionCallbacks callbacks)
-        {
-            SafeThreadPool.QueueUserWorkItem(o => ClonePDFDocumentFromOtherLibrary_SYNCHRONOUS(existing_pdf_document, library, callbacks));
-        }
-
-        public delegate void ActionPerClonedDocument(PDFDocument target, PDFDocument source);
-
-        /// <summary>
-        /// Creates a new <code>PDFDocument</code> in the given library, and creates a copy of all the metadata.
-        /// </summary>
-        public static void ClonePDFDocumentsFromOtherLibrary_SYNCHRONOUS(List<PDFDocument> existing_pdf_documents, Library library, LibraryPdfActionCallbacks callbacks)
-        {
-            for (int i = 0; i < existing_pdf_documents.Count; ++i)
-            {
-                StatusManager.Instance.UpdateStatus("BulkLibraryDocument", String.Format("Adding document {0} of {1} to your library", i + 1, existing_pdf_documents.Count), i, existing_pdf_documents.Count);
-
-                PDFDocument existing_pdf_document = existing_pdf_documents[i];
-
-                PDFDocument new_pdf_document = ClonePDFDocumentsFromOtherLibrary_SYNCHRONOUS(existing_pdf_document, library, callbacks);
-                doneActionPerDocument?.Invoke(new_pdf_document, existing_pdf_document);
-            }
-
-            library.NotifyLibraryThatDocumentListHasChangedExternally();
-
-            StatusManager.Instance.UpdateStatus("BulkLibraryDocument", String.Format("Added {0} document(s) to your library", existing_pdf_documents.Count));
-        }
-
-        /// <summary>
-        /// Creates a new <code>PDFDocument</code> in the given library, and creates a copy of all the metadata.
-        /// </summary>
-        public static PDFDocument ClonePDFDocumentFromOtherLibrary_SYNCHRONOUS(PDFDocument existing_pdf_document, Library library, LibraryPdfActionCallbacks callbacks)
-        {
-            WPFDoEvents.AssertThisCodeIs_NOT_RunningInTheUIThread();
-
-            try
-            {
-                if (existing_pdf_document.Library == library)
-                {
-                    Logging.Debug特("Trying to clone a pdf doc back into its own library, ignoring. (fingerprint {0}", existing_pdf_document.Fingerprint);
-                    return null;
-                }
-
-                return library.CloneExistingDocumentFromOtherLibrary_SYNCHRONOUS(existing_pdf_document, false, callbacks);
-            }
-            catch (Exception e)
-            {
-                Logging.Error(e, "Problem cloning PDF {0} ({1}) from library {2} to library {3}",
-                              existing_pdf_document.TitleCombined,
-                              existing_pdf_document.Fingerprint,
-                              existing_pdf_document.Library.WebLibraryDetail.Title,
-                              library.WebLibraryDetail.Title);
-                return null;
-            }
-        }
-
-        #endregion
-    }
-}
+﻿using System;
+using System.Collections.Generic;
+using System.Diagnostics;
+using System.Globalization;
+using System.IO;
+using System.Net;
+using System.Net.Mime;
+using System.Windows.Threading;
+using Qiqqa.Common;
+using Qiqqa.Common.Configuration;
+using Qiqqa.DocumentLibrary.Import.Manual;
+using Qiqqa.Documents.PDF;
+using Utilities;
+using Utilities.Files;
+using Utilities.GUI;
+using Utilities.Misc;
+using Utilities.Strings;
+using Utilities.BibTex.Parsing;
+using Directory = Alphaleonis.Win32.Filesystem.Directory;
+using File = Alphaleonis.Win32.Filesystem.File;
+using Path = Alphaleonis.Win32.Filesystem.Path;
+
+
+namespace Qiqqa.DocumentLibrary
+{
+    public static class ImportingIntoLibrary
+    {
+        static ImportingIntoLibrary()
+        {
+            // This dodgy global hack allows SSL failures on the server to pass (i.e. if they have a dodgy certificate)
+            ServicePointManager.ServerCertificateValidationCallback = delegate { return true; };
+        }
+
+        private static readonly string LIBRARY_DOWNLOAD = "LibraryDownload";
+
+        // make sure all threads use the same report file and the alert box is only shown once
+        internal static string problematic_import_documents_filename = null;
+        internal static int problematic_import_documents_alert_showing = 0;
+        internal static object problematic_import_documents_lock = new object();
+
+        #region --- Add filenames ---------------------------------------------------------------------------------------------------------------------------
+
+        public static void AddNewPDFDocumentsToLibrary_ASYNCHRONOUS(Library library, bool suppress_notifications, List<FilenameWithMetadataImport> files)
+        {
+            foreach (FilenameWithMetadataImport file_info in files)
+            {
+                SafeThreadPool.QueueUserWorkItem(o => AddNewPDFDocumentsToLibrary_SYNCHRONOUS(library, suppress_notifications, file_info));
+            }
+        }
+
+        public static PDFDocument AddNewPDFDocumentsToLibrary_SYNCHRONOUS(Library library, bool suppress_notifications, List<FilenameWithMetadataImport> filename_with_metadata_imports)
+        {
+            WPFDoEvents.AssertThisCodeIs_NOT_RunningInTheUIThread();
+
+            Stopwatch clk = new Stopwatch();
+            clk.Start();
+
+            // Notify if there is just a single doc
+            suppress_notifications = suppress_notifications || (filename_with_metadata_imports.Count > 1);
+
+            StatusManager.Instance.ClearCancelled("BulkLibraryDocument");
+
+            PDFDocument last_added_pdf_document = null;
+
+            int successful_additions = 0;
+            for (int i = 0; i < filename_with_metadata_imports.Count; ++i)
+            {
+                if (Utilities.Shutdownable.ShutdownableManager.Instance.IsShuttingDown)
+                {
+                    Logging.Debug特("ImportingIntoLibrary: Breaking out of outer processing loop due to application termination");
+                    break;
+                }
+
+                if (StatusManager.Instance.IsCancelled("BulkLibraryDocument"))
+                {
+                    Logging.Warn("User chose to stop bulk adding documents to the library");
+                    break;
+                }
+                StatusManager.Instance.UpdateStatus("BulkLibraryDocument", String.Format("Adding document {0} of {1} to your library", i + 1, filename_with_metadata_imports.Count), i, filename_with_metadata_imports.Count, true);
+
+                // Relinquish control to the UI thread to make sure responsiveness remains tolerable at 100% CPU load.
+                if (i % 10 == 7) // random choice for this heuristic: every tenth ADD should *yield* to the UI
+                {
+                    Utilities.GUI.WPFDoEvents.WaitForUIThreadActivityDone();
+                }
+
+                FilenameWithMetadataImport filename_with_metadata_import = filename_with_metadata_imports[i];
+
+                try
+                {
+                    PDFDocument pdf_document = library.AddNewDocumentToLibrary_SYNCHRONOUS(filename_with_metadata_import, suppress_notifications);
+                    if (null != pdf_document)
+                    {
+                        ++successful_additions;
+                    }
+                    last_added_pdf_document = pdf_document;
+                }
+                catch (Exception ex)
+                {
+                    Logging.Warn(ex, "There was a problem adding a document to the library:\n{0}", filename_with_metadata_import);
+
+                    // if the problem report file doesn't exist yet, we have to create it:
+                    Utilities.LockPerfTimer l2_clk = Utilities.LockPerfChecker.Start();
+                    lock (problematic_import_documents_lock)
+                    {
+                        l2_clk.LockPerfTimerStop();
+                        if (null == problematic_import_documents_filename)
+                        {
+                            problematic_import_documents_filename = TempFile.GenerateTempFilename("qiqqa-import-problem-report.txt");
+                        }
+                    }
+
+                    // then always append the entire report chunk at once as multiple threads MAY
+                    // be appending to the report simultaneously!
+                    Utilities.LockPerfTimer l3_clk = Utilities.LockPerfChecker.Start();
+                    lock (problematic_import_documents_lock)
+                    {
+                        l3_clk.LockPerfTimerStop();
+                        File.AppendAllText(
+                            problematic_import_documents_filename,
+                            "The following files caused problems while being imported into Qiqqa:\r\n\r\n"
+                        );
+
+#if DEBUG
+                        File.AppendAllText(
+                            problematic_import_documents_filename,
+                            String.Format(
+                                "----------\r\n{0}\r\n{1}\r\n{2}\r\n----------\r\n"
+                                , ex.Message
+                                , ex.StackTrace
+                                , filename_with_metadata_import
+                            )
+                        );
+#else
+                        File.AppendAllText(
+                            problematic_import_documents_filename,
+                            String.Format(
+                                "----------\r\n{0}\r\n{1}\r\n----------\r\n"
+                                , ex.Message
+                                , filename_with_metadata_import
+                            )
+                        );
+#endif
+                    }
+                }
+            }
+
+            if (filename_with_metadata_imports.Count > 0)
+            {
+                StatusManager.Instance.UpdateStatus("BulkLibraryDocument", String.Format("Added {0} of {1} document(s) to your library", successful_additions, filename_with_metadata_imports.Count));
+            }
+            else
+            {
+                StatusManager.Instance.ClearStatus("BulkLibraryDocument");
+            }
+
+            // If there have been some import problems, report them to the user.
+            // However, we should not wait for the user response!
+            Utilities.LockPerfTimer l1_clk = Utilities.LockPerfChecker.Start();
+            lock (problematic_import_documents_lock)
+            {
+                l1_clk.LockPerfTimerStop();
+                if (null != problematic_import_documents_filename)
+                {
+                    problematic_import_documents_alert_showing++;
+
+                    // only show a single alert, not a plethora of 'em!
+                    if (1 == problematic_import_documents_alert_showing)
+                    {
+                        // once the user has ack'ed or nack'ed the message, that handler
+                        // will RESET the 'showing' counter and the party can start all over again!
+                        SafeThreadPool.QueueUserWorkItem(o => AlertUserAboutProblematicImports());
+                    }
+                }
+            }
+
+            Logging.Debug特("AddNewPDFDocumentsToLibraryFromFolder_SYNCHRONOUS: time spent: {0} ms", clk.ElapsedMilliseconds);
+
+            return last_added_pdf_document;
+        }
+
+        #endregion
+
+        internal static void AlertUserAboutProblematicImports()
+        {
+            WPFDoEvents.AssertThisCodeIs_NOT_RunningInTheUIThread();
+
+            bool do_view = MessageBoxes.AskErrorQuestion("There were problems with some of the documents you were trying to add to Qiqqa.  Do you want to see the problem details?", true);
+
+            // do NOT spend a long time inside the lock!
+            // hence we null the report file reference so that other threads can
+            // create another report file and continue work while the user takes
+            // a slow look at the old one...
+            //
+            // In short: take `Process.Start(...)` *outside* the lock!
+            string report_filename = null;
+
+            Utilities.LockPerfTimer l1_clk = Utilities.LockPerfChecker.Start();
+            lock (problematic_import_documents_lock)
+            {
+                l1_clk.LockPerfTimerStop();
+                if (do_view)
+                {
+                    report_filename = problematic_import_documents_filename;
+                }
+                else
+                {
+                    File.Delete(problematic_import_documents_filename);
+                }
+                // reset:
+                problematic_import_documents_filename = null;
+                problematic_import_documents_alert_showing = 0;
+            }
+
+            if (null != report_filename)
+            {
+                Process.Start(report_filename);
+            }
+        }
+
+        #region --- Add from folder ----------------------------------------------------------------------------------------------------------------------- 
+
+        public static void AddNewPDFDocumentsToLibraryFromFolder_SYNCHRONOUS(Library library, string root_folder, bool recurse_subfolders, bool import_tags_from_subfolder_names)
+        {
+            //  build up the files list
+            var file_list = new List<FilenameWithMetadataImport>();
+            BuildFileListFromFolder(ref file_list, root_folder, null, recurse_subfolders, import_tags_from_subfolder_names);
+
+            //  now import into the library
+            Logging.Info(
+                "About to import {0} from folder {1} [recurse_subfolders={2}][import_tags_from_subfolder_names={3}]",
+                file_list.Count, root_folder, recurse_subfolders, import_tags_from_subfolder_names);
+            AddNewPDFDocumentsToLibrary_SYNCHRONOUS(library, false, file_list);
+        }
+
+        public static void AddNewPDFDocumentsToLibraryFromFolder_ASYNCHRONOUS(Library library, string root_folder, bool recurse_subfolders, bool import_tags_from_subfolder_names)
+        {
+            SafeThreadPool.QueueUserWorkItem(o => AddNewPDFDocumentsToLibraryFromFolder_SYNCHRONOUS(library, root_folder, recurse_subfolders, import_tags_from_subfolder_names));
+        }
+
+        /// <summary>
+        /// Build up the list of <code>FilenameWithMetadataImport</code>'s, including tags.  Recurse with all subfolders.
+        /// </summary>
+        private static void BuildFileListFromFolder(ref List<FilenameWithMetadataImport> file_list, string folder, HashSet<string> tags, bool recurse_subfolders, bool import_tags_from_subfolder_names)
+        {
+            try
+            {
+                //  do for this folder
+                foreach (var filename in Directory.GetFiles(folder, "*.pdf"))
+                {
+                    var filename_with_metadata_import = new FilenameWithMetadataImport
+                    {
+                        Filename = filename,
+                        Tags = tags
+                    };
+                    file_list.Add(filename_with_metadata_import);
+
+                    Logging.Debug特("Registering file import {0} with tags {1}", filename, StringTools.ConcatenateStrings(tags));
+                }
+
+                //  onto the subfolders (if required)
+                if (!recurse_subfolders) return;
+
+                if (tags == null) tags = new HashSet<string>();
+                foreach (var subfolder in Directory.GetDirectories(folder))
+                {
+                    //  build up the new tags list (if required)
+                    var subfolder_tags = new HashSet<string>(tags);
+                    if (import_tags_from_subfolder_names)
+                    {
+                        var directory_info = new DirectoryInfo(subfolder);
+                        subfolder_tags.Add(directory_info.Name);
+                    }
+
+                    //  recurse
+                    BuildFileListFromFolder(ref file_list, subfolder, subfolder_tags, true, import_tags_from_subfolder_names);
+                }
+            }
+            catch (Exception ex)
+            {
+                Logging.Warn(ex, "Unable to process folder {0} while importing files", folder);
+            }
+        }
+
+        #endregion
+
+        #region --- Add from internet ---------------------------------------------------------------------------------------------------------------------------
+
+        public static void AddNewDocumentToLibraryFromInternet_ASYNCHRONOUS(Library library, string download_url)
+        {
+            string url = download_url.Trim();
+            SafeThreadPool.QueueUserWorkItem(o => AddNewDocumentToLibraryFromInternet_SYNCHRONOUS(library, url));
+        }
+
+        private static readonly string[] content_types_to_tolerate = { "image/", "text/" };
+
+        public static void AddNewDocumentToLibraryFromInternet_SYNCHRONOUS(Library library, string download_url)
+        {
+            StatusManager.Instance.UpdateStatus(LIBRARY_DOWNLOAD, String.Format("Downloading {0}", download_url));
+
+            try
+            {
+                HttpWebRequest web_request = (HttpWebRequest)HttpWebRequest.Create(new Uri(download_url));
+                web_request.Proxy = ConfigurationManager.Instance.Proxy;
+                web_request.Method = "GET";
+                web_request.AllowAutoRedirect = true;
+                // https://stackoverflow.com/questions/21728773/the-underlying-connection-was-closed-an-unexpected-error-occurred-on-a-receiv
+                // also: https://stackoverflow.com/questions/21481682/httpwebrequest-the-underlying-connection-was-closed-the-connection-was-closed
+                web_request.KeepAlive = false;
+                // Allow ALL protocols
+                ServicePointManager.SecurityProtocol = SecurityProtocolType.Tls | SecurityProtocolType.Tls11 | SecurityProtocolType.Tls12 | SecurityProtocolType.Ssl3;
+
+                // same headers as sent by modern Chrome.
+                // Gentlemen, start your prayer wheels!
+                web_request.Headers.Add("Cache-Control", "no-cache");
+                web_request.Headers.Add("Pragma", "no-cache");
+                web_request.UserAgent = ConfigurationManager.Instance.ConfigurationRecord.GetWebUserAgent();
+
+                using (HttpWebResponse web_response = (HttpWebResponse)web_request.GetResponse())
+                {
+                    // is this a 302/30x Response Code (Forwarded)?
+                    // if so, then grab the forward reference URI and go grab that one.
+                    if (web_response.StatusCode == HttpStatusCode.MovedPermanently
+                        || web_response.StatusCode == HttpStatusCode.Moved
+                        || web_response.StatusCode == HttpStatusCode.Redirect
+                        || web_response.StatusCode == HttpStatusCode.Found
+                        || web_response.StatusCode == HttpStatusCode.SeeOther
+                        || web_response.StatusCode == HttpStatusCode.RedirectKeepVerb
+                        || web_response.StatusCode == HttpStatusCode.TemporaryRedirect
+                        || (uint)web_response.StatusCode == 308)
+                    {
+                        string fwd_uri_str = web_response.GetResponseHeader("Location");
+                        Uri fwd_uri = new Uri(web_response.ResponseUri, fwd_uri_str);
+                        // fetch the PDF!
+                        // 
+                        // Warning: Do NOT get into a download loop due to badly configured or nasty webservers:
+                        if (fwd_uri.AbsoluteUri != web_request.RequestUri.AbsoluteUri)
+                        {
+                            AddNewDocumentToLibraryFromInternet_ASYNCHRONOUS(library, fwd_uri.AbsoluteUri);
+                        }
+                        else
+                        {
+                            MessageBoxes.Info("Looks like the webserver is throwing you into an infinite redirection loop at URI {0}.", web_request.RequestUri.AbsoluteUri);
+                        }
+                    }
+                    else
+                    {
+                        using (Stream response_stream = web_response.GetResponseStream())
+                        {
+                            string content_type = web_response.GetResponseHeader("Content-Type");
+                            // See also: https://developer.mozilla.org/en-US/docs/Web/HTTP/Headers/Content-Disposition
+                            string content_disposition = web_response.GetResponseHeader("Content-Disposition");
+                            string original_filename = null;
+                            try
+                            {
+                                if (!String.IsNullOrEmpty(content_disposition))
+                                {
+                                    ContentDisposition contentDisposition = new ContentDisposition(content_disposition);
+                                    original_filename = contentDisposition.FileName;
+                                    //StringDictionary parameters = contentDisposition.Parameters;
+                                }
+                                else
+                                {
+                                    Logging.Warn("AddNewDocumentToLibraryFromInternet: no or empty Content-Disposition header received from {1}?\n  Headers:\n{0}", web_response.Headers, download_url);
+
+                                    // fallback: derive the filename from the URL:
+                                    original_filename = web_response.ResponseUri.LocalPath;
+                                }
+                            }
+                            catch (Exception ex)
+                            {
+                                Logging.Error(ex, "AddNewDocumentToLibraryFromInternet: no Content-Disposition header received from {1}?\n  Headers:\n{0}", web_response.Headers, download_url);
+
+                                // fallback: derive the filename from the URL:
+                                original_filename = web_response.ResponseUri.LocalPath;
+                            }
+
+                            // extract the type from the Content-Type header value:
+                            try
+                            {
+                                if (!String.IsNullOrEmpty(content_type))
+                                {
+                                    ContentType ct = new ContentType(content_type);
+                                    content_type = ct.MediaType.ToLower(CultureInfo.CurrentCulture);
+                                }
+                                else
+                                {
+                                    Logging.Warn("AddNewDocumentToLibraryFromInternet: no or empty Content-Type header '{2}' received from {1}?\n  Headers:\n{0}", web_response.Headers, download_url, content_type);
+                                    content_type = "text/html";
+                                }
+                            }
+                            catch (Exception ex)
+                            {
+                                Logging.Error(ex, "AddNewDocumentToLibraryFromInternet: no or invalid Content-Type header '{2}' received from {1}?\n  Headers:\n{0}", web_response.Headers, download_url, content_type);
+                                content_type = "text/html";
+                            }
+
+                            bool is_acceptable_content_type = false;
+                            if (content_type.EndsWith("pdf")) is_acceptable_content_type = true;
+                            if (content_type.StartsWith("application/octet-stream")) is_acceptable_content_type = true;
+
+                            if (is_acceptable_content_type)
+                            {
+                                string filename = TempFile.GenerateTempFilename("pdf");
+                                using (FileStream fs = File.OpenWrite(filename))
+                                {
+                                    int total_bytes = StreamToFile.CopyStreamToStream(response_stream, fs);
+                                    Logging.Info("Saved {0} bytes to {1}", total_bytes, filename);
+                                    //fs.Close();    -- autoclosed by `using` statement
+                                }
+
+                            PDFDocument pdf_document = library.AddNewDocumentToLibrary_SYNCHRONOUS(new FilenameWithMetadataImport
+                            {
+                                Filename = filename,
+                                OriginalFilename = original_filename,
+                                FileURI = download_url,
+                                SuggestedDownloadSourceURI = download_url
+                            }, false);
+                                File.Delete(filename);
+
+                                // make sure we open every PDF fetched off the Internet: the user may need to review
+                                // their metadata.
+                                MainWindowServiceDispatcher.Instance.MainWindow.Dispatcher.InvokeAsync
+                                (
+                                    new Action(() =>
+                                    {
+                                        Documents.PDF.PDFControls.PDFReadingControl pdf_reading_control = MainWindowServiceDispatcher.Instance.OpenDocument(pdf_document);
+                                        pdf_reading_control.EnableGuestMoveNotification(null);
+                                    }),
+                                    DispatcherPriority.Background
+                                );
+                            }
+                            else
+                            {
+                                string html = "";
+
+                                if (content_type.EndsWith("html"))
+                                {
+                                    using (StreamReader sr = new StreamReader(response_stream))
+                                    {
+                                        html = sr.ReadToEnd();
+                                        Logging.Warn("Got this HTML instead of a PDF for URI {1}: {0}", html, download_url);
+                                    }
+                                }
+
+                                // TODO: check these conditions; they are meant to be pretty tight but MAYBE I still let some
+                                // nasty websites' embedded PDF or other trickery slip through unnoticed.
+                                bool tolerate_type = false;
+                                foreach (string t in content_types_to_tolerate)
+                                {
+                                    if (content_type.Contains(t))
+                                    {
+                                        tolerate_type = true;
+                                    }
+                                }
+                                if (!tolerate_type || web_response.StatusCode != HttpStatusCode.OK || html.Contains("<embed"))
+                                {
+                                    MessageBoxes.Info("The document library supports only PDF files at the moment.  You are trying to download something of type {0} / response code {1} at URI {2}.", content_type, (uint)web_response.StatusCode, download_url);
+                                }
+                            }
+                        }
+                    }
+                }
+            }
+            catch (Exception ex)
+            {
+                Logging.Error(ex, "There was a problem adding the downloaded PDF to the library for URI {0}.", download_url);
+            }
+
+            StatusManager.Instance.UpdateStatus(LIBRARY_DOWNLOAD, String.Format("Downloaded {0}", download_url));
+        }
+
+        #endregion
+
+        #region --- Add from another library ---------------------------------------------------------------------------------------------------------------------------
+
+        public static void ClonePDFDocumentFromOtherLibrary_ASYNCHRONOUS(PDFDocument existing_pdf_document, Library library, LibraryPdfActionCallbacks callbacks)
+        {
+            SafeThreadPool.QueueUserWorkItem(o => ClonePDFDocumentFromOtherLibrary_SYNCHRONOUS(existing_pdf_document, library, callbacks));
+        }
+
+        public delegate void ActionPerClonedDocument(PDFDocument target, PDFDocument source);
+
+        /// <summary>
+        /// Creates a new <code>PDFDocument</code> in the given library, and creates a copy of all the metadata.
+        /// </summary>
+        public static void ClonePDFDocumentsFromOtherLibrary_SYNCHRONOUS(List<PDFDocument> existing_pdf_documents, Library library, LibraryPdfActionCallbacks callbacks)
+        {
+            for (int i = 0; i < existing_pdf_documents.Count; ++i)
+            {
+                StatusManager.Instance.UpdateStatus("BulkLibraryDocument", String.Format("Adding document {0} of {1} to your library", i + 1, existing_pdf_documents.Count), i, existing_pdf_documents.Count);
+
+                PDFDocument existing_pdf_document = existing_pdf_documents[i];
+
+                PDFDocument new_pdf_document = ClonePDFDocumentsFromOtherLibrary_SYNCHRONOUS(existing_pdf_document, library, callbacks);
+                doneActionPerDocument?.Invoke(new_pdf_document, existing_pdf_document);
+            }
+
+            library.NotifyLibraryThatDocumentListHasChangedExternally();
+
+            StatusManager.Instance.UpdateStatus("BulkLibraryDocument", String.Format("Added {0} document(s) to your library", existing_pdf_documents.Count));
+        }
+
+        /// <summary>
+        /// Creates a new <code>PDFDocument</code> in the given library, and creates a copy of all the metadata.
+        /// </summary>
+        public static PDFDocument ClonePDFDocumentFromOtherLibrary_SYNCHRONOUS(PDFDocument existing_pdf_document, Library library, LibraryPdfActionCallbacks callbacks)
+        {
+            WPFDoEvents.AssertThisCodeIs_NOT_RunningInTheUIThread();
+
+            try
+            {
+                if (existing_pdf_document.Library == library)
+                {
+                    Logging.Debug特("Trying to clone a pdf doc back into its own library, ignoring. (fingerprint {0}", existing_pdf_document.Fingerprint);
+                    return null;
+                }
+
+                return library.CloneExistingDocumentFromOtherLibrary_SYNCHRONOUS(existing_pdf_document, false, callbacks);
+            }
+            catch (Exception e)
+            {
+                Logging.Error(e, "Problem cloning PDF {0} ({1}) from library {2} to library {3}",
+                              existing_pdf_document.TitleCombined,
+                              existing_pdf_document.Fingerprint,
+                              existing_pdf_document.Library.WebLibraryDetail.Title,
+                              library.WebLibraryDetail.Title);
+                return null;
+            }
+        }
+
+        #endregion
+    }
+}