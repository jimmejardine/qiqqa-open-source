--- conflicted
+++ resolved
@@ -51,18 +51,9 @@
                 </syncfusion:ChartArea>
             </syncfusion:Chart>
         </local_gui:CollapsibleRegion>
-<<<<<<< HEAD
         <DockPanel DockPanel.Dock="Bottom" Margin="0,5,0,0">
-            <local_gui:AugmentedButton DockPanel.Dock="Right" Name="CmdExport" Margin="3,0,0,0"/>
+            <local_gui:AugmentedButton DockPanel.Dock="Right" x:Name="CmdExport" Margin="3,0,0,0"/>
             <local_gui:AugmentedSearchBox Name="TxtSearchTermsFilter" EmptyTextPrompt="Enter keywords to filter the above list (e.g. smi;king)" ToolTip="Enter keywords here and press ENTER to filter the above list to show only those that contain these keywords (separate multiple words with a semicolon).  Then select from the list above to filter your library."/>
-=======
-        <DockPanel DockPanel.Dock="Bottom">
-            <local_gui:AugmentedButton x:Name="CmdExport" DockPanel.Dock="Right" />
-            <local_gui:AugmentedSearchBox
-                Name="TxtSearchTermsFilter"
-                EmptyTextPrompt="Enter keywords to filter the above list (e.g. smi;king)"
-                ToolTip="Enter keywords here and press ENTER to filter the above list to show only those that contain these keywords (separate multiple words with a semicolon).  Then select from the list above to filter your library." />
->>>>>>> 21a1fb80
         </DockPanel>
         <Grid DockPanel.Dock="Top" Name="ObjBoolean">
             <Grid.ColumnDefinitions>
