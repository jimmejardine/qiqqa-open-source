﻿using System;
using System.Collections;
using System.Collections.Generic;
using System.Diagnostics;
using System.Globalization;
using System.Linq;
using System.Text;
using System.Windows;
using System.Windows.Controls;
using System.Windows.Data;
using System.Windows.Documents;
using System.Windows.Input;
using System.Windows.Media;
using icons;
using Qiqqa.Common.Configuration;
using Qiqqa.DocumentLibrary.LibraryFilter;
using Qiqqa.DocumentLibrary.LibraryFilter.GenericLibraryExplorerStuff;
using Qiqqa.DocumentLibrary.WebLibraryStuff;
using Qiqqa.UtilisationTracking;
#if SYNCFUSION_ANTIQUE
using Syncfusion.Windows.Chart;
#endif
using Utilities.Collections;
using Utilities.Files;
using Utilities.GUI;
using Utilities.Misc;
using Utilities.Strings;
using Directory = Alphaleonis.Win32.Filesystem.Directory;
using File = Alphaleonis.Win32.Filesystem.File;
using Path = Alphaleonis.Win32.Filesystem.Path;


namespace Qiqqa.DocumentLibrary.TagExplorerStuff
{
    /// <summary>
    /// Interaction logic for TagExplorerControl.xaml
    /// </summary>
    public partial class GenericLibraryExplorerControl : UserControl
    {
        public static readonly string YOU_CAN_FILTER_TOOLTIP = "\n\nYou can filter documents that contain them by clicking on one or more of the checkboxes to the left.\nIf you have selected 'AND' above, then a document must have all the items to be shown.\nIf you have selected 'OR', then a document must have any of the items to be shown.\nIf 'NOT' is selected, then the inverse of the filtered documents are shown.";

        private string description_title = "";
        private WebLibraryDetail web_library_detail = null;

        public delegate void OnTagSelectionChangedDelegate(HashSet<string> fingerprints, Span descriptive_span);
        public event OnTagSelectionChangedDelegate OnTagSelectionChanged;

        public delegate MultiMapSet<string, string> GetNodeItemsDelegate(WebLibraryDetail web_library_detail, HashSet<string> parent_fingerprints);
        public delegate void OnItemPopupDelegate(WebLibraryDetail web_library_detail, string item_tag);
        public delegate void OnItemDragOverDelegate(WebLibraryDetail web_library_detail, string item_tag, DragEventArgs e);
        public delegate void OnItemDropDelegate(WebLibraryDetail web_library_detail, string item_tag, DragEventArgs e);

        public GetNodeItemsDelegate GetNodeItems;
        public OnItemPopupDelegate OnItemPopup;
        public OnItemDragOverDelegate OnItemDragOver;
        public OnItemDropDelegate OnItemDrop;
        private List<string> selected_tags = new List<string>();

        public GenericLibraryExplorerControl()
        {
            Theme.Initialize();

            InitializeComponent();

            TreeSearchTerms.Background = ThemeColours.Background_Brush_Blue_LightToDark;

            ObjImageRefresh.Source = Icons.GetAppIcon(Icons.Refresh);
            //RenderOptions.SetBitmapScalingMode(ObjImageRefresh, BitmapScalingMode.HighQuality);
            ObjImageRefresh.ToolTip = "Refresh this list to reflect your latest documents and annotations.";
            //ObjImageRefresh.Cursor = Cursors.Hand;
            ObjImageRefresh.MouseUp += ObjImageRefresh_MouseUp;

            ObjBooleanAnd.ToolTip = "Choose this to display the documents that contain ALL the tags you have selected (more and more exclusive).\nYou can select/deselect multiple tags by toggling the checkbox or holding down SHIFT or CTRL while you click additional tags.";
            ObjBooleanOr.ToolTip = "Choose this to display the documents that contain ANY of the tags you have selected (more and more inclusive).\nYou can select/deselect multiple tags by toggling the checkbox or holding down SHIFT or CTRL while you click additional tags.";
            ObjBooleanNot.ToolTip = "Tick this to show instead the documents that do not meet the AND or OR criteria.  This is the logical NOT, which allows you to express selections such as:\n   show me documents that have neither X nor Y (using NOT and OR); or\n   show me documents that don't have both X and Y (using NOT and AND)";

            ObjBooleanAnd.Click += ObjBoolean_Click;
            ObjBooleanOr.Click += ObjBoolean_Click;
            ObjBooleanNot.Click += ObjBoolean_Click;

            ObjSort.Click += ObjSort_Click;

            CmdExport.Caption = "Export";
            CmdExport.CenteredMode = true;
            CmdExport.MinWidth = 0;
            CmdExport.Visibility = ConfigurationManager.Instance.NoviceVisibility;
            CmdExport.Click += CmdExport_Click;

            TxtSearchTermsFilter.Visibility = ConfigurationManager.Instance.NoviceVisibility;

            ObjBooleanAnd.IsChecked = true;
            TreeSearchTerms.SelectionMode = SelectionMode.Single;

            TxtSearchTermsFilter.OnHardSearch += TxtSearchTermsFilter_OnSoftSearch;

            TreeSearchTerms.KeyUp += TreeSearchTerms_KeyUp;

            AllowDrop = true;

<<<<<<< HEAD
#if SYNCFUSION_ANTIQUE
            ObjSeries.MouseClick += ObjSeries_MouseClick;
#endif

=======
>>>>>>> fec3e01e
            // Start with the chart collapsed
            Loaded += GenericLibraryExplorerControl_Loaded;
        }

        private void CmdExport_Click(object sender, RoutedEventArgs e)
        {
            SafeThreadPool.QueueUserWorkItem(() =>
            {
                WPFDoEvents.AssertThisCodeIs_NOT_RunningInTheUIThread();

                DateTime start_time = DateTime.Now;

                MultiMapSet<string, string> tags_with_fingerprints_ALL = GetNodeItems(web_library_detail, null);
                StringBuilder sb = new StringBuilder();

                sb.AppendLine("------------------------------------------------------------------------");
                sb.AppendFormat("{0} report\r\n", description_title);
                sb.AppendLine("------------------------------------------------------------------------");
                sb.AppendLine("Generated by Qiqqa (http://www.qiqqa.com)");
                sb.AppendLine(String.Format("On {0} {1}", start_time.ToLongDateString(), start_time.ToLongTimeString()));
                sb.AppendLine("------------------------------------------------------------------------");

                sb.AppendLine();
                sb.AppendLine();
                sb.AppendLine();
                sb.AppendLine("------------------------------------------------------------------------");
                sb.AppendFormat("{0}:\r\n", description_title);
                sb.AppendLine("------------------------------------------------------------------------");
                sb.AppendLine();

                foreach (var pair in tags_with_fingerprints_ALL)
                {
                    sb.AppendLine(pair.Key);
                }

                sb.AppendLine();
                sb.AppendLine();
                sb.AppendLine();
                sb.AppendLine("------------------------------------------------------------------------");
                sb.AppendFormat("{0} with associated fingerprints:\r\n", description_title);
                sb.AppendLine("------------------------------------------------------------------------");
                sb.AppendLine();
                foreach (var pair in tags_with_fingerprints_ALL)
                {
                    foreach (var value in pair.Value)
                    {
                        sb.AppendFormat("{0}\t{1}\r\n", pair.Key, value);
                    }
                }

                string filename = TempFile.GenerateTempFilename("txt");
                File.WriteAllText(filename, sb.ToString());
                Process.Start(filename);
            });
        }

        private void ObjImageRefresh_MouseUp(object sender, MouseButtonEventArgs e)
        {
            PopulateItems();
        }

        private void GenericLibraryExplorerControl_Loaded(object sender, RoutedEventArgs e)
        {
<<<<<<< HEAD
#if SYNCFUSION_ANTIQUE
            ObjChartRegion.Collapse();
#endif
=======
>>>>>>> fec3e01e
        }

        private void ObjSort_Click(object sender, RoutedEventArgs e)
        {
            PopulateItems();
        }

        private void ObjBoolean_Click(object sender, RoutedEventArgs e)
        {
            selected_tags.Clear();
            PopulateItems();
        }

        private void TreeSearchTerms_KeyUp(object sender, KeyEventArgs e)
        {
            if (e.Key == Key.Enter)
            {
                List<string> items = new List<string>();
                foreach (GenericLibraryExplorerItem item in TreeSearchTerms.SelectedItems)
                {
                    items.Add(item.tag);
                }

                ToggleSelectItems(items, KeyboardTools.IsCTRLDown() || KeyboardTools.IsShiftDown());
            }
        }

        public void ToggleSelectItem(string item, bool inclusive_selection)
        {
            ToggleSelectItems(new List<string>(new string[] { item }), inclusive_selection);
        }

        public void ToggleSelectItems(List<string> items, bool inclusive_selection)
        {
            foreach (var item in items)
            {
                if (inclusive_selection)
                {
                    if (selected_tags.Contains(item))
                    {
                        selected_tags.Remove(item);
                    }
                    else
                    {
                        selected_tags.Add(item);
                    }
                }
                else
                {
                    if (selected_tags.Contains(item))
                    {
                        selected_tags.Clear();
                    }
                    else
                    {
                        selected_tags.Clear();
                        selected_tags.Add(item);
                    }
                }
            }

            PopulateItems();
        }

        private void hyperlink_clear_all_OnClick(object sender, MouseButtonEventArgs e)
        {
            Reset();
        }

        public string DescriptionTitle
        {
            get => description_title;
            set => description_title = value;
        }

        public WebLibraryDetail LibraryRef
        {
            get => web_library_detail;
            set
            {
                web_library_detail = value;
                Reset();
            }
        }

        private void TxtSearchTermsFilter_OnSoftSearch()
        {
            FeatureTrackingManager.Instance.UseFeature(Features.Library_GenericExplorer_Filter);
            PopulateItems();
        }

        internal void Reset()
        {
            selected_tags.Clear();
            PopulateItems();
        }

        private void PopulateItems()
        {
            WPFDoEvents.AssertThisCodeIsRunningInTheUIThread();

            bool exclusive = ObjBooleanAnd.IsChecked ?? true;
            bool is_negated = ObjBooleanNot.IsChecked ?? false;
            bool sort_objects = ObjSort.IsChecked ?? false;
            string search_filter_terms = TxtSearchTermsFilter.Text;

            SafeThreadPool.QueueUserWorkItem(() =>
            {
                MultiMapSet<string, string> tags_with_fingerprints_ALL = GetNodeItems(web_library_detail, null);
                MultiMapSet<string, string> tags_with_fingerprints = tags_with_fingerprints_ALL;

                // If this is exclusive mode, we want to constrain the list of items in the tree
                if (!is_negated && exclusive && 0 < selected_tags.Count)
                {
                    bool first_set = true;
                    HashSet<string> exclusive_fingerprints = new HashSet<string>();
                    foreach (string selected_tag in selected_tags)
                    {
                        if (first_set)
                        {
                            first_set = false;
                            exclusive_fingerprints.UnionWith(tags_with_fingerprints_ALL.Get(selected_tag));
                        }
                        else
                        {
                            exclusive_fingerprints.IntersectWith(tags_with_fingerprints_ALL.Get(selected_tag));
                        }
                    }

                    tags_with_fingerprints = GetNodeItems(web_library_detail, exclusive_fingerprints);
                }

                // Filter them by the user filter
                List<string> tags_eligible = null;
                if (!String.IsNullOrEmpty(search_filter_terms))
                {
                    string filter_set = search_filter_terms.ToLower();
                    string[] filters = filter_set.Split(new char[] { ';' }, StringSplitOptions.RemoveEmptyEntries);
                    for (int i = 0; i < filters.Length; ++i)
                    {
                        filters[i] = filters[i].Trim();
                    }

                    tags_eligible = new List<string>();
                    foreach (string tag in tags_with_fingerprints.Keys)
                    {
                        string tag_lower = tag.ToLower();
                        foreach (string filter in filters)
                        {
                            if (tag_lower.Contains(filter))
                            {
                                tags_eligible.Add(tag);
                                break;
                            }
                        }
                    }
                }
                else
                {
                    tags_eligible = new List<string>(tags_with_fingerprints.Keys);
                }

                // Sort the tags
                List<string> tags_sorted = new List<string>(tags_eligible);
                if (sort_objects)
                {
                    // sort tags by number of occurrences for each tag: more is better
                    tags_sorted.Sort(delegate (string tag1, string tag2)
                    {
                        return tags_with_fingerprints[tag2].Count - tags_with_fingerprints[tag1].Count;
                    });
                }
                else
                {
                    // sort tags alphabetically - default
                    tags_sorted.Sort();
                }

                // Do in UI thread: Create the tag list to bind to

                // Do in UI thread: Populate the chart

                // Then we have to list the associated documents
                HashSet<string> fingerprints = new HashSet<string>();
                if (0 < selected_tags.Count)
                {
                    if (exclusive)
                    {
                        bool first_set = true;
                        foreach (string selected_tag in selected_tags)
                        {
                            if (first_set)
                            {
                                fingerprints.UnionWith(tags_with_fingerprints.Get(selected_tag));
                            }
                            else
                            {
                                fingerprints.IntersectWith(tags_with_fingerprints.Get(selected_tag));
                            }
                        }
                    }
                    else
                    {
                        foreach (string selected_tag in selected_tags)
                        {
                            fingerprints.UnionWith(tags_with_fingerprints.Get(selected_tag));
                        }
                    }
                }

                // Implement the NEGATION
                if (is_negated && 0 < fingerprints.Count)
                {
                    HashSet<string> negated_fingerprints = web_library_detail.Xlibrary.GetAllDocumentFingerprints();
                    fingerprints = new HashSet<string>(negated_fingerprints.Except(fingerprints));
                }

                // Do in UI thread: build a description of them
                // Do in UI thread: Build up the descriptive span

                WPFDoEvents.InvokeAsyncInUIThread(() =>
                {
                    WPFDoEvents.AssertThisCodeIsRunningInTheUIThread();

                    // Create the tag list to bind to
                    List<GenericLibraryExplorerItem> displayed_items = new List<GenericLibraryExplorerItem>();
                    foreach (string tag in tags_sorted)
                    {
                        GenericLibraryExplorerItem item = new GenericLibraryExplorerItem
                        {
                            GenericLibraryExplorerControl = this,
                            web_library_detail = web_library_detail,

                            tag = tag,
                            fingerprints = tags_with_fingerprints[tag],

                            OnItemDragOver = OnItemDragOver,
                            OnItemDrop = OnItemDrop,
                            OnItemPopup = OnItemPopup,

                            IsSelected = selected_tags.Contains(tag)
                        };

                        displayed_items.Add(item);
                    }

                    // Bind baby bind - tag list
                    TreeSearchTerms.DataContext = displayed_items;

                    // Done in worker thread: Then we have to list the associated documents

                    // Done in worker thread: Implement the NEGATION

                    // And build a description of them
                    // Build up the descriptive span
                    Span descriptive_span = new Span();
                    if (!String.IsNullOrEmpty(description_title))
                    {
                        Bold bold = new Bold();
                        bold.Inlines.Add(description_title);
                        descriptive_span.Inlines.Add(bold);
                        descriptive_span.Inlines.Add(": ");
                    }
                    string separator = exclusive ? " AND " : " OR ";
                    if (is_negated)
                    {
                        descriptive_span.Inlines.Add("NOT [ ");
                    }
                    descriptive_span.Inlines.Add(StringTools.ConcatenateStrings(selected_tags, separator, 0));
                    if (is_negated)
                    {
                        descriptive_span.Inlines.Add(" ] ");
                    }
                    descriptive_span.Inlines.Add(" ");
                    descriptive_span.Inlines.Add(LibraryFilterHelpers.GetClearImageInline("Clear this filter.", hyperlink_clear_all_OnClick));

                    OnTagSelectionChanged?.Invoke(fingerprints, descriptive_span);
                });
            });
        }
<<<<<<< HEAD

        #region --- Charting methods ------------------------------------------------------------------------------------------------------------------

        private void PopulateChart(MultiMapSet<string, string> tags_with_fingerprints)
        {
            WPFDoEvents.AssertThisCodeIsRunningInTheUIThread();

#if SYNCFUSION_ANTIQUE
            const int N = 20;

            List<KeyValuePair<string, HashSet<string>>> top_n = tags_with_fingerprints.GetTopN(N);

            List<ChartItem> chart_items = new List<ChartItem>();
            for (int i = 0; i < top_n.Count; ++i)
            {
                if ("(none)" != top_n[i].Key && "<Untagged>" != top_n[i].Key)
                {
                    chart_items.Add(
                        new ChartItem
                        {
                            X = i,
                            Caption = top_n[i].Key,
                            Count = top_n[i].Value.Count
                        }
                        );
                }
            }

            ChartSearchTerms.ToolTip = String.Format("Top {0} {1} in your library.", N, description_title);
            ObjChartArea.PrimaryAxis.AxisVisibility = Visibility.Collapsed;
            ObjChartArea.SecondaryAxis.AxisVisibility = Visibility.Collapsed;

            ObjSeries.DataSource = chart_items;
            ObjSeries.BindingPathX = "ID";
            ObjSeries.BindingPathsY = new string[] { "Count" };
#endif
        }

#if SYNCFUSION_ANTIQUE
        private void ObjSeries_MouseClick(object sender, ChartMouseEventArgs e)
        {
            FeatureTrackingManager.Instance.UseFeature(Features.Library_GenericExplorer_ChartItem);

            ChartSegment chart_segment = e.Segment;
            IList data_source = (IList)chart_segment.Series.DataSource;
            ChartItem chart_item = (ChartItem)data_source[chart_segment.CorrespondingPoints[0].Index];
            ToggleSelectItem(chart_item.Caption, KeyboardTools.IsCTRLDown() || KeyboardTools.IsShiftDown());
        }
#endif

        #endregion

=======
>>>>>>> fec3e01e
    }

#if SYNCFUSION_ANTIQUE

    #region --- Useful ancillary classes ------------

    public class ChartItem
    {
        public int X { get; set; }
        public string Caption { get; set; }
        public int Count { get; set; }
    }

    public class ToolTipConverter : IValueConverter
    {
        public object Convert(object value, Type targetType, object parameter, CultureInfo culture)
        {
            if (null == value)
            {
                return "";
            }

            ChartSegment chart_segment = value as ChartSegment;
            IList data_source = (IList)chart_segment.Series.DataSource;
            ChartItem chart_item = (ChartItem)data_source[chart_segment.CorrespondingPoints[0].Index];
            return String.Format("{0} ({1})", chart_item.Caption, chart_item.Count);
        }

        public object ConvertBack(object value, Type targetType, object parameter, CultureInfo culture)
        {
            throw new NotImplementedException();
        }
    }

    #endregion

#endif

}
<|MERGE_RESOLUTION|>--- conflicted
+++ resolved
@@ -1,549 +1,488 @@
-﻿using System;
-using System.Collections;
-using System.Collections.Generic;
-using System.Diagnostics;
-using System.Globalization;
-using System.Linq;
-using System.Text;
-using System.Windows;
-using System.Windows.Controls;
-using System.Windows.Data;
-using System.Windows.Documents;
-using System.Windows.Input;
-using System.Windows.Media;
-using icons;
-using Qiqqa.Common.Configuration;
-using Qiqqa.DocumentLibrary.LibraryFilter;
-using Qiqqa.DocumentLibrary.LibraryFilter.GenericLibraryExplorerStuff;
-using Qiqqa.DocumentLibrary.WebLibraryStuff;
-using Qiqqa.UtilisationTracking;
-#if SYNCFUSION_ANTIQUE
-using Syncfusion.Windows.Chart;
-#endif
-using Utilities.Collections;
-using Utilities.Files;
-using Utilities.GUI;
-using Utilities.Misc;
-using Utilities.Strings;
-using Directory = Alphaleonis.Win32.Filesystem.Directory;
-using File = Alphaleonis.Win32.Filesystem.File;
-using Path = Alphaleonis.Win32.Filesystem.Path;
-
-
-namespace Qiqqa.DocumentLibrary.TagExplorerStuff
-{
-    /// <summary>
-    /// Interaction logic for TagExplorerControl.xaml
-    /// </summary>
-    public partial class GenericLibraryExplorerControl : UserControl
-    {
-        public static readonly string YOU_CAN_FILTER_TOOLTIP = "\n\nYou can filter documents that contain them by clicking on one or more of the checkboxes to the left.\nIf you have selected 'AND' above, then a document must have all the items to be shown.\nIf you have selected 'OR', then a document must have any of the items to be shown.\nIf 'NOT' is selected, then the inverse of the filtered documents are shown.";
-
-        private string description_title = "";
-        private WebLibraryDetail web_library_detail = null;
-
-        public delegate void OnTagSelectionChangedDelegate(HashSet<string> fingerprints, Span descriptive_span);
-        public event OnTagSelectionChangedDelegate OnTagSelectionChanged;
-
-        public delegate MultiMapSet<string, string> GetNodeItemsDelegate(WebLibraryDetail web_library_detail, HashSet<string> parent_fingerprints);
-        public delegate void OnItemPopupDelegate(WebLibraryDetail web_library_detail, string item_tag);
-        public delegate void OnItemDragOverDelegate(WebLibraryDetail web_library_detail, string item_tag, DragEventArgs e);
-        public delegate void OnItemDropDelegate(WebLibraryDetail web_library_detail, string item_tag, DragEventArgs e);
-
-        public GetNodeItemsDelegate GetNodeItems;
-        public OnItemPopupDelegate OnItemPopup;
-        public OnItemDragOverDelegate OnItemDragOver;
-        public OnItemDropDelegate OnItemDrop;
-        private List<string> selected_tags = new List<string>();
-
-        public GenericLibraryExplorerControl()
-        {
-            Theme.Initialize();
-
-            InitializeComponent();
-
-            TreeSearchTerms.Background = ThemeColours.Background_Brush_Blue_LightToDark;
-
-            ObjImageRefresh.Source = Icons.GetAppIcon(Icons.Refresh);
-            //RenderOptions.SetBitmapScalingMode(ObjImageRefresh, BitmapScalingMode.HighQuality);
-            ObjImageRefresh.ToolTip = "Refresh this list to reflect your latest documents and annotations.";
-            //ObjImageRefresh.Cursor = Cursors.Hand;
-            ObjImageRefresh.MouseUp += ObjImageRefresh_MouseUp;
-
-            ObjBooleanAnd.ToolTip = "Choose this to display the documents that contain ALL the tags you have selected (more and more exclusive).\nYou can select/deselect multiple tags by toggling the checkbox or holding down SHIFT or CTRL while you click additional tags.";
-            ObjBooleanOr.ToolTip = "Choose this to display the documents that contain ANY of the tags you have selected (more and more inclusive).\nYou can select/deselect multiple tags by toggling the checkbox or holding down SHIFT or CTRL while you click additional tags.";
-            ObjBooleanNot.ToolTip = "Tick this to show instead the documents that do not meet the AND or OR criteria.  This is the logical NOT, which allows you to express selections such as:\n   show me documents that have neither X nor Y (using NOT and OR); or\n   show me documents that don't have both X and Y (using NOT and AND)";
-
-            ObjBooleanAnd.Click += ObjBoolean_Click;
-            ObjBooleanOr.Click += ObjBoolean_Click;
-            ObjBooleanNot.Click += ObjBoolean_Click;
-
-            ObjSort.Click += ObjSort_Click;
-
-            CmdExport.Caption = "Export";
-            CmdExport.CenteredMode = true;
-            CmdExport.MinWidth = 0;
-            CmdExport.Visibility = ConfigurationManager.Instance.NoviceVisibility;
-            CmdExport.Click += CmdExport_Click;
-
-            TxtSearchTermsFilter.Visibility = ConfigurationManager.Instance.NoviceVisibility;
-
-            ObjBooleanAnd.IsChecked = true;
-            TreeSearchTerms.SelectionMode = SelectionMode.Single;
-
-            TxtSearchTermsFilter.OnHardSearch += TxtSearchTermsFilter_OnSoftSearch;
-
-            TreeSearchTerms.KeyUp += TreeSearchTerms_KeyUp;
-
-            AllowDrop = true;
-
-<<<<<<< HEAD
-#if SYNCFUSION_ANTIQUE
-            ObjSeries.MouseClick += ObjSeries_MouseClick;
-#endif
-
-=======
->>>>>>> fec3e01e
-            // Start with the chart collapsed
-            Loaded += GenericLibraryExplorerControl_Loaded;
-        }
-
-        private void CmdExport_Click(object sender, RoutedEventArgs e)
-        {
-            SafeThreadPool.QueueUserWorkItem(() =>
-            {
-                WPFDoEvents.AssertThisCodeIs_NOT_RunningInTheUIThread();
-
-                DateTime start_time = DateTime.Now;
-
-                MultiMapSet<string, string> tags_with_fingerprints_ALL = GetNodeItems(web_library_detail, null);
-                StringBuilder sb = new StringBuilder();
-
-                sb.AppendLine("------------------------------------------------------------------------");
-                sb.AppendFormat("{0} report\r\n", description_title);
-                sb.AppendLine("------------------------------------------------------------------------");
-                sb.AppendLine("Generated by Qiqqa (http://www.qiqqa.com)");
-                sb.AppendLine(String.Format("On {0} {1}", start_time.ToLongDateString(), start_time.ToLongTimeString()));
-                sb.AppendLine("------------------------------------------------------------------------");
-
-                sb.AppendLine();
-                sb.AppendLine();
-                sb.AppendLine();
-                sb.AppendLine("------------------------------------------------------------------------");
-                sb.AppendFormat("{0}:\r\n", description_title);
-                sb.AppendLine("------------------------------------------------------------------------");
-                sb.AppendLine();
-
-                foreach (var pair in tags_with_fingerprints_ALL)
-                {
-                    sb.AppendLine(pair.Key);
-                }
-
-                sb.AppendLine();
-                sb.AppendLine();
-                sb.AppendLine();
-                sb.AppendLine("------------------------------------------------------------------------");
-                sb.AppendFormat("{0} with associated fingerprints:\r\n", description_title);
-                sb.AppendLine("------------------------------------------------------------------------");
-                sb.AppendLine();
-                foreach (var pair in tags_with_fingerprints_ALL)
-                {
-                    foreach (var value in pair.Value)
-                    {
-                        sb.AppendFormat("{0}\t{1}\r\n", pair.Key, value);
-                    }
-                }
-
-                string filename = TempFile.GenerateTempFilename("txt");
-                File.WriteAllText(filename, sb.ToString());
-                Process.Start(filename);
-            });
-        }
-
-        private void ObjImageRefresh_MouseUp(object sender, MouseButtonEventArgs e)
-        {
-            PopulateItems();
-        }
-
-        private void GenericLibraryExplorerControl_Loaded(object sender, RoutedEventArgs e)
-        {
-<<<<<<< HEAD
-#if SYNCFUSION_ANTIQUE
-            ObjChartRegion.Collapse();
-#endif
-=======
->>>>>>> fec3e01e
-        }
-
-        private void ObjSort_Click(object sender, RoutedEventArgs e)
-        {
-            PopulateItems();
-        }
-
-        private void ObjBoolean_Click(object sender, RoutedEventArgs e)
-        {
-            selected_tags.Clear();
-            PopulateItems();
-        }
-
-        private void TreeSearchTerms_KeyUp(object sender, KeyEventArgs e)
-        {
-            if (e.Key == Key.Enter)
-            {
-                List<string> items = new List<string>();
-                foreach (GenericLibraryExplorerItem item in TreeSearchTerms.SelectedItems)
-                {
-                    items.Add(item.tag);
-                }
-
-                ToggleSelectItems(items, KeyboardTools.IsCTRLDown() || KeyboardTools.IsShiftDown());
-            }
-        }
-
-        public void ToggleSelectItem(string item, bool inclusive_selection)
-        {
-            ToggleSelectItems(new List<string>(new string[] { item }), inclusive_selection);
-        }
-
-        public void ToggleSelectItems(List<string> items, bool inclusive_selection)
-        {
-            foreach (var item in items)
-            {
-                if (inclusive_selection)
-                {
-                    if (selected_tags.Contains(item))
-                    {
-                        selected_tags.Remove(item);
-                    }
-                    else
-                    {
-                        selected_tags.Add(item);
-                    }
-                }
-                else
-                {
-                    if (selected_tags.Contains(item))
-                    {
-                        selected_tags.Clear();
-                    }
-                    else
-                    {
-                        selected_tags.Clear();
-                        selected_tags.Add(item);
-                    }
-                }
-            }
-
-            PopulateItems();
-        }
-
-        private void hyperlink_clear_all_OnClick(object sender, MouseButtonEventArgs e)
-        {
-            Reset();
-        }
-
-        public string DescriptionTitle
-        {
-            get => description_title;
-            set => description_title = value;
-        }
-
-        public WebLibraryDetail LibraryRef
-        {
-            get => web_library_detail;
-            set
-            {
-                web_library_detail = value;
-                Reset();
-            }
-        }
-
-        private void TxtSearchTermsFilter_OnSoftSearch()
-        {
-            FeatureTrackingManager.Instance.UseFeature(Features.Library_GenericExplorer_Filter);
-            PopulateItems();
-        }
-
-        internal void Reset()
-        {
-            selected_tags.Clear();
-            PopulateItems();
-        }
-
-        private void PopulateItems()
-        {
-            WPFDoEvents.AssertThisCodeIsRunningInTheUIThread();
-
-            bool exclusive = ObjBooleanAnd.IsChecked ?? true;
-            bool is_negated = ObjBooleanNot.IsChecked ?? false;
-            bool sort_objects = ObjSort.IsChecked ?? false;
-            string search_filter_terms = TxtSearchTermsFilter.Text;
-
-            SafeThreadPool.QueueUserWorkItem(() =>
-            {
-                MultiMapSet<string, string> tags_with_fingerprints_ALL = GetNodeItems(web_library_detail, null);
-                MultiMapSet<string, string> tags_with_fingerprints = tags_with_fingerprints_ALL;
-
-                // If this is exclusive mode, we want to constrain the list of items in the tree
-                if (!is_negated && exclusive && 0 < selected_tags.Count)
-                {
-                    bool first_set = true;
-                    HashSet<string> exclusive_fingerprints = new HashSet<string>();
-                    foreach (string selected_tag in selected_tags)
-                    {
-                        if (first_set)
-                        {
-                            first_set = false;
-                            exclusive_fingerprints.UnionWith(tags_with_fingerprints_ALL.Get(selected_tag));
-                        }
-                        else
-                        {
-                            exclusive_fingerprints.IntersectWith(tags_with_fingerprints_ALL.Get(selected_tag));
-                        }
-                    }
-
-                    tags_with_fingerprints = GetNodeItems(web_library_detail, exclusive_fingerprints);
-                }
-
-                // Filter them by the user filter
-                List<string> tags_eligible = null;
-                if (!String.IsNullOrEmpty(search_filter_terms))
-                {
-                    string filter_set = search_filter_terms.ToLower();
-                    string[] filters = filter_set.Split(new char[] { ';' }, StringSplitOptions.RemoveEmptyEntries);
-                    for (int i = 0; i < filters.Length; ++i)
-                    {
-                        filters[i] = filters[i].Trim();
-                    }
-
-                    tags_eligible = new List<string>();
-                    foreach (string tag in tags_with_fingerprints.Keys)
-                    {
-                        string tag_lower = tag.ToLower();
-                        foreach (string filter in filters)
-                        {
-                            if (tag_lower.Contains(filter))
-                            {
-                                tags_eligible.Add(tag);
-                                break;
-                            }
-                        }
-                    }
-                }
-                else
-                {
-                    tags_eligible = new List<string>(tags_with_fingerprints.Keys);
-                }
-
-                // Sort the tags
-                List<string> tags_sorted = new List<string>(tags_eligible);
-                if (sort_objects)
-                {
-                    // sort tags by number of occurrences for each tag: more is better
-                    tags_sorted.Sort(delegate (string tag1, string tag2)
-                    {
-                        return tags_with_fingerprints[tag2].Count - tags_with_fingerprints[tag1].Count;
-                    });
-                }
-                else
-                {
-                    // sort tags alphabetically - default
-                    tags_sorted.Sort();
-                }
-
-                // Do in UI thread: Create the tag list to bind to
-
-                // Do in UI thread: Populate the chart
-
-                // Then we have to list the associated documents
-                HashSet<string> fingerprints = new HashSet<string>();
-                if (0 < selected_tags.Count)
-                {
-                    if (exclusive)
-                    {
-                        bool first_set = true;
-                        foreach (string selected_tag in selected_tags)
-                        {
-                            if (first_set)
-                            {
-                                fingerprints.UnionWith(tags_with_fingerprints.Get(selected_tag));
-                            }
-                            else
-                            {
-                                fingerprints.IntersectWith(tags_with_fingerprints.Get(selected_tag));
-                            }
-                        }
-                    }
-                    else
-                    {
-                        foreach (string selected_tag in selected_tags)
-                        {
-                            fingerprints.UnionWith(tags_with_fingerprints.Get(selected_tag));
-                        }
-                    }
-                }
-
-                // Implement the NEGATION
-                if (is_negated && 0 < fingerprints.Count)
-                {
-                    HashSet<string> negated_fingerprints = web_library_detail.Xlibrary.GetAllDocumentFingerprints();
-                    fingerprints = new HashSet<string>(negated_fingerprints.Except(fingerprints));
-                }
-
-                // Do in UI thread: build a description of them
-                // Do in UI thread: Build up the descriptive span
-
-                WPFDoEvents.InvokeAsyncInUIThread(() =>
-                {
-                    WPFDoEvents.AssertThisCodeIsRunningInTheUIThread();
-
-                    // Create the tag list to bind to
-                    List<GenericLibraryExplorerItem> displayed_items = new List<GenericLibraryExplorerItem>();
-                    foreach (string tag in tags_sorted)
-                    {
-                        GenericLibraryExplorerItem item = new GenericLibraryExplorerItem
-                        {
-                            GenericLibraryExplorerControl = this,
-                            web_library_detail = web_library_detail,
-
-                            tag = tag,
-                            fingerprints = tags_with_fingerprints[tag],
-
-                            OnItemDragOver = OnItemDragOver,
-                            OnItemDrop = OnItemDrop,
-                            OnItemPopup = OnItemPopup,
-
-                            IsSelected = selected_tags.Contains(tag)
-                        };
-
-                        displayed_items.Add(item);
-                    }
-
-                    // Bind baby bind - tag list
-                    TreeSearchTerms.DataContext = displayed_items;
-
-                    // Done in worker thread: Then we have to list the associated documents
-
-                    // Done in worker thread: Implement the NEGATION
-
-                    // And build a description of them
-                    // Build up the descriptive span
-                    Span descriptive_span = new Span();
-                    if (!String.IsNullOrEmpty(description_title))
-                    {
-                        Bold bold = new Bold();
-                        bold.Inlines.Add(description_title);
-                        descriptive_span.Inlines.Add(bold);
-                        descriptive_span.Inlines.Add(": ");
-                    }
-                    string separator = exclusive ? " AND " : " OR ";
-                    if (is_negated)
-                    {
-                        descriptive_span.Inlines.Add("NOT [ ");
-                    }
-                    descriptive_span.Inlines.Add(StringTools.ConcatenateStrings(selected_tags, separator, 0));
-                    if (is_negated)
-                    {
-                        descriptive_span.Inlines.Add(" ] ");
-                    }
-                    descriptive_span.Inlines.Add(" ");
-                    descriptive_span.Inlines.Add(LibraryFilterHelpers.GetClearImageInline("Clear this filter.", hyperlink_clear_all_OnClick));
-
-                    OnTagSelectionChanged?.Invoke(fingerprints, descriptive_span);
-                });
-            });
-        }
-<<<<<<< HEAD
-
-        #region --- Charting methods ------------------------------------------------------------------------------------------------------------------
-
-        private void PopulateChart(MultiMapSet<string, string> tags_with_fingerprints)
-        {
-            WPFDoEvents.AssertThisCodeIsRunningInTheUIThread();
-
-#if SYNCFUSION_ANTIQUE
-            const int N = 20;
-
-            List<KeyValuePair<string, HashSet<string>>> top_n = tags_with_fingerprints.GetTopN(N);
-
-            List<ChartItem> chart_items = new List<ChartItem>();
-            for (int i = 0; i < top_n.Count; ++i)
-            {
-                if ("(none)" != top_n[i].Key && "<Untagged>" != top_n[i].Key)
-                {
-                    chart_items.Add(
-                        new ChartItem
-                        {
-                            X = i,
-                            Caption = top_n[i].Key,
-                            Count = top_n[i].Value.Count
-                        }
-                        );
-                }
-            }
-
-            ChartSearchTerms.ToolTip = String.Format("Top {0} {1} in your library.", N, description_title);
-            ObjChartArea.PrimaryAxis.AxisVisibility = Visibility.Collapsed;
-            ObjChartArea.SecondaryAxis.AxisVisibility = Visibility.Collapsed;
-
-            ObjSeries.DataSource = chart_items;
-            ObjSeries.BindingPathX = "ID";
-            ObjSeries.BindingPathsY = new string[] { "Count" };
-#endif
-        }
-
-#if SYNCFUSION_ANTIQUE
-        private void ObjSeries_MouseClick(object sender, ChartMouseEventArgs e)
-        {
-            FeatureTrackingManager.Instance.UseFeature(Features.Library_GenericExplorer_ChartItem);
-
-            ChartSegment chart_segment = e.Segment;
-            IList data_source = (IList)chart_segment.Series.DataSource;
-            ChartItem chart_item = (ChartItem)data_source[chart_segment.CorrespondingPoints[0].Index];
-            ToggleSelectItem(chart_item.Caption, KeyboardTools.IsCTRLDown() || KeyboardTools.IsShiftDown());
-        }
-#endif
-
-        #endregion
-
-=======
->>>>>>> fec3e01e
-    }
-
-#if SYNCFUSION_ANTIQUE
-
-    #region --- Useful ancillary classes ------------
-
-    public class ChartItem
-    {
-        public int X { get; set; }
-        public string Caption { get; set; }
-        public int Count { get; set; }
-    }
-
-    public class ToolTipConverter : IValueConverter
-    {
-        public object Convert(object value, Type targetType, object parameter, CultureInfo culture)
-        {
-            if (null == value)
-            {
-                return "";
-            }
-
-            ChartSegment chart_segment = value as ChartSegment;
-            IList data_source = (IList)chart_segment.Series.DataSource;
-            ChartItem chart_item = (ChartItem)data_source[chart_segment.CorrespondingPoints[0].Index];
-            return String.Format("{0} ({1})", chart_item.Caption, chart_item.Count);
-        }
-
-        public object ConvertBack(object value, Type targetType, object parameter, CultureInfo culture)
-        {
-            throw new NotImplementedException();
-        }
-    }
-
-    #endregion
-
-#endif
-
-}
+﻿using System;
+using System.Collections;
+using System.Collections.Generic;
+using System.Diagnostics;
+using System.Globalization;
+using System.Linq;
+using System.Text;
+using System.Windows;
+using System.Windows.Controls;
+using System.Windows.Data;
+using System.Windows.Documents;
+using System.Windows.Input;
+using System.Windows.Media;
+using icons;
+using Qiqqa.Common.Configuration;
+using Qiqqa.DocumentLibrary.LibraryFilter;
+using Qiqqa.DocumentLibrary.LibraryFilter.GenericLibraryExplorerStuff;
+using Qiqqa.DocumentLibrary.WebLibraryStuff;
+using Qiqqa.UtilisationTracking;
+#if SYNCFUSION_ANTIQUE
+using Syncfusion.Windows.Chart;
+#endif
+using Utilities.Collections;
+using Utilities.Files;
+using Utilities.GUI;
+using Utilities.Misc;
+using Utilities.Strings;
+using Directory = Alphaleonis.Win32.Filesystem.Directory;
+using File = Alphaleonis.Win32.Filesystem.File;
+using Path = Alphaleonis.Win32.Filesystem.Path;
+
+
+namespace Qiqqa.DocumentLibrary.TagExplorerStuff
+{
+    /// <summary>
+    /// Interaction logic for TagExplorerControl.xaml
+    /// </summary>
+    public partial class GenericLibraryExplorerControl : UserControl
+    {
+        public static readonly string YOU_CAN_FILTER_TOOLTIP = "\n\nYou can filter documents that contain them by clicking on one or more of the checkboxes to the left.\nIf you have selected 'AND' above, then a document must have all the items to be shown.\nIf you have selected 'OR', then a document must have any of the items to be shown.\nIf 'NOT' is selected, then the inverse of the filtered documents are shown.";
+
+        private string description_title = "";
+        private WebLibraryDetail web_library_detail = null;
+
+        public delegate void OnTagSelectionChangedDelegate(HashSet<string> fingerprints, Span descriptive_span);
+        public event OnTagSelectionChangedDelegate OnTagSelectionChanged;
+
+        public delegate MultiMapSet<string, string> GetNodeItemsDelegate(WebLibraryDetail web_library_detail, HashSet<string> parent_fingerprints);
+        public delegate void OnItemPopupDelegate(WebLibraryDetail web_library_detail, string item_tag);
+        public delegate void OnItemDragOverDelegate(WebLibraryDetail web_library_detail, string item_tag, DragEventArgs e);
+        public delegate void OnItemDropDelegate(WebLibraryDetail web_library_detail, string item_tag, DragEventArgs e);
+
+        public GetNodeItemsDelegate GetNodeItems;
+        public OnItemPopupDelegate OnItemPopup;
+        public OnItemDragOverDelegate OnItemDragOver;
+        public OnItemDropDelegate OnItemDrop;
+        private List<string> selected_tags = new List<string>();
+
+        public GenericLibraryExplorerControl()
+        {
+            Theme.Initialize();
+
+            InitializeComponent();
+
+            TreeSearchTerms.Background = ThemeColours.Background_Brush_Blue_LightToDark;
+
+            ObjImageRefresh.Source = Icons.GetAppIcon(Icons.Refresh);
+            //RenderOptions.SetBitmapScalingMode(ObjImageRefresh, BitmapScalingMode.HighQuality);
+            ObjImageRefresh.ToolTip = "Refresh this list to reflect your latest documents and annotations.";
+            //ObjImageRefresh.Cursor = Cursors.Hand;
+            ObjImageRefresh.MouseUp += ObjImageRefresh_MouseUp;
+
+            ObjBooleanAnd.ToolTip = "Choose this to display the documents that contain ALL the tags you have selected (more and more exclusive).\nYou can select/deselect multiple tags by toggling the checkbox or holding down SHIFT or CTRL while you click additional tags.";
+            ObjBooleanOr.ToolTip = "Choose this to display the documents that contain ANY of the tags you have selected (more and more inclusive).\nYou can select/deselect multiple tags by toggling the checkbox or holding down SHIFT or CTRL while you click additional tags.";
+            ObjBooleanNot.ToolTip = "Tick this to show instead the documents that do not meet the AND or OR criteria.  This is the logical NOT, which allows you to express selections such as:\n   show me documents that have neither X nor Y (using NOT and OR); or\n   show me documents that don't have both X and Y (using NOT and AND)";
+
+            ObjBooleanAnd.Click += ObjBoolean_Click;
+            ObjBooleanOr.Click += ObjBoolean_Click;
+            ObjBooleanNot.Click += ObjBoolean_Click;
+
+            ObjSort.Click += ObjSort_Click;
+
+            CmdExport.Caption = "Export";
+            CmdExport.CenteredMode = true;
+            CmdExport.MinWidth = 0;
+            CmdExport.Visibility = ConfigurationManager.Instance.NoviceVisibility;
+            CmdExport.Click += CmdExport_Click;
+
+            TxtSearchTermsFilter.Visibility = ConfigurationManager.Instance.NoviceVisibility;
+
+            ObjBooleanAnd.IsChecked = true;
+            TreeSearchTerms.SelectionMode = SelectionMode.Single;
+
+            TxtSearchTermsFilter.OnHardSearch += TxtSearchTermsFilter_OnSoftSearch;
+
+            TreeSearchTerms.KeyUp += TreeSearchTerms_KeyUp;
+
+            AllowDrop = true;
+
+#if SYNCFUSION_ANTIQUE
+            ObjSeries.MouseClick += ObjSeries_MouseClick;
+#endif
+
+            // Start with the chart collapsed
+            Loaded += GenericLibraryExplorerControl_Loaded;
+        }
+
+        private void CmdExport_Click(object sender, RoutedEventArgs e)
+        {
+            SafeThreadPool.QueueUserWorkItem(() =>
+            {
+                WPFDoEvents.AssertThisCodeIs_NOT_RunningInTheUIThread();
+
+                DateTime start_time = DateTime.Now;
+
+                MultiMapSet<string, string> tags_with_fingerprints_ALL = GetNodeItems(web_library_detail, null);
+                StringBuilder sb = new StringBuilder();
+
+                sb.AppendLine("------------------------------------------------------------------------");
+                sb.AppendFormat("{0} report\r\n", description_title);
+                sb.AppendLine("------------------------------------------------------------------------");
+                sb.AppendLine("Generated by Qiqqa (http://www.qiqqa.com)");
+                sb.AppendLine(String.Format("On {0} {1}", start_time.ToLongDateString(), start_time.ToLongTimeString()));
+                sb.AppendLine("------------------------------------------------------------------------");
+
+                sb.AppendLine();
+                sb.AppendLine();
+                sb.AppendLine();
+                sb.AppendLine("------------------------------------------------------------------------");
+                sb.AppendFormat("{0}:\r\n", description_title);
+                sb.AppendLine("------------------------------------------------------------------------");
+                sb.AppendLine();
+
+                foreach (var pair in tags_with_fingerprints_ALL)
+                {
+                    sb.AppendLine(pair.Key);
+                }
+
+                sb.AppendLine();
+                sb.AppendLine();
+                sb.AppendLine();
+                sb.AppendLine("------------------------------------------------------------------------");
+                sb.AppendFormat("{0} with associated fingerprints:\r\n", description_title);
+                sb.AppendLine("------------------------------------------------------------------------");
+                sb.AppendLine();
+                foreach (var pair in tags_with_fingerprints_ALL)
+                {
+                    foreach (var value in pair.Value)
+                    {
+                        sb.AppendFormat("{0}\t{1}\r\n", pair.Key, value);
+                    }
+                }
+
+                string filename = TempFile.GenerateTempFilename("txt");
+                File.WriteAllText(filename, sb.ToString());
+                Process.Start(filename);
+            });
+        }
+
+        private void ObjImageRefresh_MouseUp(object sender, MouseButtonEventArgs e)
+        {
+            PopulateItems();
+        }
+
+        private void GenericLibraryExplorerControl_Loaded(object sender, RoutedEventArgs e)
+        {
+#if SYNCFUSION_ANTIQUE
+            ObjChartRegion.Collapse();
+#endif
+        }
+
+        private void ObjSort_Click(object sender, RoutedEventArgs e)
+        {
+            PopulateItems();
+        }
+
+        private void ObjBoolean_Click(object sender, RoutedEventArgs e)
+        {
+            selected_tags.Clear();
+            PopulateItems();
+        }
+
+        private void TreeSearchTerms_KeyUp(object sender, KeyEventArgs e)
+        {
+            if (e.Key == Key.Enter)
+            {
+                List<string> items = new List<string>();
+                foreach (GenericLibraryExplorerItem item in TreeSearchTerms.SelectedItems)
+                {
+                    items.Add(item.tag);
+                }
+
+                ToggleSelectItems(items, KeyboardTools.IsCTRLDown() || KeyboardTools.IsShiftDown());
+            }
+        }
+
+        public void ToggleSelectItem(string item, bool inclusive_selection)
+        {
+            ToggleSelectItems(new List<string>(new string[] { item }), inclusive_selection);
+        }
+
+        public void ToggleSelectItems(List<string> items, bool inclusive_selection)
+        {
+            foreach (var item in items)
+            {
+                if (inclusive_selection)
+                {
+                    if (selected_tags.Contains(item))
+                    {
+                        selected_tags.Remove(item);
+                    }
+                    else
+                    {
+                        selected_tags.Add(item);
+                    }
+                }
+                else
+                {
+                    if (selected_tags.Contains(item))
+                    {
+                        selected_tags.Clear();
+                    }
+                    else
+                    {
+                        selected_tags.Clear();
+                        selected_tags.Add(item);
+                    }
+                }
+            }
+
+            PopulateItems();
+        }
+
+        private void hyperlink_clear_all_OnClick(object sender, MouseButtonEventArgs e)
+        {
+            Reset();
+        }
+
+        public string DescriptionTitle
+        {
+            get => description_title;
+            set => description_title = value;
+        }
+
+        public WebLibraryDetail LibraryRef
+        {
+            get => web_library_detail;
+            set
+            {
+                web_library_detail = value;
+                Reset();
+            }
+        }
+
+        private void TxtSearchTermsFilter_OnSoftSearch()
+        {
+            FeatureTrackingManager.Instance.UseFeature(Features.Library_GenericExplorer_Filter);
+            PopulateItems();
+        }
+
+        internal void Reset()
+        {
+            selected_tags.Clear();
+            PopulateItems();
+        }
+
+        private void PopulateItems()
+        {
+            WPFDoEvents.AssertThisCodeIsRunningInTheUIThread();
+
+            bool exclusive = ObjBooleanAnd.IsChecked ?? true;
+            bool is_negated = ObjBooleanNot.IsChecked ?? false;
+            bool sort_objects = ObjSort.IsChecked ?? false;
+            string search_filter_terms = TxtSearchTermsFilter.Text;
+
+            SafeThreadPool.QueueUserWorkItem(() =>
+            {
+                MultiMapSet<string, string> tags_with_fingerprints_ALL = GetNodeItems(web_library_detail, null);
+                MultiMapSet<string, string> tags_with_fingerprints = tags_with_fingerprints_ALL;
+
+                // If this is exclusive mode, we want to constrain the list of items in the tree
+                if (!is_negated && exclusive && 0 < selected_tags.Count)
+                {
+                    bool first_set = true;
+                    HashSet<string> exclusive_fingerprints = new HashSet<string>();
+                    foreach (string selected_tag in selected_tags)
+                    {
+                        if (first_set)
+                        {
+                            first_set = false;
+                            exclusive_fingerprints.UnionWith(tags_with_fingerprints_ALL.Get(selected_tag));
+                        }
+                        else
+                        {
+                            exclusive_fingerprints.IntersectWith(tags_with_fingerprints_ALL.Get(selected_tag));
+                        }
+                    }
+
+                    tags_with_fingerprints = GetNodeItems(web_library_detail, exclusive_fingerprints);
+                }
+
+                // Filter them by the user filter
+                List<string> tags_eligible = null;
+                if (!String.IsNullOrEmpty(search_filter_terms))
+                {
+                    string filter_set = search_filter_terms.ToLower();
+                    string[] filters = filter_set.Split(new char[] { ';' }, StringSplitOptions.RemoveEmptyEntries);
+                    for (int i = 0; i < filters.Length; ++i)
+                    {
+                        filters[i] = filters[i].Trim();
+                    }
+
+                    tags_eligible = new List<string>();
+                    foreach (string tag in tags_with_fingerprints.Keys)
+                    {
+                        string tag_lower = tag.ToLower();
+                        foreach (string filter in filters)
+                        {
+                            if (tag_lower.Contains(filter))
+                            {
+                                tags_eligible.Add(tag);
+                                break;
+                            }
+                        }
+                    }
+                }
+                else
+                {
+                    tags_eligible = new List<string>(tags_with_fingerprints.Keys);
+                }
+
+                // Sort the tags
+                List<string> tags_sorted = new List<string>(tags_eligible);
+                if (sort_objects)
+                {
+                    // sort tags by number of occurrences for each tag: more is better
+                    tags_sorted.Sort(delegate (string tag1, string tag2)
+                    {
+                        return tags_with_fingerprints[tag2].Count - tags_with_fingerprints[tag1].Count;
+                    });
+                }
+                else
+                {
+                    // sort tags alphabetically - default
+                    tags_sorted.Sort();
+                }
+
+                // Do in UI thread: Create the tag list to bind to
+
+                // Do in UI thread: Populate the chart
+
+                // Then we have to list the associated documents
+                HashSet<string> fingerprints = new HashSet<string>();
+                if (0 < selected_tags.Count)
+                {
+                    if (exclusive)
+                    {
+                        bool first_set = true;
+                        foreach (string selected_tag in selected_tags)
+                        {
+                            if (first_set)
+                            {
+                                fingerprints.UnionWith(tags_with_fingerprints.Get(selected_tag));
+                            }
+                            else
+                            {
+                                fingerprints.IntersectWith(tags_with_fingerprints.Get(selected_tag));
+                            }
+                        }
+                    }
+                    else
+                    {
+                        foreach (string selected_tag in selected_tags)
+                        {
+                            fingerprints.UnionWith(tags_with_fingerprints.Get(selected_tag));
+                        }
+                    }
+                }
+
+                // Implement the NEGATION
+                if (is_negated && 0 < fingerprints.Count)
+                {
+                    HashSet<string> negated_fingerprints = web_library_detail.Xlibrary.GetAllDocumentFingerprints();
+                    fingerprints = new HashSet<string>(negated_fingerprints.Except(fingerprints));
+                }
+
+                // Do in UI thread: build a description of them
+                // Do in UI thread: Build up the descriptive span
+
+                WPFDoEvents.InvokeAsyncInUIThread(() =>
+                {
+                    WPFDoEvents.AssertThisCodeIsRunningInTheUIThread();
+
+                    // Create the tag list to bind to
+                    List<GenericLibraryExplorerItem> displayed_items = new List<GenericLibraryExplorerItem>();
+                    foreach (string tag in tags_sorted)
+                    {
+                        GenericLibraryExplorerItem item = new GenericLibraryExplorerItem
+                        {
+                            GenericLibraryExplorerControl = this,
+                            web_library_detail = web_library_detail,
+
+                            tag = tag,
+                            fingerprints = tags_with_fingerprints[tag],
+
+                            OnItemDragOver = OnItemDragOver,
+                            OnItemDrop = OnItemDrop,
+                            OnItemPopup = OnItemPopup,
+
+                            IsSelected = selected_tags.Contains(tag)
+                        };
+
+                        displayed_items.Add(item);
+                    }
+
+                    // Bind baby bind - tag list
+                    TreeSearchTerms.DataContext = displayed_items;
+
+                    // Done in worker thread: Then we have to list the associated documents
+
+                    // Done in worker thread: Implement the NEGATION
+
+                    // And build a description of them
+                    // Build up the descriptive span
+                    Span descriptive_span = new Span();
+                    if (!String.IsNullOrEmpty(description_title))
+                    {
+                        Bold bold = new Bold();
+                        bold.Inlines.Add(description_title);
+                        descriptive_span.Inlines.Add(bold);
+                        descriptive_span.Inlines.Add(": ");
+                    }
+                    string separator = exclusive ? " AND " : " OR ";
+                    if (is_negated)
+                    {
+                        descriptive_span.Inlines.Add("NOT [ ");
+                    }
+                    descriptive_span.Inlines.Add(StringTools.ConcatenateStrings(selected_tags, separator, 0));
+                    if (is_negated)
+                    {
+                        descriptive_span.Inlines.Add(" ] ");
+                    }
+                    descriptive_span.Inlines.Add(" ");
+                    descriptive_span.Inlines.Add(LibraryFilterHelpers.GetClearImageInline("Clear this filter.", hyperlink_clear_all_OnClick));
+
+                    OnTagSelectionChanged?.Invoke(fingerprints, descriptive_span);
+                });
+            });
+        }
+    }
+
+#if SYNCFUSION_ANTIQUE
+
+    #region --- Useful ancillary classes ------------
+
+    public class ChartItem
+    {
+        public int X { get; set; }
+        public string Caption { get; set; }
+        public int Count { get; set; }
+    }
+
+    public class ToolTipConverter : IValueConverter
+    {
+        public object Convert(object value, Type targetType, object parameter, CultureInfo culture)
+        {
+            if (null == value)
+            {
+                return "";
+            }
+
+            ChartSegment chart_segment = value as ChartSegment;
+            IList data_source = (IList)chart_segment.Series.DataSource;
+            ChartItem chart_item = (ChartItem)data_source[chart_segment.CorrespondingPoints[0].Index];
+            return String.Format("{0} ({1})", chart_item.Caption, chart_item.Count);
+        }
+
+        public object ConvertBack(object value, Type targetType, object parameter, CultureInfo culture)
+        {
+            throw new NotImplementedException();
+        }
+    }
+
+    #endregion
+
+#endif
+
+}