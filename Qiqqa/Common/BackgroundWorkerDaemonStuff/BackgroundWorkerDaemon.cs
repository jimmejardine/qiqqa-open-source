--- conflicted
+++ resolved
@@ -1,305 +1,303 @@
-﻿using System;
-using System.Threading;
-using icons;
-using Qiqqa.ClientVersioning;
-using Qiqqa.Common.Configuration;
-using Qiqqa.DocumentLibrary;
-using Qiqqa.DocumentLibrary.AutoSyncStuff;
-using Qiqqa.DocumentLibrary.BundleLibrary.BundleLibraryDownloading;
-using Qiqqa.DocumentLibrary.Import.Auto;
-using Qiqqa.DocumentLibrary.MetadataExtractionDaemonStuff;
-using Qiqqa.DocumentLibrary.WebLibraryStuff;
-using Qiqqa.Main;
-using Qiqqa.Marketing;
-using Qiqqa.Synchronisation.PDFSync;
-using Utilities;
-using Utilities.ClientVersioning;
-using Utilities.Maintainable;
-
-namespace Qiqqa.Common.BackgroundWorkerDaemonStuff
-{
-    public class BackgroundWorkerDaemon
-    {
-        public static readonly BackgroundWorkerDaemon Instance = new BackgroundWorkerDaemon();
-
-        MetadataExtractionDaemon metadata_extraction_daemon;
-
-        BackgroundWorkerDaemon()
-        {
-            Logging.Info("Starting background worker daemon.");
-
-            metadata_extraction_daemon = new MetadataExtractionDaemon();
-
-            MaintainableManager.Instance.RegisterHeldOffTask(DoMaintenance_OnceOff, 10 * 1000, ThreadPriority.BelowNormal, 1);
-            MaintainableManager.Instance.RegisterHeldOffTask(DoMaintenance_Frequent, 10 * 1000, ThreadPriority.BelowNormal);
-            MaintainableManager.Instance.RegisterHeldOffTask(DoMaintenance_Infrequent, 10 * 1000, ThreadPriority.BelowNormal);
-            MaintainableManager.Instance.RegisterHeldOffTask(DoMaintenance_QuiteInfrequent, 10 * 1000, ThreadPriority.BelowNormal);
-            MaintainableManager.Instance.RegisterHeldOffTask(DoMaintenance_VeryInfrequent, 10 * 1000, ThreadPriority.BelowNormal);
-
-            // hold off: level 3 -> 2
-            MaintainableManager.Instance.BumpHoldOffPendingLevel();
-        }
-
-        void DoMaintenance_OnceOff(Daemon daemon)
-        {
-            if (daemon.StillRunning)
-            {
-                // KICK THEM OFF
-
-                try
-                {
-                    StartupCommandLineParameterChecker.Check();
-                }
-                catch (Exception ex)
-                {
-                    Logging.Error(ex, "Exception during StartupCommandLineParameterChecker.Check");
-                }
-
-                try
-                {
-                    ClientUpdater.Init("Qiqqa",
-                                       Icons.Upgrade,
-                                       WebsiteAccess.GetOurFileUrl(WebsiteAccess.OurSiteFileKind.ClientVersion),
-                                       WebsiteAccess.GetOurFileUrl(WebsiteAccess.OurSiteFileKind.ClientSetup),
-                                       WebsiteAccess.IsTestEnvironment,
-                                       ShowReleaseNotes);
-
-                    ClientUpdater.Instance.CheckForNewClientVersion(ConfigurationManager.Instance.Proxy);
-                }
-                catch (Exception ex)
-                {
-                    Logging.Error(ex, "Exception during Utilities.ClientVersioning.ClientUpdater.Instance.CheckForNewClientVersion");
-                }
-
-                try
-                {
-                    AlternativeToReminderNotification.CheckIfWeWantToNotify();
-                }
-                catch (Exception ex)
-                {
-                    Logging.Error(ex, "Exception during AlternativeToReminderNotification.CheckIfWeWantToNotify");
-                }
-
-                try
-                {
-                    DropboxChecker.DoCheck();
-                }
-                catch (Exception ex)
-                {
-                    Logging.Error(ex, "Exception during DropboxChecker.DoCheck");
-                }
-
-                try
-                {
-                    AutoImportFromMendeleyChecker.DoCheck();
-                }
-                catch (Exception ex)
-                {
-                    Logging.Error(ex, "Exception during AutoImportFromMendeleyChecker.DoCheck");
-                }
-
-                try
-                {
-                    AutoImportFromEndnoteChecker.DoCheck();
-                }
-                catch (Exception ex)
-                {
-                    Logging.Error(ex, "Exception during AutoImportFromEndnoteChecker.DoCheck");
-                }
-
-                // hold off: level 1 -> 0
-                MaintainableManager.Instance.BumpHoldOffPendingLevel();
-            }
-
-            // We only want this to run once
-            daemon.Stop();
-        }
-
-        private void ShowReleaseNotes(string release_notes)
-        {
-            Logging.Info("Release Notes: {0}", release_notes);
-            new ClientVersionReleaseNotes(release_notes).ShowDialog();
-        }
-
-        void DoMaintenance_VeryInfrequent(Daemon daemon)
-        {
-            daemon.Sleep(15 * 60 * 1000);
-
-            if (RegistrySettings.Instance.IsSet(RegistrySettings.SuppressDaemon))
-            {
-                Logging.Info("Daemon is forced to sleep via registry SuppressDaemon");
-                daemon.Sleep(10 * 1000);
-                return;
-            }
-
-            if (ConfigurationManager.Instance.ConfigurationRecord.DisableAllBackgroundTasks)
-            {
-                return;
-            }
-
-            try
-            {
-                AutoSyncManager.Instance.DoMaintenance();
-            }
-            catch (Exception ex)
-            {
-                Logging.Error(ex, "Exception in autosync_manager_daemon");
-            }
-
-            foreach (var x in WebLibraryManager.Instance.WebLibraryDetails_WorkingWebLibraries_All)
-            {
-                Library library = x.library;
-
-                // If this library is busy, skip it for now
-                if (Library.IsBusyAddingPDFs)
-                {
-                    Logging.Info("DoMaintenance_VeryInfrequent: Not daemon processing a library that is busy with adds...");
-                    continue;
-                }
-
-                try
-                {
-                    if (library.WebLibraryDetail.IsBundleLibrary)
-                    {
-                        BundleLibraryUpdatedManifestChecker.Check(library);
-                    }
-                }
-                catch (Exception ex)
-                {
-                    Logging.Warn(ex, "Exception in BundleLibraryUpdatedManifestChecker.Check()");
-                }
-            }
-        }
-
-
-        void DoMaintenance_QuiteInfrequent(Daemon daemon)
-        {
-            daemon.Sleep(1 * 60 * 1000);
-
-            if (RegistrySettings.Instance.IsSet(RegistrySettings.SuppressDaemon))
-            {
-                Logging.Info("Daemon is forced to sleep via registry SuppressDaemon");
-                daemon.Sleep(10 * 1000);
-                return;
-            }
-
-<<<<<<< HEAD
-            if (ConfigurationManager.Instance.ConfigurationRecord.DisableAllBackgroundTasks)
-            {
-                return;
-            }
-=======
-            // If this library is busy, skip it for now
-            if (Library.IsBusyAddingPDFs)
-            {
-                Logging.Info("DoMaintenance_QuiteInfrequent: Not daemon processing a library that is busy with adds...");
-                return;
-            }
-
->>>>>>> 44a6af83
-        }
-
-        void DoMaintenance_Infrequent(Daemon daemon)
-        {
-            Logging.Debug("DoMaintenance_Infrequent START");
-            daemon.Sleep(10 * 1000);
-
-            if (RegistrySettings.Instance.IsSet(RegistrySettings.SuppressDaemon))
-            {
-                Logging.Info("Daemon is forced to sleep via registry SuppressDaemon");
-                daemon.Sleep(10 * 1000);
-                return;
-            }
-
-            if (ConfigurationManager.Instance.ConfigurationRecord.DisableAllBackgroundTasks)
-            {
-                Logging.Info("Daemons are forced to sleep via Configuration::DisableAllBackgroundTasks");
-                return;
-            }
-
-            foreach (var x in WebLibraryManager.Instance.WebLibraryDetails_WorkingWebLibraries_All)
-            {
-                Library library = x.library;
-
-                // If this library is busy, skip it for now
-                if (Library.IsBusyAddingPDFs)
-                {
-                    Logging.Info("DoMaintenance_Infrequent: Not daemon processing a library that is busy with adds...");
-                    continue;
-                }
-
-                try
-                {
-                    metadata_extraction_daemon.DoMaintenance(library);
-                }
-                catch (Exception ex)
-                {
-                    Logging.Error(ex, "Exception in metadata_extraction_daemon");
-                }
-
-                try
-                {
-                    library.LibraryIndex.IncrementalBuildIndex();
-                }
-                catch (Exception ex)
-                {
-                    Logging.Error(ex, "Exception in LibraryIndex.IncrementalBuildIndex()");
-                }
-            }
-            Logging.Debug("DoMaintenance_Infrequent END");
-        }
-
-        void DoMaintenance_Frequent(Daemon daemon)
-        {
-            daemon.Sleep(1 * 1000);
-
-            if (RegistrySettings.Instance.IsSet(RegistrySettings.SuppressDaemon))
-            {
-                Logging.Info("Daemon is forced to sleep via registry SuppressDaemon");
-                daemon.Sleep(10 * 1000);
-                return;
-            }
-
-            if (ConfigurationManager.Instance.ConfigurationRecord.DisableAllBackgroundTasks)
-            {
-                return;
-            }
-
-            // Check for new syncing
-            foreach (var x in WebLibraryManager.Instance.WebLibraryDetails_All_IncludingDeleted)
-            {
-                Library library = x.library;
-
-                // If this library is busy, skip it for now
-                if (Library.IsBusyAddingPDFs)
-                {
-                    Logging.Info("DoMaintenance_Frequent: Not daemon processing a library that is busy with adds...");
-                    continue;
-                }
-
-                try
-                {
-                    SyncQueues.Instance.DoMaintenance(daemon);
-                }
-                catch (Exception ex)
-                {
-                    Logging.Error(ex, "Exception in SyncQueues.Instance.DoMaintenance");
-                }
-            }
-
-            // Check if documents have changed
-            foreach (var x in WebLibraryManager.Instance.WebLibraryDetails_All_IncludingDeleted)
-            {
-                Library library = x.library;
-                try
-                {
-                    library.CheckForSignalThatDocumentsHaveChanged();
-                }
-                catch (Exception ex)
-                {
-                    Logging.Error(ex, "Exception in Library.CheckForSignalThatDocumentsHaveChanged");
-                }
-            }
-        }
-    }
-}
+﻿using System;
+using System.Threading;
+using icons;
+using Qiqqa.ClientVersioning;
+using Qiqqa.Common.Configuration;
+using Qiqqa.DocumentLibrary;
+using Qiqqa.DocumentLibrary.AutoSyncStuff;
+using Qiqqa.DocumentLibrary.BundleLibrary.BundleLibraryDownloading;
+using Qiqqa.DocumentLibrary.Import.Auto;
+using Qiqqa.DocumentLibrary.MetadataExtractionDaemonStuff;
+using Qiqqa.DocumentLibrary.WebLibraryStuff;
+using Qiqqa.Main;
+using Qiqqa.Marketing;
+using Qiqqa.Synchronisation.PDFSync;
+using Utilities;
+using Utilities.ClientVersioning;
+using Utilities.Maintainable;
+
+namespace Qiqqa.Common.BackgroundWorkerDaemonStuff
+{
+    public class BackgroundWorkerDaemon
+    {
+        public static readonly BackgroundWorkerDaemon Instance = new BackgroundWorkerDaemon();
+
+        MetadataExtractionDaemon metadata_extraction_daemon;
+
+        BackgroundWorkerDaemon()
+        {
+            Logging.Info("Starting background worker daemon.");
+
+            metadata_extraction_daemon = new MetadataExtractionDaemon();
+
+            MaintainableManager.Instance.RegisterHeldOffTask(DoMaintenance_OnceOff, 10 * 1000, ThreadPriority.BelowNormal, 1);
+            MaintainableManager.Instance.RegisterHeldOffTask(DoMaintenance_Frequent, 10 * 1000, ThreadPriority.BelowNormal);
+            MaintainableManager.Instance.RegisterHeldOffTask(DoMaintenance_Infrequent, 10 * 1000, ThreadPriority.BelowNormal);
+            MaintainableManager.Instance.RegisterHeldOffTask(DoMaintenance_QuiteInfrequent, 10 * 1000, ThreadPriority.BelowNormal);
+            MaintainableManager.Instance.RegisterHeldOffTask(DoMaintenance_VeryInfrequent, 10 * 1000, ThreadPriority.BelowNormal);
+
+            // hold off: level 3 -> 2
+            MaintainableManager.Instance.BumpHoldOffPendingLevel();
+        }
+
+        void DoMaintenance_OnceOff(Daemon daemon)
+        {
+            if (daemon.StillRunning)
+            {
+                // KICK THEM OFF
+
+                try
+                {
+                    StartupCommandLineParameterChecker.Check();
+                }
+                catch (Exception ex)
+                {
+                    Logging.Error(ex, "Exception during StartupCommandLineParameterChecker.Check");
+                }
+
+                try
+                {
+                    ClientUpdater.Init("Qiqqa",
+                                       Icons.Upgrade,
+                                       WebsiteAccess.GetOurFileUrl(WebsiteAccess.OurSiteFileKind.ClientVersion),
+                                       WebsiteAccess.GetOurFileUrl(WebsiteAccess.OurSiteFileKind.ClientSetup),
+                                       WebsiteAccess.IsTestEnvironment,
+                                       ShowReleaseNotes);
+
+                    ClientUpdater.Instance.CheckForNewClientVersion(ConfigurationManager.Instance.Proxy);
+                }
+                catch (Exception ex)
+                {
+                    Logging.Error(ex, "Exception during Utilities.ClientVersioning.ClientUpdater.Instance.CheckForNewClientVersion");
+                }
+
+                try
+                {
+                    AlternativeToReminderNotification.CheckIfWeWantToNotify();
+                }
+                catch (Exception ex)
+                {
+                    Logging.Error(ex, "Exception during AlternativeToReminderNotification.CheckIfWeWantToNotify");
+                }
+
+                try
+                {
+                    DropboxChecker.DoCheck();
+                }
+                catch (Exception ex)
+                {
+                    Logging.Error(ex, "Exception during DropboxChecker.DoCheck");
+                }
+
+                try
+                {
+                    AutoImportFromMendeleyChecker.DoCheck();
+                }
+                catch (Exception ex)
+                {
+                    Logging.Error(ex, "Exception during AutoImportFromMendeleyChecker.DoCheck");
+                }
+
+                try
+                {
+                    AutoImportFromEndnoteChecker.DoCheck();
+                }
+                catch (Exception ex)
+                {
+                    Logging.Error(ex, "Exception during AutoImportFromEndnoteChecker.DoCheck");
+                }
+
+                // hold off: level 1 -> 0
+                MaintainableManager.Instance.BumpHoldOffPendingLevel();
+            }
+
+            // We only want this to run once
+            daemon.Stop();
+        }
+
+        private void ShowReleaseNotes(string release_notes)
+        {
+            Logging.Info("Release Notes: {0}", release_notes);
+            new ClientVersionReleaseNotes(release_notes).ShowDialog();
+        }
+
+        void DoMaintenance_VeryInfrequent(Daemon daemon)
+        {
+            daemon.Sleep(15 * 60 * 1000);
+
+            if (RegistrySettings.Instance.IsSet(RegistrySettings.SuppressDaemon))
+            {
+                Logging.Info("Daemon is forced to sleep via registry SuppressDaemon");
+                daemon.Sleep(10 * 1000);
+                return;
+            }
+
+            if (ConfigurationManager.Instance.ConfigurationRecord.DisableAllBackgroundTasks)
+            {
+                return;
+            }
+
+            try
+            {
+                AutoSyncManager.Instance.DoMaintenance();
+            }
+            catch (Exception ex)
+            {
+                Logging.Error(ex, "Exception in autosync_manager_daemon");
+            }
+
+            foreach (var x in WebLibraryManager.Instance.WebLibraryDetails_WorkingWebLibraries_All)
+            {
+                Library library = x.library;
+
+                // If this library is busy, skip it for now
+                if (Library.IsBusyAddingPDFs)
+                {
+                    Logging.Info("DoMaintenance_VeryInfrequent: Not daemon processing a library that is busy with adds...");
+                    continue;
+                }
+
+                try
+                {
+                    if (library.WebLibraryDetail.IsBundleLibrary)
+                    {
+                        BundleLibraryUpdatedManifestChecker.Check(library);
+                    }
+                }
+                catch (Exception ex)
+                {
+                    Logging.Warn(ex, "Exception in BundleLibraryUpdatedManifestChecker.Check()");
+                }
+            }
+        }
+
+
+        void DoMaintenance_QuiteInfrequent(Daemon daemon)
+        {
+            daemon.Sleep(1 * 60 * 1000);
+
+            if (RegistrySettings.Instance.IsSet(RegistrySettings.SuppressDaemon))
+            {
+                Logging.Info("Daemon is forced to sleep via registry SuppressDaemon");
+                daemon.Sleep(10 * 1000);
+                return;
+            }
+
+            if (ConfigurationManager.Instance.ConfigurationRecord.DisableAllBackgroundTasks)
+            {
+                return;
+            }
+
+            // If this library is busy, skip it for now
+            if (Library.IsBusyAddingPDFs)
+            {
+                Logging.Info("DoMaintenance_QuiteInfrequent: Not daemon processing a library that is busy with adds...");
+                return;
+            }
+
+        }
+
+        void DoMaintenance_Infrequent(Daemon daemon)
+        {
+            Logging.Debug("DoMaintenance_Infrequent START");
+            daemon.Sleep(10 * 1000);
+
+            if (RegistrySettings.Instance.IsSet(RegistrySettings.SuppressDaemon))
+            {
+                Logging.Info("Daemon is forced to sleep via registry SuppressDaemon");
+                daemon.Sleep(10 * 1000);
+                return;
+            }
+
+            if (ConfigurationManager.Instance.ConfigurationRecord.DisableAllBackgroundTasks)
+            {
+                Logging.Info("Daemons are forced to sleep via Configuration::DisableAllBackgroundTasks");
+                return;
+            }
+
+            foreach (var x in WebLibraryManager.Instance.WebLibraryDetails_WorkingWebLibraries_All)
+            {
+                Library library = x.library;
+
+                // If this library is busy, skip it for now
+                if (Library.IsBusyAddingPDFs)
+                {
+                    Logging.Info("DoMaintenance_Infrequent: Not daemon processing a library that is busy with adds...");
+                    continue;
+                }
+
+                try
+                {
+                    metadata_extraction_daemon.DoMaintenance(library);
+                }
+                catch (Exception ex)
+                {
+                    Logging.Error(ex, "Exception in metadata_extraction_daemon");
+                }
+
+                try
+                {
+                    library.LibraryIndex.IncrementalBuildIndex();
+                }
+                catch (Exception ex)
+                {
+                    Logging.Error(ex, "Exception in LibraryIndex.IncrementalBuildIndex()");
+                }
+            }
+            Logging.Debug("DoMaintenance_Infrequent END");
+        }
+
+        void DoMaintenance_Frequent(Daemon daemon)
+        {
+            daemon.Sleep(1 * 1000);
+
+            if (RegistrySettings.Instance.IsSet(RegistrySettings.SuppressDaemon))
+            {
+                Logging.Info("Daemon is forced to sleep via registry SuppressDaemon");
+                daemon.Sleep(10 * 1000);
+                return;
+            }
+
+            if (ConfigurationManager.Instance.ConfigurationRecord.DisableAllBackgroundTasks)
+            {
+                return;
+            }
+
+            // Check for new syncing
+            foreach (var x in WebLibraryManager.Instance.WebLibraryDetails_All_IncludingDeleted)
+            {
+                Library library = x.library;
+
+                // If this library is busy, skip it for now
+                if (Library.IsBusyAddingPDFs)
+                {
+                    Logging.Info("DoMaintenance_Frequent: Not daemon processing a library that is busy with adds...");
+                    continue;
+                }
+
+                try
+                {
+                    SyncQueues.Instance.DoMaintenance(daemon);
+                }
+                catch (Exception ex)
+                {
+                    Logging.Error(ex, "Exception in SyncQueues.Instance.DoMaintenance");
+                }
+            }
+
+            // Check if documents have changed
+            foreach (var x in WebLibraryManager.Instance.WebLibraryDetails_All_IncludingDeleted)
+            {
+                Library library = x.library;
+                try
+                {
+                    library.CheckForSignalThatDocumentsHaveChanged();
+                }
+                catch (Exception ex)
+                {
+                    Logging.Error(ex, "Exception in Library.CheckForSignalThatDocumentsHaveChanged");
+                }
+            }
+        }
+    }
+}