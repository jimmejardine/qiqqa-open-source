﻿using System;
using System.Collections.Generic;
using System.ComponentModel;
using System.Net;
using System.Windows;
using Qiqqa.WebBrowsing.GeckoStuff;
using Utilities;
using Utilities.Files;
using Utilities.Internet;
using Utilities.Reflection;
using Utilities.Shutdownable;
using Utilities.Strings;
using Newtonsoft.Json;
using UConf = Utilities.Configuration;
using Directory = Alphaleonis.Win32.Filesystem.Directory;
using File = Alphaleonis.Win32.Filesystem.File;
using Path = Alphaleonis.Win32.Filesystem.Path;
using Utilities.Misc;
using System.Diagnostics;

namespace Qiqqa.Common.Configuration
{
    public class ConfigurationManager
    {
        public static readonly ConfigurationManager Instance = new ConfigurationManager();
        private string user_guid;

        public string StartupDirectoryForQiqqa => UnitTestDetector.StartupDirectoryForQiqqa;

        private string base_directory_for_qiqqa = null;
        public string BaseDirectoryForQiqqa
        {
            get
            {
                if (null == base_directory_for_qiqqa)
                {
                    string override_path = RegistrySettings.Instance.Read(RegistrySettings.BaseDataDirectory);
                    if (!String.IsNullOrEmpty(override_path))
                    {
                        override_path = override_path.Trim();
                        if (!String.IsNullOrEmpty(override_path))
                        {
                            base_directory_for_qiqqa = Path.GetFullPath(override_path);

                            // Check that the path is reasonable
                            try
                            {
                                Directory.CreateDirectory(base_directory_for_qiqqa);
                            }
                            catch (Exception ex)
                            {
                                Logging.Error(ex, "There was a problem creating the user-overridden base directory '{0}', so reverting to default", base_directory_for_qiqqa);
                                base_directory_for_qiqqa = null;
                            }
                        }
                    }

                    // If we get here, use the default path
                    if (null == base_directory_for_qiqqa)
                    {
                        base_directory_for_qiqqa = Path.GetFullPath(Path.Combine(Environment.GetFolderPath(Environment.SpecialFolder.LocalApplicationData), @"Quantisle/Qiqqa"));
                    }
                }

                return base_directory_for_qiqqa;
            }
        }

        public string BaseDirectoryForUser => Path.GetFullPath(Path.Combine(BaseDirectoryForQiqqa, user_guid));

        private string ConfigFilenameForUser => Path.Combine(BaseDirectoryForUser, @"Qiqqa.configuration");

        private string SearchHistoryFilename => Path.Combine(BaseDirectoryForUser, @"Qiqqa.search_history");

        public string Program7ZIP => Path.Combine(StartupDirectoryForQiqqa, @"7za.exe");

        public string ProgramHTMLToPDF => Path.Combine(StartupDirectoryForQiqqa, @"wkhtmltopdf.exe");

        private ConfigurationRecord configuration_record;
        private AugmentedBindable<ConfigurationRecord> configuration_record_bindable;

        private ConfigurationManager()
        {
            ShutdownableManager.Instance.Register(Shutdown);

            UConf.OnBeingAccessed += Configuration_OnBeingAccessed;

            ResetConfigurationRecordToGuest();
        }

        private static void Configuration_OnBeingAccessed()
        {
            // The Utilities configuration record was accessed for the first time. 
            //
            // Fill all its settings:
            UConf.WebUserAgent = ConfigurationManager.Instance.ConfigurationRecord.GetWebUserAgent();
            UConf.Proxy = ConfigurationManager.Instance.Proxy;
        }

        private void Shutdown()
        {
            Logging.Info("ConfigurationManager is saving the configuration at shutdown");
            SaveConfigurationRecord(force_save: true);
            SaveSearchHistory();
        }

        private void ResetConfigurationRecord(string user_guid_)
        {
            Logging.Info("Resetting configuration settings to {0}", user_guid_);

            if (null != configuration_record_bindable)
            {
                configuration_record_bindable.PropertyChanged -= configuration_record_bindable_PropertyChanged;
            }

            // Create the new user_guid
            user_guid = user_guid_;

            // Create the base directory in case it doesnt exist
            Directory.CreateDirectory(BaseDirectoryForUser);

            // Try loading any pre-existing config file
            try
            {
                // First try to load the modern configuration file type: JSON format
                if (File.Exists(ConfigFilenameForUser + ".json"))
                {
                    Logging.Info("Loading configuration from JSON file {0}", ConfigFilenameForUser + ".json");
                    string input;
                    // The using statement automatically CLOSES the stream and calls 
                    // IDisposable.Dispose on the stream object.
                    // NOTE: do not use FileStream for text files because it read bytes, but StreamReader
                    // encodes the output as text.
                    using (System.IO.StreamReader file = new System.IO.StreamReader(ConfigFilenameForUser + ".json"))
                    {
                        input = file.ReadToEnd();
                    }
                    configuration_record = JsonConvert.DeserializeObject<ConfigurationRecord>(input);
                    Logging.Info("Loaded configuration from JSON file {0}", ConfigFilenameForUser + ".json");
                }
            }
            catch (Exception ex)
            {
                Logging.Error(ex, "There was a problem loading configuration from JSON file {0}", ConfigFilenameForUser + ".json");
            }

            // If the new JSON format doesn't fly, we're probably migrating from an older Qiqqa like v80 or v79:
            // try loading the config the old way:
            if (null == configuration_record)
            {
                // Try loading any pre-existing config file: call The Migrator
                try
                {
                    if (File.Exists(ConfigFilenameForUser))
                    {
	                    Logging.Info("Loading configuration file {0}", ConfigFilenameForUser);
                        configuration_record = (ConfigurationRecord)ObjectSerializer.LoadObject(ConfigFilenameForUser);
    	                Logging.Info("Loaded configuration file {0}", ConfigFilenameForUser);
                    }
                }
                catch (Exception ex)
                {
        	        Logging.Error(ex, "There was a problem loading configuration file {0}", ConfigFilenameForUser);
                }
            }

            if (null == configuration_record)
            {
                Logging.Info("There is no existing configuration, so creating one from scratch. Is configuration file {0} missing?", ConfigFilenameForUser);
                configuration_record = new ConfigurationRecord();
            }

#if TEST_FIRST_TIME_QIQQA_EXECUTION
            // Testing....
            configuration_record.TermsAndConditionsAccepted = false;
            configuration_record.SyncTermsAccepted = false;
#endif

            // Attach a bindable to the configuration record so that GUIs can update it
            configuration_record_bindable = new AugmentedBindable<ConfigurationRecord>(configuration_record);
            configuration_record_bindable.PropertyChanged += configuration_record_bindable_PropertyChanged;

#if false
            // Make sure we have a GA tracking ID
            if (String.IsNullOrEmpty(configuration_record.Feedback_GATrackingCode))
            {
                configuration_record.Feedback_GATrackingCode = Guid.NewGuid().ToString();
            }
#endif
        }

        private void configuration_record_bindable_PropertyChanged(object sender, PropertyChangedEventArgs e)
        {
            if (sender == configuration_record_bindable)
            {
                // Saving the config on propertyy change is non-essential as another save action will be triggered
                // from the application shutdown handler anyway. Therefor we delegate the inherent file I/O to 
                // a background task:
                SafeThreadPool.QueueUserWorkItem(o =>
                {
                    SaveConfigurationRecord();
                }, skip_task_at_app_shutdown: true);

                GeckoManager.SetupProxyAndUserAgent(false);
            }
            else
            {
                Logging.Warn("Not saving configuration record from old bindable wrapper");
            }
        }

        private Stopwatch lastSaveTimestamp = null;

        public void SaveConfigurationRecord(bool force_save = false)
        {
            if (lastSaveTimestamp == null)
            {
                lastSaveTimestamp = Stopwatch.StartNew();
                force_save = true;
            }
            else
            {
                long elapsed = lastSaveTimestamp.ElapsedMilliseconds;
                lastSaveTimestamp.Restart();
                if (!force_save)
                {
                    // only update the stored config file every minute or so, no matter how many changes are made.
                    force_save = (elapsed >= 60 * 1000);
                }
            }
            // if the flag hasn't been set by now, we're looking at a too frequent request to save the qiqqa config file.
            if (!force_save)
            {
                return;
            }

#if false           // we don't 'do' old configuration file format anymore on (re)write; instead we use portable JSON
            try
            {
                Logging.Info("Saving configuration");
                ObjectSerializer.SaveObject(ConfigFilenameForUser, configuration_record);
                Logging.Info("Saved configuration");
            }
            catch (Exception ex)
            {
                Logging.Error(ex, "There was a problem saving the configuration.");
            }
#endif

            try
            {
                Logging.Info("Saving configuration to JSON");
                string output = JsonConvert.SerializeObject(configuration_record, Formatting.Indented);

                // The using statement automatically flushes AND CLOSES the stream and calls 
                // IDisposable.Dispose on the stream object.
                // NOTE: do not use FileStream for text files because it writes bytes, but StreamWriter
                // encodes the output as text.
                using (System.IO.StreamWriter file = new System.IO.StreamWriter(ConfigFilenameForUser + ".json"))
                {
                    file.WriteLine(output);
                }
                Logging.Info("Saved configuration to JSON");
            }
            catch (Exception ex)
            {
                Logging.Error(ex, "There was a problem saving the configuration to JSON.");
            }
        }

#region --- Search history ----------------------------------------------------------------------------------------

        private HashSet<string> search_history = new HashSet<string>();
        private HashSet<string> search_history_from_disk = null;
        public HashSet<string> SearchHistory
        {
            get
            {
                // Add any user specified searches
                var user_specified_searches = ConfigurationManager.Instance.ConfigurationRecord.GUI_UserDefinedSearchStrings;
                if (!String.IsNullOrEmpty(user_specified_searches))
                {
                    foreach (string search in StringTools.splitAtNewline(user_specified_searches))
                    {
                        search_history.Add(search);
                    }
                }

                if (null == search_history_from_disk)
                {
                    search_history_from_disk = new HashSet<string>();
                    // Try to load it from disk (if we are premium or premium+)
                    try
                    {
                        if (File.Exists(SearchHistoryFilename))
                        {
                            foreach (string search in File.ReadAllLines(SearchHistoryFilename))
                            {
                                search_history.Add(search);
                            }
                        }
                    }
                    catch (Exception ex)
                    {
                        Logging.Error(ex, "There was a problem loading the search history.");
                    }
                }
                foreach (string search in search_history_from_disk)
                {
                    search_history.Add(search);
                    if (search_history.Count > 100) break;
                }

                return search_history;
            }
        }

        private void SaveSearchHistory()
        {
            try
            {
                File.WriteAllLines(SearchHistoryFilename, SearchHistory);
            }
            catch (Exception ex)
            {
                Logging.Error(ex, "There was a problem saving the search history.");
            }
        }

#endregion

#region --- Public initialisation ----------------------------------------------------------------------------------------

        public void ResetConfigurationRecordToGuest()
        {
            ResetConfigurationRecord("Guest");
        }

        public void ResetConfigurationRecordToUser(string user_guid_)
        {
            ResetConfigurationRecord(user_guid_);
        }

#endregion
<<<<<<< HEAD
=======

#region --- Public accessors ----------------------------------------------------------------------------------------
>>>>>>> 34011f7f

#region --- Public accessors ----------------------------------------------------------------------------------------

        public Visibility NoviceVisibility => ConfigurationRecord.GUI_IsNovice ? Visibility.Collapsed : Visibility.Visible;

        public ConfigurationRecord ConfigurationRecord
        {
            get
            {
                if (null == configuration_record)
                {
                    Logging.Warn("Accessing ConfigurationRecord before it has been initialized by Qiqqa: running as Guest for now");
                    ResetConfigurationRecordToGuest();
                }
                return configuration_record;
            }
        }

        public AugmentedBindable<ConfigurationRecord> ConfigurationRecord_Bindable => configuration_record_bindable;

        /// <summary>
        /// Uses the proxy settings specified by the user.  Otherwise defaults to the system proxy.
        /// </summary>
        public IWebProxy Proxy
        {
            get
            {
                string hostname = ConfigurationRecord.Proxy_Hostname;
                if (!String.IsNullOrEmpty(hostname))
                {
                    hostname = hostname.Trim();
                    hostname = hostname.ToLower();
                    hostname = hostname.Replace("http://", "");
                    hostname = hostname.Replace("https://", "");
                }

                string username = ConfigurationRecord.Proxy_Username;
                if (!String.IsNullOrEmpty(username)) username = username.Trim();

                string password = ConfigurationRecord.Proxy_Password;
                if (!String.IsNullOrEmpty(password)) password = password.Trim();

                return ProxyTools.CreateProxy(ConfigurationRecord.Proxy_UseProxy, hostname, ConfigurationRecord.Proxy_Port, username, password);
            }
        }

#endregion
    }
}
<|MERGE_RESOLUTION|>--- conflicted
+++ resolved
@@ -1,398 +1,393 @@
-﻿using System;
-using System.Collections.Generic;
-using System.ComponentModel;
-using System.Net;
-using System.Windows;
-using Qiqqa.WebBrowsing.GeckoStuff;
-using Utilities;
-using Utilities.Files;
-using Utilities.Internet;
-using Utilities.Reflection;
-using Utilities.Shutdownable;
-using Utilities.Strings;
-using Newtonsoft.Json;
-using UConf = Utilities.Configuration;
-using Directory = Alphaleonis.Win32.Filesystem.Directory;
-using File = Alphaleonis.Win32.Filesystem.File;
-using Path = Alphaleonis.Win32.Filesystem.Path;
-using Utilities.Misc;
-using System.Diagnostics;
-
-namespace Qiqqa.Common.Configuration
-{
-    public class ConfigurationManager
-    {
-        public static readonly ConfigurationManager Instance = new ConfigurationManager();
-        private string user_guid;
-
-        public string StartupDirectoryForQiqqa => UnitTestDetector.StartupDirectoryForQiqqa;
-
-        private string base_directory_for_qiqqa = null;
-        public string BaseDirectoryForQiqqa
-        {
-            get
-            {
-                if (null == base_directory_for_qiqqa)
-                {
-                    string override_path = RegistrySettings.Instance.Read(RegistrySettings.BaseDataDirectory);
-                    if (!String.IsNullOrEmpty(override_path))
-                    {
-                        override_path = override_path.Trim();
-                        if (!String.IsNullOrEmpty(override_path))
-                        {
-                            base_directory_for_qiqqa = Path.GetFullPath(override_path);
-
-                            // Check that the path is reasonable
-                            try
-                            {
-                                Directory.CreateDirectory(base_directory_for_qiqqa);
-                            }
-                            catch (Exception ex)
-                            {
-                                Logging.Error(ex, "There was a problem creating the user-overridden base directory '{0}', so reverting to default", base_directory_for_qiqqa);
-                                base_directory_for_qiqqa = null;
-                            }
-                        }
-                    }
-
-                    // If we get here, use the default path
-                    if (null == base_directory_for_qiqqa)
-                    {
-                        base_directory_for_qiqqa = Path.GetFullPath(Path.Combine(Environment.GetFolderPath(Environment.SpecialFolder.LocalApplicationData), @"Quantisle/Qiqqa"));
-                    }
-                }
-
-                return base_directory_for_qiqqa;
-            }
-        }
-
-        public string BaseDirectoryForUser => Path.GetFullPath(Path.Combine(BaseDirectoryForQiqqa, user_guid));
-
-        private string ConfigFilenameForUser => Path.Combine(BaseDirectoryForUser, @"Qiqqa.configuration");
-
-        private string SearchHistoryFilename => Path.Combine(BaseDirectoryForUser, @"Qiqqa.search_history");
-
-        public string Program7ZIP => Path.Combine(StartupDirectoryForQiqqa, @"7za.exe");
-
-        public string ProgramHTMLToPDF => Path.Combine(StartupDirectoryForQiqqa, @"wkhtmltopdf.exe");
-
-        private ConfigurationRecord configuration_record;
-        private AugmentedBindable<ConfigurationRecord> configuration_record_bindable;
-
-        private ConfigurationManager()
-        {
-            ShutdownableManager.Instance.Register(Shutdown);
-
-            UConf.OnBeingAccessed += Configuration_OnBeingAccessed;
-
-            ResetConfigurationRecordToGuest();
-        }
-
-        private static void Configuration_OnBeingAccessed()
-        {
-            // The Utilities configuration record was accessed for the first time. 
-            //
-            // Fill all its settings:
-            UConf.WebUserAgent = ConfigurationManager.Instance.ConfigurationRecord.GetWebUserAgent();
-            UConf.Proxy = ConfigurationManager.Instance.Proxy;
-        }
-
-        private void Shutdown()
-        {
-            Logging.Info("ConfigurationManager is saving the configuration at shutdown");
-            SaveConfigurationRecord(force_save: true);
-            SaveSearchHistory();
-        }
-
-        private void ResetConfigurationRecord(string user_guid_)
-        {
-            Logging.Info("Resetting configuration settings to {0}", user_guid_);
-
-            if (null != configuration_record_bindable)
-            {
-                configuration_record_bindable.PropertyChanged -= configuration_record_bindable_PropertyChanged;
-            }
-
-            // Create the new user_guid
-            user_guid = user_guid_;
-
-            // Create the base directory in case it doesnt exist
-            Directory.CreateDirectory(BaseDirectoryForUser);
-
-            // Try loading any pre-existing config file
-            try
-            {
-                // First try to load the modern configuration file type: JSON format
-                if (File.Exists(ConfigFilenameForUser + ".json"))
-                {
-                    Logging.Info("Loading configuration from JSON file {0}", ConfigFilenameForUser + ".json");
-                    string input;
-                    // The using statement automatically CLOSES the stream and calls 
-                    // IDisposable.Dispose on the stream object.
-                    // NOTE: do not use FileStream for text files because it read bytes, but StreamReader
-                    // encodes the output as text.
-                    using (System.IO.StreamReader file = new System.IO.StreamReader(ConfigFilenameForUser + ".json"))
-                    {
-                        input = file.ReadToEnd();
-                    }
-                    configuration_record = JsonConvert.DeserializeObject<ConfigurationRecord>(input);
-                    Logging.Info("Loaded configuration from JSON file {0}", ConfigFilenameForUser + ".json");
-                }
-            }
-            catch (Exception ex)
-            {
-                Logging.Error(ex, "There was a problem loading configuration from JSON file {0}", ConfigFilenameForUser + ".json");
-            }
-
-            // If the new JSON format doesn't fly, we're probably migrating from an older Qiqqa like v80 or v79:
-            // try loading the config the old way:
-            if (null == configuration_record)
-            {
-                // Try loading any pre-existing config file: call The Migrator
-                try
-                {
-                    if (File.Exists(ConfigFilenameForUser))
-                    {
-	                    Logging.Info("Loading configuration file {0}", ConfigFilenameForUser);
-                        configuration_record = (ConfigurationRecord)ObjectSerializer.LoadObject(ConfigFilenameForUser);
-    	                Logging.Info("Loaded configuration file {0}", ConfigFilenameForUser);
-                    }
-                }
-                catch (Exception ex)
-                {
-        	        Logging.Error(ex, "There was a problem loading configuration file {0}", ConfigFilenameForUser);
-                }
-            }
-
-            if (null == configuration_record)
-            {
-                Logging.Info("There is no existing configuration, so creating one from scratch. Is configuration file {0} missing?", ConfigFilenameForUser);
-                configuration_record = new ConfigurationRecord();
-            }
-
-#if TEST_FIRST_TIME_QIQQA_EXECUTION
-            // Testing....
-            configuration_record.TermsAndConditionsAccepted = false;
-            configuration_record.SyncTermsAccepted = false;
-#endif
-
-            // Attach a bindable to the configuration record so that GUIs can update it
-            configuration_record_bindable = new AugmentedBindable<ConfigurationRecord>(configuration_record);
-            configuration_record_bindable.PropertyChanged += configuration_record_bindable_PropertyChanged;
-
-#if false
-            // Make sure we have a GA tracking ID
-            if (String.IsNullOrEmpty(configuration_record.Feedback_GATrackingCode))
-            {
-                configuration_record.Feedback_GATrackingCode = Guid.NewGuid().ToString();
-            }
-#endif
-        }
-
-        private void configuration_record_bindable_PropertyChanged(object sender, PropertyChangedEventArgs e)
-        {
-            if (sender == configuration_record_bindable)
-            {
-                // Saving the config on propertyy change is non-essential as another save action will be triggered
-                // from the application shutdown handler anyway. Therefor we delegate the inherent file I/O to 
-                // a background task:
-                SafeThreadPool.QueueUserWorkItem(o =>
-                {
-                    SaveConfigurationRecord();
-                }, skip_task_at_app_shutdown: true);
-
-                GeckoManager.SetupProxyAndUserAgent(false);
-            }
-            else
-            {
-                Logging.Warn("Not saving configuration record from old bindable wrapper");
-            }
-        }
-
-        private Stopwatch lastSaveTimestamp = null;
-
-        public void SaveConfigurationRecord(bool force_save = false)
-        {
-            if (lastSaveTimestamp == null)
-            {
-                lastSaveTimestamp = Stopwatch.StartNew();
-                force_save = true;
-            }
-            else
-            {
-                long elapsed = lastSaveTimestamp.ElapsedMilliseconds;
-                lastSaveTimestamp.Restart();
-                if (!force_save)
-                {
-                    // only update the stored config file every minute or so, no matter how many changes are made.
-                    force_save = (elapsed >= 60 * 1000);
-                }
-            }
-            // if the flag hasn't been set by now, we're looking at a too frequent request to save the qiqqa config file.
-            if (!force_save)
-            {
-                return;
-            }
-
-#if false           // we don't 'do' old configuration file format anymore on (re)write; instead we use portable JSON
-            try
-            {
-                Logging.Info("Saving configuration");
-                ObjectSerializer.SaveObject(ConfigFilenameForUser, configuration_record);
-                Logging.Info("Saved configuration");
-            }
-            catch (Exception ex)
-            {
-                Logging.Error(ex, "There was a problem saving the configuration.");
-            }
-#endif
-
-            try
-            {
-                Logging.Info("Saving configuration to JSON");
-                string output = JsonConvert.SerializeObject(configuration_record, Formatting.Indented);
-
-                // The using statement automatically flushes AND CLOSES the stream and calls 
-                // IDisposable.Dispose on the stream object.
-                // NOTE: do not use FileStream for text files because it writes bytes, but StreamWriter
-                // encodes the output as text.
-                using (System.IO.StreamWriter file = new System.IO.StreamWriter(ConfigFilenameForUser + ".json"))
-                {
-                    file.WriteLine(output);
-                }
-                Logging.Info("Saved configuration to JSON");
-            }
-            catch (Exception ex)
-            {
-                Logging.Error(ex, "There was a problem saving the configuration to JSON.");
-            }
-        }
-
-#region --- Search history ----------------------------------------------------------------------------------------
-
-        private HashSet<string> search_history = new HashSet<string>();
-        private HashSet<string> search_history_from_disk = null;
-        public HashSet<string> SearchHistory
-        {
-            get
-            {
-                // Add any user specified searches
-                var user_specified_searches = ConfigurationManager.Instance.ConfigurationRecord.GUI_UserDefinedSearchStrings;
-                if (!String.IsNullOrEmpty(user_specified_searches))
-                {
-                    foreach (string search in StringTools.splitAtNewline(user_specified_searches))
-                    {
-                        search_history.Add(search);
-                    }
-                }
-
-                if (null == search_history_from_disk)
-                {
-                    search_history_from_disk = new HashSet<string>();
-                    // Try to load it from disk (if we are premium or premium+)
-                    try
-                    {
-                        if (File.Exists(SearchHistoryFilename))
-                        {
-                            foreach (string search in File.ReadAllLines(SearchHistoryFilename))
-                            {
-                                search_history.Add(search);
-                            }
-                        }
-                    }
-                    catch (Exception ex)
-                    {
-                        Logging.Error(ex, "There was a problem loading the search history.");
-                    }
-                }
-                foreach (string search in search_history_from_disk)
-                {
-                    search_history.Add(search);
-                    if (search_history.Count > 100) break;
-                }
-
-                return search_history;
-            }
-        }
-
-        private void SaveSearchHistory()
-        {
-            try
-            {
-                File.WriteAllLines(SearchHistoryFilename, SearchHistory);
-            }
-            catch (Exception ex)
-            {
-                Logging.Error(ex, "There was a problem saving the search history.");
-            }
-        }
-
-#endregion
-
-#region --- Public initialisation ----------------------------------------------------------------------------------------
-
-        public void ResetConfigurationRecordToGuest()
-        {
-            ResetConfigurationRecord("Guest");
-        }
-
-        public void ResetConfigurationRecordToUser(string user_guid_)
-        {
-            ResetConfigurationRecord(user_guid_);
-        }
-
-#endregion
-<<<<<<< HEAD
-=======
-
-#region --- Public accessors ----------------------------------------------------------------------------------------
->>>>>>> 34011f7f
-
-#region --- Public accessors ----------------------------------------------------------------------------------------
-
-        public Visibility NoviceVisibility => ConfigurationRecord.GUI_IsNovice ? Visibility.Collapsed : Visibility.Visible;
-
-        public ConfigurationRecord ConfigurationRecord
-        {
-            get
-            {
-                if (null == configuration_record)
-                {
-                    Logging.Warn("Accessing ConfigurationRecord before it has been initialized by Qiqqa: running as Guest for now");
-                    ResetConfigurationRecordToGuest();
-                }
-                return configuration_record;
-            }
-        }
-
-        public AugmentedBindable<ConfigurationRecord> ConfigurationRecord_Bindable => configuration_record_bindable;
-
-        /// <summary>
-        /// Uses the proxy settings specified by the user.  Otherwise defaults to the system proxy.
-        /// </summary>
-        public IWebProxy Proxy
-        {
-            get
-            {
-                string hostname = ConfigurationRecord.Proxy_Hostname;
-                if (!String.IsNullOrEmpty(hostname))
-                {
-                    hostname = hostname.Trim();
-                    hostname = hostname.ToLower();
-                    hostname = hostname.Replace("http://", "");
-                    hostname = hostname.Replace("https://", "");
-                }
-
-                string username = ConfigurationRecord.Proxy_Username;
-                if (!String.IsNullOrEmpty(username)) username = username.Trim();
-
-                string password = ConfigurationRecord.Proxy_Password;
-                if (!String.IsNullOrEmpty(password)) password = password.Trim();
-
-                return ProxyTools.CreateProxy(ConfigurationRecord.Proxy_UseProxy, hostname, ConfigurationRecord.Proxy_Port, username, password);
-            }
-        }
-
-#endregion
-    }
-}
+﻿using System;
+using System.Collections.Generic;
+using System.ComponentModel;
+using System.Net;
+using System.Windows;
+using Qiqqa.WebBrowsing.GeckoStuff;
+using Utilities;
+using Utilities.Files;
+using Utilities.Internet;
+using Utilities.Reflection;
+using Utilities.Shutdownable;
+using Utilities.Strings;
+using Newtonsoft.Json;
+using UConf = Utilities.Configuration;
+using Directory = Alphaleonis.Win32.Filesystem.Directory;
+using File = Alphaleonis.Win32.Filesystem.File;
+using Path = Alphaleonis.Win32.Filesystem.Path;
+using Utilities.Misc;
+using System.Diagnostics;
+
+namespace Qiqqa.Common.Configuration
+{
+    public class ConfigurationManager
+    {
+        public static readonly ConfigurationManager Instance = new ConfigurationManager();
+        private string user_guid;
+
+        public string StartupDirectoryForQiqqa => UnitTestDetector.StartupDirectoryForQiqqa;
+
+        private string base_directory_for_qiqqa = null;
+        public string BaseDirectoryForQiqqa
+        {
+            get
+            {
+                if (null == base_directory_for_qiqqa)
+                {
+                    string override_path = RegistrySettings.Instance.Read(RegistrySettings.BaseDataDirectory);
+                    if (!String.IsNullOrEmpty(override_path))
+                    {
+                        override_path = override_path.Trim();
+                        if (!String.IsNullOrEmpty(override_path))
+                        {
+                            base_directory_for_qiqqa = Path.GetFullPath(override_path);
+
+                            // Check that the path is reasonable
+                            try
+                            {
+                                Directory.CreateDirectory(base_directory_for_qiqqa);
+                            }
+                            catch (Exception ex)
+                            {
+                                Logging.Error(ex, "There was a problem creating the user-overridden base directory '{0}', so reverting to default", base_directory_for_qiqqa);
+                                base_directory_for_qiqqa = null;
+                            }
+                        }
+                    }
+
+                    // If we get here, use the default path
+                    if (null == base_directory_for_qiqqa)
+                    {
+                        base_directory_for_qiqqa = Path.GetFullPath(Path.Combine(Environment.GetFolderPath(Environment.SpecialFolder.LocalApplicationData), @"Quantisle/Qiqqa"));
+                    }
+                }
+
+                return base_directory_for_qiqqa;
+            }
+        }
+
+        public string BaseDirectoryForUser => Path.GetFullPath(Path.Combine(BaseDirectoryForQiqqa, user_guid));
+
+        private string ConfigFilenameForUser => Path.Combine(BaseDirectoryForUser, @"Qiqqa.configuration");
+
+        private string SearchHistoryFilename => Path.Combine(BaseDirectoryForUser, @"Qiqqa.search_history");
+
+        public string Program7ZIP => Path.Combine(StartupDirectoryForQiqqa, @"7za.exe");
+
+        public string ProgramHTMLToPDF => Path.Combine(StartupDirectoryForQiqqa, @"wkhtmltopdf.exe");
+
+        private ConfigurationRecord configuration_record;
+        private AugmentedBindable<ConfigurationRecord> configuration_record_bindable;
+
+        private ConfigurationManager()
+        {
+            ShutdownableManager.Instance.Register(Shutdown);
+
+            UConf.OnBeingAccessed += Configuration_OnBeingAccessed;
+
+            ResetConfigurationRecordToGuest();
+        }
+
+        private static void Configuration_OnBeingAccessed()
+        {
+            // The Utilities configuration record was accessed for the first time. 
+            //
+            // Fill all its settings:
+            UConf.WebUserAgent = ConfigurationManager.Instance.ConfigurationRecord.GetWebUserAgent();
+            UConf.Proxy = ConfigurationManager.Instance.Proxy;
+        }
+
+        private void Shutdown()
+        {
+            Logging.Info("ConfigurationManager is saving the configuration at shutdown");
+            SaveConfigurationRecord(force_save: true);
+            SaveSearchHistory();
+        }
+
+        private void ResetConfigurationRecord(string user_guid_)
+        {
+            Logging.Info("Resetting configuration settings to {0}", user_guid_);
+
+            if (null != configuration_record_bindable)
+            {
+                configuration_record_bindable.PropertyChanged -= configuration_record_bindable_PropertyChanged;
+            }
+
+            // Create the new user_guid
+            user_guid = user_guid_;
+
+            // Create the base directory in case it doesnt exist
+            Directory.CreateDirectory(BaseDirectoryForUser);
+
+            // Try loading any pre-existing config file
+            try
+            {
+                // First try to load the modern configuration file type: JSON format
+                if (File.Exists(ConfigFilenameForUser + ".json"))
+                {
+                    Logging.Info("Loading configuration from JSON file {0}", ConfigFilenameForUser + ".json");
+                    string input;
+                    // The using statement automatically CLOSES the stream and calls 
+                    // IDisposable.Dispose on the stream object.
+                    // NOTE: do not use FileStream for text files because it read bytes, but StreamReader
+                    // encodes the output as text.
+                    using (System.IO.StreamReader file = new System.IO.StreamReader(ConfigFilenameForUser + ".json"))
+                    {
+                        input = file.ReadToEnd();
+                    }
+                    configuration_record = JsonConvert.DeserializeObject<ConfigurationRecord>(input);
+                    Logging.Info("Loaded configuration from JSON file {0}", ConfigFilenameForUser + ".json");
+                }
+            }
+            catch (Exception ex)
+            {
+                Logging.Error(ex, "There was a problem loading configuration from JSON file {0}", ConfigFilenameForUser + ".json");
+            }
+
+            // If the new JSON format doesn't fly, we're probably migrating from an older Qiqqa like v80 or v79:
+            // try loading the config the old way:
+            if (null == configuration_record)
+            {
+                // Try loading any pre-existing config file: call The Migrator
+                try
+                {
+                    if (File.Exists(ConfigFilenameForUser))
+                    {
+	                    Logging.Info("Loading configuration file {0}", ConfigFilenameForUser);
+                        configuration_record = (ConfigurationRecord)ObjectSerializer.LoadObject(ConfigFilenameForUser);
+    	                Logging.Info("Loaded configuration file {0}", ConfigFilenameForUser);
+                    }
+                }
+                catch (Exception ex)
+                {
+        	        Logging.Error(ex, "There was a problem loading configuration file {0}", ConfigFilenameForUser);
+                }
+            }
+
+            if (null == configuration_record)
+            {
+                Logging.Info("There is no existing configuration, so creating one from scratch. Is configuration file {0} missing?", ConfigFilenameForUser);
+                configuration_record = new ConfigurationRecord();
+            }
+
+#if TEST_FIRST_TIME_QIQQA_EXECUTION
+            // Testing....
+            configuration_record.TermsAndConditionsAccepted = false;
+            configuration_record.SyncTermsAccepted = false;
+#endif
+
+            // Attach a bindable to the configuration record so that GUIs can update it
+            configuration_record_bindable = new AugmentedBindable<ConfigurationRecord>(configuration_record);
+            configuration_record_bindable.PropertyChanged += configuration_record_bindable_PropertyChanged;
+
+#if false
+            // Make sure we have a GA tracking ID
+            if (String.IsNullOrEmpty(configuration_record.Feedback_GATrackingCode))
+            {
+                configuration_record.Feedback_GATrackingCode = Guid.NewGuid().ToString();
+            }
+#endif
+        }
+
+        private void configuration_record_bindable_PropertyChanged(object sender, PropertyChangedEventArgs e)
+        {
+            if (sender == configuration_record_bindable)
+            {
+                // Saving the config on propertyy change is non-essential as another save action will be triggered
+                // from the application shutdown handler anyway. Therefor we delegate the inherent file I/O to 
+                // a background task:
+                SafeThreadPool.QueueUserWorkItem(o =>
+                {
+                    SaveConfigurationRecord();
+                }, skip_task_at_app_shutdown: true);
+
+                GeckoManager.SetupProxyAndUserAgent(false);
+            }
+            else
+            {
+                Logging.Warn("Not saving configuration record from old bindable wrapper");
+            }
+        }
+
+        private Stopwatch lastSaveTimestamp = null;
+
+        public void SaveConfigurationRecord(bool force_save = false)
+        {
+            if (lastSaveTimestamp == null)
+            {
+                lastSaveTimestamp = Stopwatch.StartNew();
+                force_save = true;
+            }
+            else
+            {
+                long elapsed = lastSaveTimestamp.ElapsedMilliseconds;
+                lastSaveTimestamp.Restart();
+                if (!force_save)
+                {
+                    // only update the stored config file every minute or so, no matter how many changes are made.
+                    force_save = (elapsed >= 60 * 1000);
+                }
+            }
+            // if the flag hasn't been set by now, we're looking at a too frequent request to save the qiqqa config file.
+            if (!force_save)
+            {
+                return;
+            }
+
+#if false           // we don't 'do' old configuration file format anymore on (re)write; instead we use portable JSON
+            try
+            {
+                Logging.Info("Saving configuration");
+                ObjectSerializer.SaveObject(ConfigFilenameForUser, configuration_record);
+                Logging.Info("Saved configuration");
+            }
+            catch (Exception ex)
+            {
+                Logging.Error(ex, "There was a problem saving the configuration.");
+            }
+#endif
+
+            try
+            {
+                Logging.Info("Saving configuration to JSON");
+                string output = JsonConvert.SerializeObject(configuration_record, Formatting.Indented);
+
+                // The using statement automatically flushes AND CLOSES the stream and calls 
+                // IDisposable.Dispose on the stream object.
+                // NOTE: do not use FileStream for text files because it writes bytes, but StreamWriter
+                // encodes the output as text.
+                using (System.IO.StreamWriter file = new System.IO.StreamWriter(ConfigFilenameForUser + ".json"))
+                {
+                    file.WriteLine(output);
+                }
+                Logging.Info("Saved configuration to JSON");
+            }
+            catch (Exception ex)
+            {
+                Logging.Error(ex, "There was a problem saving the configuration to JSON.");
+            }
+        }
+
+#region --- Search history ----------------------------------------------------------------------------------------
+
+        private HashSet<string> search_history = new HashSet<string>();
+        private HashSet<string> search_history_from_disk = null;
+        public HashSet<string> SearchHistory
+        {
+            get
+            {
+                // Add any user specified searches
+                var user_specified_searches = ConfigurationManager.Instance.ConfigurationRecord.GUI_UserDefinedSearchStrings;
+                if (!String.IsNullOrEmpty(user_specified_searches))
+                {
+                    foreach (string search in StringTools.splitAtNewline(user_specified_searches))
+                    {
+                        search_history.Add(search);
+                    }
+                }
+
+                if (null == search_history_from_disk)
+                {
+                    search_history_from_disk = new HashSet<string>();
+                    // Try to load it from disk (if we are premium or premium+)
+                    try
+                    {
+                        if (File.Exists(SearchHistoryFilename))
+                        {
+                            foreach (string search in File.ReadAllLines(SearchHistoryFilename))
+                            {
+                                search_history.Add(search);
+                            }
+                        }
+                    }
+                    catch (Exception ex)
+                    {
+                        Logging.Error(ex, "There was a problem loading the search history.");
+                    }
+                }
+                foreach (string search in search_history_from_disk)
+                {
+                    search_history.Add(search);
+                    if (search_history.Count > 100) break;
+                }
+
+                return search_history;
+            }
+        }
+
+        private void SaveSearchHistory()
+        {
+            try
+            {
+                File.WriteAllLines(SearchHistoryFilename, SearchHistory);
+            }
+            catch (Exception ex)
+            {
+                Logging.Error(ex, "There was a problem saving the search history.");
+            }
+        }
+
+#endregion
+
+#region --- Public initialisation ----------------------------------------------------------------------------------------
+
+        public void ResetConfigurationRecordToGuest()
+        {
+            ResetConfigurationRecord("Guest");
+        }
+
+        public void ResetConfigurationRecordToUser(string user_guid_)
+        {
+            ResetConfigurationRecord(user_guid_);
+        }
+
+#endregion
+
+#region --- Public accessors ----------------------------------------------------------------------------------------
+
+        public Visibility NoviceVisibility => ConfigurationRecord.GUI_IsNovice ? Visibility.Collapsed : Visibility.Visible;
+
+        public ConfigurationRecord ConfigurationRecord
+        {
+            get
+            {
+                if (null == configuration_record)
+                {
+                    Logging.Warn("Accessing ConfigurationRecord before it has been initialized by Qiqqa: running as Guest for now");
+                    ResetConfigurationRecordToGuest();
+                }
+                return configuration_record;
+            }
+        }
+
+        public AugmentedBindable<ConfigurationRecord> ConfigurationRecord_Bindable => configuration_record_bindable;
+
+        /// <summary>
+        /// Uses the proxy settings specified by the user.  Otherwise defaults to the system proxy.
+        /// </summary>
+        public IWebProxy Proxy
+        {
+            get
+            {
+                string hostname = ConfigurationRecord.Proxy_Hostname;
+                if (!String.IsNullOrEmpty(hostname))
+                {
+                    hostname = hostname.Trim();
+                    hostname = hostname.ToLower();
+                    hostname = hostname.Replace("http://", "");
+                    hostname = hostname.Replace("https://", "");
+                }
+
+                string username = ConfigurationRecord.Proxy_Username;
+                if (!String.IsNullOrEmpty(username)) username = username.Trim();
+
+                string password = ConfigurationRecord.Proxy_Password;
+                if (!String.IsNullOrEmpty(password)) password = password.Trim();
+
+                return ProxyTools.CreateProxy(ConfigurationRecord.Proxy_UseProxy, hostname, ConfigurationRecord.Proxy_Port, username, password);
+            }
+        }
+
+#endregion
+    }
+}