--- conflicted
+++ resolved
@@ -1,232 +1,219 @@
-﻿using System;
-using System.Linq;
-using System.Windows;
-using System.Windows.Input;
-using System.Windows.Media;
-using Qiqqa.Common.Configuration;
-using Qiqqa.Documents.PDF.PDFControls.MetadataControls;
-using Qiqqa.Documents.PDF.PDFControls.Page.Tools;
-using Qiqqa.UtilisationTracking;
-using Utilities;
-using Utilities.GUI;
-using Utilities.GUI.Wizard;
-
-namespace Qiqqa.Documents.PDF.PDFControls.Page.Annotation
-{
-    /// <summary>
-    /// Interaction logic for PDFAnnotationLayer.xaml
-    /// </summary>
-    public partial class PDFAnnotationLayer : PageLayer, IDisposable
-    {
-        private PDFDocument pdf_document;
-        private int page;
-        private DragAreaTracker drag_area_tracker = null;
-
-        public PDFAnnotationLayer(PDFDocument pdf_document, int page)
-        {
-            WPFDoEvents.AssertThisCodeIsRunningInTheUIThread();
-
-<<<<<<< HEAD
-            this.pdf_renderer_control_stats = pdf_renderer_control_stats;
-=======
-            this.pdf_document = pdf_document;
->>>>>>> 41d3ebe0
-            this.page = page;
-
-            InitializeComponent();
-
-            // Wizard
-            if (1 == page)
-            {
-                WizardDPs.SetPointOfInterest(this, "PDFReadingAnnotationLayer");
-            }
-
-            Background = Brushes.Transparent;
-            Cursor = Cursors.Cross;
-
-            SizeChanged += PDFAnnotationLayer_SizeChanged;
-
-            drag_area_tracker = new DragAreaTracker(this);
-            drag_area_tracker.OnDragComplete += drag_area_tracker_OnDragComplete;
-
-            // Add all the already existing annotations
-            foreach (PDFAnnotation pdf_annotation in pdf_document.GetAnnotations())
-            {
-                if (pdf_annotation.Page == this.page)
-                {
-                    if (!pdf_annotation.Deleted)
-                    {
-                        Logging.Info("Loading annotation on page {0}", page);
-                        PDFAnnotationItem pdf_annotation_item = new PDFAnnotationItem(this, pdf_annotation);
-                        pdf_annotation_item.ResizeToPage(ActualWidth, ActualHeight);
-                        Children.Add(pdf_annotation_item);
-                    }
-                    else
-                    {
-                        Logging.Info("Not loading deleted annotation on page {0}", page);
-                    }
-                }
-            }
-
-<<<<<<< HEAD
-            this.Unloaded += PDFAnnotationLayer_Unloaded;
-        }
-
-        private void PDFAnnotationLayer_Unloaded(object sender, RoutedEventArgs e)
-        {
-            this.Dispose();
-=======
-            //Unloaded += PDFAnnotationLayer_Unloaded;
-            Dispatcher.ShutdownStarted += Dispatcher_ShutdownStarted;
-        }
-
-        private void Dispatcher_ShutdownStarted(object sender, EventArgs e)
-        {
-            Dispose();
-        }
-
-        private void PDFAnnotationLayer_Unloaded(object sender, RoutedEventArgs e)
-        {
-            Dispose();
->>>>>>> 41d3ebe0
-        }
-
-        public static bool IsLayerNeeded(PDFDocument pdf_document, int page)
-        {
-            foreach (PDFAnnotation pdf_annotation in pdf_document.GetAnnotations())
-            {
-                if (pdf_annotation.Page == page)
-                {
-                    return true;
-                }
-            }
-
-            return false;
-        }
-
-        private void drag_area_tracker_OnDragComplete(bool button_left_pressed, bool button_right_pressed, Point mouse_down_point, Point mouse_up_point)
-        {
-            FeatureTrackingManager.Instance.UseFeature(Features.Document_AddAnnotation);
-
-            int MINIMUM_DRAG_SIZE_TO_CREATE_ANNOTATION = 20;
-            if (Math.Abs(mouse_up_point.X - mouse_down_point.X) < MINIMUM_DRAG_SIZE_TO_CREATE_ANNOTATION ||
-                Math.Abs(mouse_up_point.Y - mouse_down_point.Y) < MINIMUM_DRAG_SIZE_TO_CREATE_ANNOTATION)
-            {
-                Logging.Info("Drag area too small to create annotation");
-                return;
-            }
-
-            PDFAnnotation pdf_annotation = new PDFAnnotation(pdf_document.PDFRenderer.DocumentFingerprint, page, PDFAnnotationEditorControl.LastAnnotationColor, ConfigurationManager.Instance.ConfigurationRecord.Account_Nickname);
-            pdf_annotation.Left = Math.Min(mouse_up_point.X, mouse_down_point.X) / ActualWidth;
-            pdf_annotation.Top = Math.Min(mouse_up_point.Y, mouse_down_point.Y) / ActualHeight;
-            pdf_annotation.Width = Math.Abs(mouse_up_point.X - mouse_down_point.X) / ActualWidth;
-            pdf_annotation.Height = Math.Abs(mouse_up_point.Y - mouse_down_point.Y) / ActualHeight;
-
-            pdf_document.AddUpdatedAnnotation(pdf_annotation);
-
-            PDFAnnotationItem pdf_annotation_item = new PDFAnnotationItem(this, pdf_annotation);
-            pdf_annotation_item.ResizeToPage(ActualWidth, ActualHeight);
-            Children.Add(pdf_annotation_item);
-        }
-
-        private void PDFAnnotationLayer_SizeChanged(object sender, SizeChangedEventArgs e)
-        {
-            foreach (PDFAnnotationItem pdf_annotation_item in Children.OfType<PDFAnnotationItem>())
-            {
-                pdf_annotation_item.ResizeToPage(ActualWidth, ActualHeight);
-            }
-        }
-
-        internal override void SelectPage()
-        {
-        }
-
-        internal override void DeselectPage()
-        {
-        }
-
-        internal override void PageTextAvailable()
-        {
-        }
-
-        internal void DeletePDFAnnotationItem(PDFAnnotationItem pdf_annotation_item)
-        {
-            Children.Remove(pdf_annotation_item);
-        }
-
-        #region --- IDisposable ------------------------------------------------------------------------
-
-        ~PDFAnnotationLayer()
-        {
-            Logging.Debug("~PDFAnnotationLayer()");
-            Dispose(false);
-        }
-
-        public override void Dispose()
-        {
-            Logging.Debug("Disposing PDFAnnotationLayer");
-            Dispose(true);
-            GC.SuppressFinalize(this);
-        }
-
-        private int dispose_count = 0;
-        protected virtual void Dispose(bool disposing)
-        {
-            Logging.Debug("PDFAnnotationLayer::Dispose({0}) @{1}", disposing, dispose_count);
-
-            WPFDoEvents.InvokeInUIThread(() =>
-            {
-                WPFDoEvents.SafeExec(() =>
-                {
-                    foreach (var el in Children)
-                    {
-                        IDisposable node = el as IDisposable;
-                        if (null != node)
-                        {
-                            node.Dispose();
-                        }
-                    }
-                });
-
-                WPFDoEvents.SafeExec(() =>
-                {
-                    Children.Clear();
-                });
-
-                WPFDoEvents.SafeExec(() =>
-                {
-                    WizardDPs.ClearPointOfInterest(this);
-                });
-
-                WPFDoEvents.SafeExec(() =>
-                {
-                    if (drag_area_tracker != null)
-                    {
-                        drag_area_tracker.OnDragComplete -= drag_area_tracker_OnDragComplete;
-                    }
-
-                    Dispatcher.ShutdownStarted -= Dispatcher_ShutdownStarted;
-                });
-
-                WPFDoEvents.SafeExec(() =>
-                {
-                    // Clear the references for sanity's sake
-                    pdf_document = null;
-                    drag_area_tracker = null;
-                });
-
-                WPFDoEvents.SafeExec(() =>
-                {
-                    DataContext = null;
-                });
-
-                ++dispose_count;
-
-                //base.Dispose(disposing);     // parent only throws an exception (intentionally), so depart from best practices and don't call base.Dispose(bool)
-            });
-        }
-
-        #endregion
-
-    }
-}
+﻿using System;
+using System.Linq;
+using System.Windows;
+using System.Windows.Input;
+using System.Windows.Media;
+using Qiqqa.Common.Configuration;
+using Qiqqa.Documents.PDF.PDFControls.MetadataControls;
+using Qiqqa.Documents.PDF.PDFControls.Page.Tools;
+using Qiqqa.UtilisationTracking;
+using Utilities;
+using Utilities.GUI;
+using Utilities.GUI.Wizard;
+
+namespace Qiqqa.Documents.PDF.PDFControls.Page.Annotation
+{
+    /// <summary>
+    /// Interaction logic for PDFAnnotationLayer.xaml
+    /// </summary>
+    public partial class PDFAnnotationLayer : PageLayer, IDisposable
+    {
+        private PDFDocument pdf_document;
+        private int page;
+        private DragAreaTracker drag_area_tracker = null;
+
+        public PDFAnnotationLayer(PDFDocument pdf_document, int page)
+        {
+            WPFDoEvents.AssertThisCodeIsRunningInTheUIThread();
+
+            this.pdf_document = pdf_document;
+            this.page = page;
+
+            InitializeComponent();
+
+            // Wizard
+            if (1 == page)
+            {
+                WizardDPs.SetPointOfInterest(this, "PDFReadingAnnotationLayer");
+            }
+
+            Background = Brushes.Transparent;
+            Cursor = Cursors.Cross;
+
+            SizeChanged += PDFAnnotationLayer_SizeChanged;
+
+            drag_area_tracker = new DragAreaTracker(this);
+            drag_area_tracker.OnDragComplete += drag_area_tracker_OnDragComplete;
+
+            // Add all the already existing annotations
+            foreach (PDFAnnotation pdf_annotation in pdf_document.GetAnnotations())
+            {
+                if (pdf_annotation.Page == this.page)
+                {
+                    if (!pdf_annotation.Deleted)
+                    {
+                        Logging.Info("Loading annotation on page {0}", page);
+                        PDFAnnotationItem pdf_annotation_item = new PDFAnnotationItem(this, pdf_annotation);
+                        pdf_annotation_item.ResizeToPage(ActualWidth, ActualHeight);
+                        Children.Add(pdf_annotation_item);
+                    }
+                    else
+                    {
+                        Logging.Info("Not loading deleted annotation on page {0}", page);
+                    }
+                }
+            }
+
+            //Unloaded += PDFAnnotationLayer_Unloaded;
+            Dispatcher.ShutdownStarted += Dispatcher_ShutdownStarted;
+        }
+
+        private void Dispatcher_ShutdownStarted(object sender, EventArgs e)
+        {
+            Dispose();
+        }
+
+        private void PDFAnnotationLayer_Unloaded(object sender, RoutedEventArgs e)
+        {
+            Dispose();
+        }
+
+        public static bool IsLayerNeeded(PDFDocument pdf_document, int page)
+        {
+            foreach (PDFAnnotation pdf_annotation in pdf_document.GetAnnotations())
+            {
+                if (pdf_annotation.Page == page)
+                {
+                    return true;
+                }
+            }
+
+            return false;
+        }
+
+        private void drag_area_tracker_OnDragComplete(bool button_left_pressed, bool button_right_pressed, Point mouse_down_point, Point mouse_up_point)
+        {
+            FeatureTrackingManager.Instance.UseFeature(Features.Document_AddAnnotation);
+
+            int MINIMUM_DRAG_SIZE_TO_CREATE_ANNOTATION = 20;
+            if (Math.Abs(mouse_up_point.X - mouse_down_point.X) < MINIMUM_DRAG_SIZE_TO_CREATE_ANNOTATION ||
+                Math.Abs(mouse_up_point.Y - mouse_down_point.Y) < MINIMUM_DRAG_SIZE_TO_CREATE_ANNOTATION)
+            {
+                Logging.Info("Drag area too small to create annotation");
+                return;
+            }
+
+            PDFAnnotation pdf_annotation = new PDFAnnotation(pdf_document.PDFRenderer.DocumentFingerprint, page, PDFAnnotationEditorControl.LastAnnotationColor, ConfigurationManager.Instance.ConfigurationRecord.Account_Nickname);
+            pdf_annotation.Left = Math.Min(mouse_up_point.X, mouse_down_point.X) / ActualWidth;
+            pdf_annotation.Top = Math.Min(mouse_up_point.Y, mouse_down_point.Y) / ActualHeight;
+            pdf_annotation.Width = Math.Abs(mouse_up_point.X - mouse_down_point.X) / ActualWidth;
+            pdf_annotation.Height = Math.Abs(mouse_up_point.Y - mouse_down_point.Y) / ActualHeight;
+
+            pdf_document.AddUpdatedAnnotation(pdf_annotation);
+
+            PDFAnnotationItem pdf_annotation_item = new PDFAnnotationItem(this, pdf_annotation);
+            pdf_annotation_item.ResizeToPage(ActualWidth, ActualHeight);
+            Children.Add(pdf_annotation_item);
+        }
+
+        private void PDFAnnotationLayer_SizeChanged(object sender, SizeChangedEventArgs e)
+        {
+            foreach (PDFAnnotationItem pdf_annotation_item in Children.OfType<PDFAnnotationItem>())
+            {
+                pdf_annotation_item.ResizeToPage(ActualWidth, ActualHeight);
+            }
+        }
+
+        internal override void SelectPage()
+        {
+        }
+
+        internal override void DeselectPage()
+        {
+        }
+
+        internal override void PageTextAvailable()
+        {
+        }
+
+        internal void DeletePDFAnnotationItem(PDFAnnotationItem pdf_annotation_item)
+        {
+            Children.Remove(pdf_annotation_item);
+        }
+
+        #region --- IDisposable ------------------------------------------------------------------------
+
+        ~PDFAnnotationLayer()
+        {
+            Logging.Debug("~PDFAnnotationLayer()");
+            Dispose(false);
+        }
+
+        public override void Dispose()
+        {
+            Logging.Debug("Disposing PDFAnnotationLayer");
+            Dispose(true);
+            GC.SuppressFinalize(this);
+        }
+
+        private int dispose_count = 0;
+        protected virtual void Dispose(bool disposing)
+        {
+            Logging.Debug("PDFAnnotationLayer::Dispose({0}) @{1}", disposing, dispose_count);
+
+            WPFDoEvents.InvokeInUIThread(() =>
+            {
+                WPFDoEvents.SafeExec(() =>
+                {
+                    foreach (var el in Children)
+                    {
+                        IDisposable node = el as IDisposable;
+                        if (null != node)
+                        {
+                            node.Dispose();
+                        }
+                    }
+                });
+
+                WPFDoEvents.SafeExec(() =>
+                {
+                    Children.Clear();
+                });
+
+                WPFDoEvents.SafeExec(() =>
+                {
+                    WizardDPs.ClearPointOfInterest(this);
+                });
+
+                WPFDoEvents.SafeExec(() =>
+                {
+                    if (drag_area_tracker != null)
+                    {
+                        drag_area_tracker.OnDragComplete -= drag_area_tracker_OnDragComplete;
+                    }
+
+                    Dispatcher.ShutdownStarted -= Dispatcher_ShutdownStarted;
+                });
+
+                WPFDoEvents.SafeExec(() =>
+                {
+                    // Clear the references for sanity's sake
+                    pdf_document = null;
+                    drag_area_tracker = null;
+                });
+
+                WPFDoEvents.SafeExec(() =>
+                {
+                    DataContext = null;
+                });
+
+                ++dispose_count;
+
+                //base.Dispose(disposing);     // parent only throws an exception (intentionally), so depart from best practices and don't call base.Dispose(bool)
+            });
+        }
+
+        #endregion
+
+    }
+}