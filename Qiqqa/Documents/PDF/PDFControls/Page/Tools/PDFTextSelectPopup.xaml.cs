﻿using System;
using System.Windows;
using System.Windows.Controls;
using Qiqqa.Common;
using Qiqqa.Common.SpeedRead;
using Qiqqa.Documents.PDF.PDFControls.MetadataControls;
using Qiqqa.UtilisationTracking;
using Utilities;
using Utilities.GUI;

namespace Qiqqa.Documents.PDF.PDFControls.Page.Tools
{
    /// <summary>
    /// Interaction logic for PDFTextSelectPopup.xaml
    /// </summary>
    public partial class PDFTextSelectPopup : StackPanel
    {
        private string selected_text;
        private PDFDocument pdf_document;
        private AugmentedPopup popup;

        public PDFTextSelectPopup(string selected_text, PDFDocument pdf_document)
        {
            this.selected_text = selected_text;
            this.pdf_document = pdf_document;

            InitializeComponent();

            MenuItemCopy.Header = "Copy";
            MenuItemCopy.Click += MenuItemCopy_Click;

            MenuItemSpeedRead.Header = "Speed Read";
            MenuItemSpeedRead.Click += MenuItemSpeedRead_Click;

            MenuItemSearchInternet.Header = "Search the web";
            MenuItemSearchInternet.Click += MenuItemSearchInternet_Click;

            MenuItemSearchLibrary.Header = "Search your library";
            MenuItemSearchLibrary.Click += MenuItemSearchLibrary_Click;

            MenuItemWebsiteDictionary.Header = "Lookup in Dictionary.com";
            MenuItemWebsiteDictionary.Click += MenuItemWebsiteDictionary_Click;

            MenuItemTagSet.Header = "Add as a tag";
            MenuItemTagSet.Click += MenuItemTagSet_Click;

            MenuItemBibTexSet.Header = "Use as BibTeX search terms";
            MenuItemBibTexSet.Click += MenuItemBibTexSet_Click;

            MenuItemTitleSet.Header = "Use as paper Title";
            MenuItemTitleSet.Click += MenuItemTitleSet_Click;

            MenuItemYearSet.Header = "Use as paper Year";
            MenuItemYearSet.Click += MenuItemYearSet_Click;

            MenuItemAbstractSet.Header = "Use as paper Abstract override";
            MenuItemAbstractSet.Click += MenuItemAbstractSet_Click;
            MenuItemAbstractClear.Header = "Clear paper Abstract override";
            MenuItemAbstractClear.Click += MenuItemAbstractClear_Click;

            MenuItemAuthorSet.Header = "Use as paper Authors";
            MenuItemAuthorSet.Click += MenuItemAuthorSet_Click;
            MenuItemAuthorAppend.Header = "Append to paper Authors";
            MenuItemAuthorAppend.Click += MenuItemAuthorAppend_Click;

            popup = new AugmentedPopup(this);

<<<<<<< HEAD
            this.Unloaded += PDFTextSelectPopup_Unloaded;
=======
            //Unloaded += PDFTextSelectPopup_Unloaded;
            Dispatcher.ShutdownStarted += Dispatcher_ShutdownStarted;
        }

        private void Dispatcher_ShutdownStarted(object sender, EventArgs e)
        {
            CleanUp();
>>>>>>> 41d3ebe0
        }

        private void PDFTextSelectPopup_Unloaded(object sender, RoutedEventArgs e)
        {
<<<<<<< HEAD
            this.selected_text = null;
            this.pdf_document = null;
            this.popup = null;
=======
            CleanUp();
        }

        private void CleanUp()
        { 
            this.selected_text = null;
            this.pdf_document = null;
            this.popup = null;

            Dispatcher.ShutdownStarted -= Dispatcher_ShutdownStarted;
>>>>>>> 41d3ebe0
        }

        private void MenuItemBibTexSet_Click(object sender, RoutedEventArgs e)
        {
            using (var c = popup.AutoCloser)
            {
                GoogleBibTexSnifferControl sniffer = new GoogleBibTexSnifferControl();
                sniffer.Show(pdf_document, selected_text);
            }
        }

        private void MenuItemWebsiteDictionary_Click(object sender, RoutedEventArgs e)
        {
            using (var c = popup.AutoCloser)
            {
                FeatureTrackingManager.Instance.UseFeature(Features.Document_WebsiteDictionary);

                MainWindowServiceDispatcher.Instance.SearchDictionary(selected_text);
            }
        }

        private void MenuItemTagSet_Click(object sender, RoutedEventArgs e)
        {
            using (var c = popup.AutoCloser)
            {
                FeatureTrackingManager.Instance.UseFeature(Features.Document_TextToTag);

                pdf_document.AddTag(selected_text);
            }
        }

        public void Open()
        {
            popup.IsOpen = true;
        }

        private void MenuItemTitleSet_Click(object sender, RoutedEventArgs e)
        {
            using (var c = popup.AutoCloser)
            {
                FeatureTrackingManager.Instance.UseFeature(Features.Document_TextToMetadata);

                if (null != pdf_document.Title && pdf_document.Title.Length > 0 && 0 != pdf_document.Title.CompareTo(pdf_document.DownloadLocation))
                {
                    if (!MessageBoxes.AskQuestion("Are you sure you want to replace the title of this document with '{0}'?", selected_text))
                    {
                        return;
                    }
                }

                pdf_document.TitleCombined = selected_text;
                pdf_document.Bindable.NotifyPropertyChanged(nameof(pdf_document.TitleCombined));
            }
        }

        private void MenuItemYearSet_Click(object sender, RoutedEventArgs e)
        {
            using (var c = popup.AutoCloser)
            {
                FeatureTrackingManager.Instance.UseFeature(Features.Document_TextToMetadata);

                pdf_document.YearCombined = selected_text;
                pdf_document.Bindable.NotifyPropertyChanged(nameof(pdf_document.YearCombined));
            }
        }

        private void MenuItemAbstractSet_Click(object sender, RoutedEventArgs e)
        {
            using (var c = popup.AutoCloser)
            {
                FeatureTrackingManager.Instance.UseFeature(Features.Document_SetAbstract);

                pdf_document.Abstract = selected_text;
                pdf_document.Bindable.NotifyPropertyChanged(nameof(pdf_document.Abstract));
            }
        }

        private void MenuItemAbstractClear_Click(object sender, RoutedEventArgs e)
        {
            using (var c = popup.AutoCloser)
            {
                FeatureTrackingManager.Instance.UseFeature(Features.Document_ClearAbstract);

                pdf_document.Abstract = null;
                pdf_document.Bindable.NotifyPropertyChanged(nameof(pdf_document.Abstract));
            }
        }

        private void MenuItemAuthorSet_Click(object sender, RoutedEventArgs e)
        {
            using (var c = popup.AutoCloser)
            {
                FeatureTrackingManager.Instance.UseFeature(Features.Document_TextToMetadata);

                pdf_document.AuthorsCombined = selected_text;
                pdf_document.Bindable.NotifyPropertyChanged(nameof(pdf_document.AuthorsCombined));
            }
        }

        private void MenuItemAuthorAppend_Click(object sender, RoutedEventArgs e)
        {
            using (var c = popup.AutoCloser)
            {
                FeatureTrackingManager.Instance.UseFeature(Features.Document_TextToMetadata);

                string authors = pdf_document.AuthorsCombined;
                if (Constants.UNKNOWN_AUTHORS == authors)
                {
                    authors = "";
                }
                if (!String.IsNullOrEmpty(authors))
                {
                    authors = authors + " and ";
                }

                authors = authors + selected_text;

                pdf_document.AuthorsCombined = authors;
                pdf_document.Bindable.NotifyPropertyChanged(nameof(pdf_document.AuthorsCombined));
            }
        }

        private void MenuItemSearchInternet_Click(object sender, RoutedEventArgs e)
        {
            using (var c = popup.AutoCloser)
            {
                FeatureTrackingManager.Instance.UseFeature(Features.Document_SearchInternet);

                MainWindowServiceDispatcher.Instance.SearchWeb(selected_text);
            }
        }

        private void MenuItemSearchLibrary_Click(object sender, RoutedEventArgs e)
        {
            using (var c = popup.AutoCloser)
            {
                FeatureTrackingManager.Instance.UseFeature(Features.Document_SearchLibrary);

                MainWindowServiceDispatcher.Instance.SearchLibrary(pdf_document.LibraryRef, selected_text);
            }
        }

        private void MenuItemCopy_Click(object sender, RoutedEventArgs e)
        {
            using (var c = popup.AutoCloser)
            {
                FeatureTrackingManager.Instance.UseFeature(Features.Document_CopyText);

                try
                {
                    ClipboardTools.SetText(selected_text);
                }

                catch (Exception ex)
                {
                    Logging.Error(ex, "There was a problem copying text to the clipboard.");
                }
            }
        }

        private void MenuItemSpeedRead_Click(object sender, RoutedEventArgs e)
        {
            using (var c = popup.AutoCloser)
            {
                FeatureTrackingManager.Instance.UseFeature(Features.Document_TextSelectSpeedRead);

                try
                {
                    SpeedReadControl src = MainWindowServiceDispatcher.Instance.OpenSpeedRead();
                    src.UseText(selected_text);
                }

                catch (Exception ex)
                {
                    Logging.Error(ex, "There was a problem speed reading.");
                }
            }
        }


    }
}
<|MERGE_RESOLUTION|>--- conflicted
+++ resolved
@@ -1,280 +1,270 @@
-﻿using System;
-using System.Windows;
-using System.Windows.Controls;
-using Qiqqa.Common;
-using Qiqqa.Common.SpeedRead;
-using Qiqqa.Documents.PDF.PDFControls.MetadataControls;
-using Qiqqa.UtilisationTracking;
-using Utilities;
-using Utilities.GUI;
-
-namespace Qiqqa.Documents.PDF.PDFControls.Page.Tools
-{
-    /// <summary>
-    /// Interaction logic for PDFTextSelectPopup.xaml
-    /// </summary>
-    public partial class PDFTextSelectPopup : StackPanel
-    {
-        private string selected_text;
-        private PDFDocument pdf_document;
-        private AugmentedPopup popup;
-
-        public PDFTextSelectPopup(string selected_text, PDFDocument pdf_document)
-        {
-            this.selected_text = selected_text;
-            this.pdf_document = pdf_document;
-
-            InitializeComponent();
-
-            MenuItemCopy.Header = "Copy";
-            MenuItemCopy.Click += MenuItemCopy_Click;
-
-            MenuItemSpeedRead.Header = "Speed Read";
-            MenuItemSpeedRead.Click += MenuItemSpeedRead_Click;
-
-            MenuItemSearchInternet.Header = "Search the web";
-            MenuItemSearchInternet.Click += MenuItemSearchInternet_Click;
-
-            MenuItemSearchLibrary.Header = "Search your library";
-            MenuItemSearchLibrary.Click += MenuItemSearchLibrary_Click;
-
-            MenuItemWebsiteDictionary.Header = "Lookup in Dictionary.com";
-            MenuItemWebsiteDictionary.Click += MenuItemWebsiteDictionary_Click;
-
-            MenuItemTagSet.Header = "Add as a tag";
-            MenuItemTagSet.Click += MenuItemTagSet_Click;
-
-            MenuItemBibTexSet.Header = "Use as BibTeX search terms";
-            MenuItemBibTexSet.Click += MenuItemBibTexSet_Click;
-
-            MenuItemTitleSet.Header = "Use as paper Title";
-            MenuItemTitleSet.Click += MenuItemTitleSet_Click;
-
-            MenuItemYearSet.Header = "Use as paper Year";
-            MenuItemYearSet.Click += MenuItemYearSet_Click;
-
-            MenuItemAbstractSet.Header = "Use as paper Abstract override";
-            MenuItemAbstractSet.Click += MenuItemAbstractSet_Click;
-            MenuItemAbstractClear.Header = "Clear paper Abstract override";
-            MenuItemAbstractClear.Click += MenuItemAbstractClear_Click;
-
-            MenuItemAuthorSet.Header = "Use as paper Authors";
-            MenuItemAuthorSet.Click += MenuItemAuthorSet_Click;
-            MenuItemAuthorAppend.Header = "Append to paper Authors";
-            MenuItemAuthorAppend.Click += MenuItemAuthorAppend_Click;
-
-            popup = new AugmentedPopup(this);
-
-<<<<<<< HEAD
-            this.Unloaded += PDFTextSelectPopup_Unloaded;
-=======
-            //Unloaded += PDFTextSelectPopup_Unloaded;
-            Dispatcher.ShutdownStarted += Dispatcher_ShutdownStarted;
-        }
-
-        private void Dispatcher_ShutdownStarted(object sender, EventArgs e)
-        {
-            CleanUp();
->>>>>>> 41d3ebe0
-        }
-
-        private void PDFTextSelectPopup_Unloaded(object sender, RoutedEventArgs e)
-        {
-<<<<<<< HEAD
-            this.selected_text = null;
-            this.pdf_document = null;
-            this.popup = null;
-=======
-            CleanUp();
-        }
-
-        private void CleanUp()
-        { 
-            this.selected_text = null;
-            this.pdf_document = null;
-            this.popup = null;
-
-            Dispatcher.ShutdownStarted -= Dispatcher_ShutdownStarted;
->>>>>>> 41d3ebe0
-        }
-
-        private void MenuItemBibTexSet_Click(object sender, RoutedEventArgs e)
-        {
-            using (var c = popup.AutoCloser)
-            {
-                GoogleBibTexSnifferControl sniffer = new GoogleBibTexSnifferControl();
-                sniffer.Show(pdf_document, selected_text);
-            }
-        }
-
-        private void MenuItemWebsiteDictionary_Click(object sender, RoutedEventArgs e)
-        {
-            using (var c = popup.AutoCloser)
-            {
-                FeatureTrackingManager.Instance.UseFeature(Features.Document_WebsiteDictionary);
-
-                MainWindowServiceDispatcher.Instance.SearchDictionary(selected_text);
-            }
-        }
-
-        private void MenuItemTagSet_Click(object sender, RoutedEventArgs e)
-        {
-            using (var c = popup.AutoCloser)
-            {
-                FeatureTrackingManager.Instance.UseFeature(Features.Document_TextToTag);
-
-                pdf_document.AddTag(selected_text);
-            }
-        }
-
-        public void Open()
-        {
-            popup.IsOpen = true;
-        }
-
-        private void MenuItemTitleSet_Click(object sender, RoutedEventArgs e)
-        {
-            using (var c = popup.AutoCloser)
-            {
-                FeatureTrackingManager.Instance.UseFeature(Features.Document_TextToMetadata);
-
-                if (null != pdf_document.Title && pdf_document.Title.Length > 0 && 0 != pdf_document.Title.CompareTo(pdf_document.DownloadLocation))
-                {
-                    if (!MessageBoxes.AskQuestion("Are you sure you want to replace the title of this document with '{0}'?", selected_text))
-                    {
-                        return;
-                    }
-                }
-
-                pdf_document.TitleCombined = selected_text;
-                pdf_document.Bindable.NotifyPropertyChanged(nameof(pdf_document.TitleCombined));
-            }
-        }
-
-        private void MenuItemYearSet_Click(object sender, RoutedEventArgs e)
-        {
-            using (var c = popup.AutoCloser)
-            {
-                FeatureTrackingManager.Instance.UseFeature(Features.Document_TextToMetadata);
-
-                pdf_document.YearCombined = selected_text;
-                pdf_document.Bindable.NotifyPropertyChanged(nameof(pdf_document.YearCombined));
-            }
-        }
-
-        private void MenuItemAbstractSet_Click(object sender, RoutedEventArgs e)
-        {
-            using (var c = popup.AutoCloser)
-            {
-                FeatureTrackingManager.Instance.UseFeature(Features.Document_SetAbstract);
-
-                pdf_document.Abstract = selected_text;
-                pdf_document.Bindable.NotifyPropertyChanged(nameof(pdf_document.Abstract));
-            }
-        }
-
-        private void MenuItemAbstractClear_Click(object sender, RoutedEventArgs e)
-        {
-            using (var c = popup.AutoCloser)
-            {
-                FeatureTrackingManager.Instance.UseFeature(Features.Document_ClearAbstract);
-
-                pdf_document.Abstract = null;
-                pdf_document.Bindable.NotifyPropertyChanged(nameof(pdf_document.Abstract));
-            }
-        }
-
-        private void MenuItemAuthorSet_Click(object sender, RoutedEventArgs e)
-        {
-            using (var c = popup.AutoCloser)
-            {
-                FeatureTrackingManager.Instance.UseFeature(Features.Document_TextToMetadata);
-
-                pdf_document.AuthorsCombined = selected_text;
-                pdf_document.Bindable.NotifyPropertyChanged(nameof(pdf_document.AuthorsCombined));
-            }
-        }
-
-        private void MenuItemAuthorAppend_Click(object sender, RoutedEventArgs e)
-        {
-            using (var c = popup.AutoCloser)
-            {
-                FeatureTrackingManager.Instance.UseFeature(Features.Document_TextToMetadata);
-
-                string authors = pdf_document.AuthorsCombined;
-                if (Constants.UNKNOWN_AUTHORS == authors)
-                {
-                    authors = "";
-                }
-                if (!String.IsNullOrEmpty(authors))
-                {
-                    authors = authors + " and ";
-                }
-
-                authors = authors + selected_text;
-
-                pdf_document.AuthorsCombined = authors;
-                pdf_document.Bindable.NotifyPropertyChanged(nameof(pdf_document.AuthorsCombined));
-            }
-        }
-
-        private void MenuItemSearchInternet_Click(object sender, RoutedEventArgs e)
-        {
-            using (var c = popup.AutoCloser)
-            {
-                FeatureTrackingManager.Instance.UseFeature(Features.Document_SearchInternet);
-
-                MainWindowServiceDispatcher.Instance.SearchWeb(selected_text);
-            }
-        }
-
-        private void MenuItemSearchLibrary_Click(object sender, RoutedEventArgs e)
-        {
-            using (var c = popup.AutoCloser)
-            {
-                FeatureTrackingManager.Instance.UseFeature(Features.Document_SearchLibrary);
-
-                MainWindowServiceDispatcher.Instance.SearchLibrary(pdf_document.LibraryRef, selected_text);
-            }
-        }
-
-        private void MenuItemCopy_Click(object sender, RoutedEventArgs e)
-        {
-            using (var c = popup.AutoCloser)
-            {
-                FeatureTrackingManager.Instance.UseFeature(Features.Document_CopyText);
-
-                try
-                {
-                    ClipboardTools.SetText(selected_text);
-                }
-
-                catch (Exception ex)
-                {
-                    Logging.Error(ex, "There was a problem copying text to the clipboard.");
-                }
-            }
-        }
-
-        private void MenuItemSpeedRead_Click(object sender, RoutedEventArgs e)
-        {
-            using (var c = popup.AutoCloser)
-            {
-                FeatureTrackingManager.Instance.UseFeature(Features.Document_TextSelectSpeedRead);
-
-                try
-                {
-                    SpeedReadControl src = MainWindowServiceDispatcher.Instance.OpenSpeedRead();
-                    src.UseText(selected_text);
-                }
-
-                catch (Exception ex)
-                {
-                    Logging.Error(ex, "There was a problem speed reading.");
-                }
-            }
-        }
-
-
-    }
-}
+﻿using System;
+using System.Windows;
+using System.Windows.Controls;
+using Qiqqa.Common;
+using Qiqqa.Common.SpeedRead;
+using Qiqqa.Documents.PDF.PDFControls.MetadataControls;
+using Qiqqa.UtilisationTracking;
+using Utilities;
+using Utilities.GUI;
+
+namespace Qiqqa.Documents.PDF.PDFControls.Page.Tools
+{
+    /// <summary>
+    /// Interaction logic for PDFTextSelectPopup.xaml
+    /// </summary>
+    public partial class PDFTextSelectPopup : StackPanel
+    {
+        private string selected_text;
+        private PDFDocument pdf_document;
+        private AugmentedPopup popup;
+
+        public PDFTextSelectPopup(string selected_text, PDFDocument pdf_document)
+        {
+            this.selected_text = selected_text;
+            this.pdf_document = pdf_document;
+
+            InitializeComponent();
+
+            MenuItemCopy.Header = "Copy";
+            MenuItemCopy.Click += MenuItemCopy_Click;
+
+            MenuItemSpeedRead.Header = "Speed Read";
+            MenuItemSpeedRead.Click += MenuItemSpeedRead_Click;
+
+            MenuItemSearchInternet.Header = "Search the web";
+            MenuItemSearchInternet.Click += MenuItemSearchInternet_Click;
+
+            MenuItemSearchLibrary.Header = "Search your library";
+            MenuItemSearchLibrary.Click += MenuItemSearchLibrary_Click;
+
+            MenuItemWebsiteDictionary.Header = "Lookup in Dictionary.com";
+            MenuItemWebsiteDictionary.Click += MenuItemWebsiteDictionary_Click;
+
+            MenuItemTagSet.Header = "Add as a tag";
+            MenuItemTagSet.Click += MenuItemTagSet_Click;
+
+            MenuItemBibTexSet.Header = "Use as BibTeX search terms";
+            MenuItemBibTexSet.Click += MenuItemBibTexSet_Click;
+
+            MenuItemTitleSet.Header = "Use as paper Title";
+            MenuItemTitleSet.Click += MenuItemTitleSet_Click;
+
+            MenuItemYearSet.Header = "Use as paper Year";
+            MenuItemYearSet.Click += MenuItemYearSet_Click;
+
+            MenuItemAbstractSet.Header = "Use as paper Abstract override";
+            MenuItemAbstractSet.Click += MenuItemAbstractSet_Click;
+            MenuItemAbstractClear.Header = "Clear paper Abstract override";
+            MenuItemAbstractClear.Click += MenuItemAbstractClear_Click;
+
+            MenuItemAuthorSet.Header = "Use as paper Authors";
+            MenuItemAuthorSet.Click += MenuItemAuthorSet_Click;
+            MenuItemAuthorAppend.Header = "Append to paper Authors";
+            MenuItemAuthorAppend.Click += MenuItemAuthorAppend_Click;
+
+            popup = new AugmentedPopup(this);
+
+            //Unloaded += PDFTextSelectPopup_Unloaded;
+            Dispatcher.ShutdownStarted += Dispatcher_ShutdownStarted;
+        }
+
+        private void Dispatcher_ShutdownStarted(object sender, EventArgs e)
+        {
+            CleanUp();
+        }
+
+        private void PDFTextSelectPopup_Unloaded(object sender, RoutedEventArgs e)
+        {
+            CleanUp();
+        }
+
+        private void CleanUp()
+        { 
+            this.selected_text = null;
+            this.pdf_document = null;
+            this.popup = null;
+
+            Dispatcher.ShutdownStarted -= Dispatcher_ShutdownStarted;
+        }
+
+        private void MenuItemBibTexSet_Click(object sender, RoutedEventArgs e)
+        {
+            using (var c = popup.AutoCloser)
+            {
+                GoogleBibTexSnifferControl sniffer = new GoogleBibTexSnifferControl();
+                sniffer.Show(pdf_document, selected_text);
+            }
+        }
+
+        private void MenuItemWebsiteDictionary_Click(object sender, RoutedEventArgs e)
+        {
+            using (var c = popup.AutoCloser)
+            {
+                FeatureTrackingManager.Instance.UseFeature(Features.Document_WebsiteDictionary);
+
+                MainWindowServiceDispatcher.Instance.SearchDictionary(selected_text);
+            }
+        }
+
+        private void MenuItemTagSet_Click(object sender, RoutedEventArgs e)
+        {
+            using (var c = popup.AutoCloser)
+            {
+                FeatureTrackingManager.Instance.UseFeature(Features.Document_TextToTag);
+
+                pdf_document.AddTag(selected_text);
+            }
+        }
+
+        public void Open()
+        {
+            popup.IsOpen = true;
+        }
+
+        private void MenuItemTitleSet_Click(object sender, RoutedEventArgs e)
+        {
+            using (var c = popup.AutoCloser)
+            {
+                FeatureTrackingManager.Instance.UseFeature(Features.Document_TextToMetadata);
+
+                if (null != pdf_document.Title && pdf_document.Title.Length > 0 && 0 != pdf_document.Title.CompareTo(pdf_document.DownloadLocation))
+                {
+                    if (!MessageBoxes.AskQuestion("Are you sure you want to replace the title of this document with '{0}'?", selected_text))
+                    {
+                        return;
+                    }
+                }
+
+                pdf_document.TitleCombined = selected_text;
+                pdf_document.Bindable.NotifyPropertyChanged(nameof(pdf_document.TitleCombined));
+            }
+        }
+
+        private void MenuItemYearSet_Click(object sender, RoutedEventArgs e)
+        {
+            using (var c = popup.AutoCloser)
+            {
+                FeatureTrackingManager.Instance.UseFeature(Features.Document_TextToMetadata);
+
+                pdf_document.YearCombined = selected_text;
+                pdf_document.Bindable.NotifyPropertyChanged(nameof(pdf_document.YearCombined));
+            }
+        }
+
+        private void MenuItemAbstractSet_Click(object sender, RoutedEventArgs e)
+        {
+            using (var c = popup.AutoCloser)
+            {
+                FeatureTrackingManager.Instance.UseFeature(Features.Document_SetAbstract);
+
+                pdf_document.Abstract = selected_text;
+                pdf_document.Bindable.NotifyPropertyChanged(nameof(pdf_document.Abstract));
+            }
+        }
+
+        private void MenuItemAbstractClear_Click(object sender, RoutedEventArgs e)
+        {
+            using (var c = popup.AutoCloser)
+            {
+                FeatureTrackingManager.Instance.UseFeature(Features.Document_ClearAbstract);
+
+                pdf_document.Abstract = null;
+                pdf_document.Bindable.NotifyPropertyChanged(nameof(pdf_document.Abstract));
+            }
+        }
+
+        private void MenuItemAuthorSet_Click(object sender, RoutedEventArgs e)
+        {
+            using (var c = popup.AutoCloser)
+            {
+                FeatureTrackingManager.Instance.UseFeature(Features.Document_TextToMetadata);
+
+                pdf_document.AuthorsCombined = selected_text;
+                pdf_document.Bindable.NotifyPropertyChanged(nameof(pdf_document.AuthorsCombined));
+            }
+        }
+
+        private void MenuItemAuthorAppend_Click(object sender, RoutedEventArgs e)
+        {
+            using (var c = popup.AutoCloser)
+            {
+                FeatureTrackingManager.Instance.UseFeature(Features.Document_TextToMetadata);
+
+                string authors = pdf_document.AuthorsCombined;
+                if (Constants.UNKNOWN_AUTHORS == authors)
+                {
+                    authors = "";
+                }
+                if (!String.IsNullOrEmpty(authors))
+                {
+                    authors = authors + " and ";
+                }
+
+                authors = authors + selected_text;
+
+                pdf_document.AuthorsCombined = authors;
+                pdf_document.Bindable.NotifyPropertyChanged(nameof(pdf_document.AuthorsCombined));
+            }
+        }
+
+        private void MenuItemSearchInternet_Click(object sender, RoutedEventArgs e)
+        {
+            using (var c = popup.AutoCloser)
+            {
+                FeatureTrackingManager.Instance.UseFeature(Features.Document_SearchInternet);
+
+                MainWindowServiceDispatcher.Instance.SearchWeb(selected_text);
+            }
+        }
+
+        private void MenuItemSearchLibrary_Click(object sender, RoutedEventArgs e)
+        {
+            using (var c = popup.AutoCloser)
+            {
+                FeatureTrackingManager.Instance.UseFeature(Features.Document_SearchLibrary);
+
+                MainWindowServiceDispatcher.Instance.SearchLibrary(pdf_document.LibraryRef, selected_text);
+            }
+        }
+
+        private void MenuItemCopy_Click(object sender, RoutedEventArgs e)
+        {
+            using (var c = popup.AutoCloser)
+            {
+                FeatureTrackingManager.Instance.UseFeature(Features.Document_CopyText);
+
+                try
+                {
+                    ClipboardTools.SetText(selected_text);
+                }
+
+                catch (Exception ex)
+                {
+                    Logging.Error(ex, "There was a problem copying text to the clipboard.");
+                }
+            }
+        }
+
+        private void MenuItemSpeedRead_Click(object sender, RoutedEventArgs e)
+        {
+            using (var c = popup.AutoCloser)
+            {
+                FeatureTrackingManager.Instance.UseFeature(Features.Document_TextSelectSpeedRead);
+
+                try
+                {
+                    SpeedReadControl src = MainWindowServiceDispatcher.Instance.OpenSpeedRead();
+                    src.UseText(selected_text);
+                }
+
+                catch (Exception ex)
+                {
+                    Logging.Error(ex, "There was a problem speed reading.");
+                }
+            }
+        }
+
+
+    }
+}