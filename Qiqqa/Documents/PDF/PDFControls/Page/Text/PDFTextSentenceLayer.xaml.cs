﻿using System;
using System.Linq;
using System.Windows;
using System.Windows.Input;
using System.Windows.Media;
using Qiqqa.Documents.PDF.PDFControls.Page.Tools;
using Qiqqa.UtilisationTracking;
using Utilities;
using Utilities.GUI;
using Utilities.Misc;
using Utilities.OCR;

namespace Qiqqa.Documents.PDF.PDFControls.Page.Text
{
    /// <summary>
    /// Interaction logic for PDFTextLayer.xaml
    /// </summary>
    public partial class PDFTextSentenceLayer : PageLayer, IDisposable
    {
        private WeakReference<PDFRendererControl> pdf_renderer_control;
        private int page;

        private DragAreaTracker drag_area_tracker;
        private TextLayerSelectionMode text_layer_selection_mode;
        private TextSelectionManager text_selection_manager;

        public PDFTextSentenceLayer(PDFRendererControl pdf_renderer_control, int page)
        {
            WPFDoEvents.AssertThisCodeIsRunningInTheUIThread();

<<<<<<< HEAD
            this.pdf_renderer_control_stats = pdf_renderer_control_stats;
=======
            this.pdf_renderer_control = new WeakReference<PDFRendererControl>(pdf_renderer_control);
>>>>>>> 41d3ebe0
            this.page = page;

            InitializeComponent();

            Focusable = true;
            KeyboardNavigation.SetDirectionalNavigation(this, KeyboardNavigationMode.Once);

            Background = Brushes.Transparent;
            Cursor = Cursors.IBeam;

            SizeChanged += PDFTextSentenceLayer_SizeChanged;

            drag_area_tracker = new DragAreaTracker(this, false);
            drag_area_tracker.OnDragStarted += drag_area_tracker_OnDragStarted;
            drag_area_tracker.OnDragInProgress += drag_area_tracker_OnDragInProgress;
            drag_area_tracker.OnDragComplete += drag_area_tracker_OnDragComplete;

            text_selection_manager = new TextSelectionManager();

            PreviewMouseDown += PDFTextSentenceLayer_PreviewMouseDown;
            PreviewKeyDown += PDFTextLayer_PreviewKeyDown;
            RequestBringIntoView += PDFTextSentenceLayer_RequestBringIntoView;

            text_layer_selection_mode = TextLayerSelectionMode.Sentence;

<<<<<<< HEAD
            this.Unloaded += PDFTextSentenceLayer_Unloaded;
=======
            //Unloaded += PDFTextSentenceLayer_Unloaded;
            Dispatcher.ShutdownStarted += Dispatcher_ShutdownStarted;
        }
        private PDFRendererControl GetPDFRendererControl()
        {
            if (pdf_renderer_control != null && pdf_renderer_control.TryGetTarget(out var control) && control != null)
            {
                return control;
            }
            return null;
        }

        private void Dispatcher_ShutdownStarted(object sender, EventArgs e)
        {
            Dispose();
>>>>>>> 41d3ebe0
        }

        private void PDFTextSentenceLayer_Unloaded(object sender, RoutedEventArgs e)
        {
<<<<<<< HEAD
            this.Dispose();
=======
            Dispose();
>>>>>>> 41d3ebe0
        }

        private void PDFTextSentenceLayer_RequestBringIntoView(object sender, RequestBringIntoViewEventArgs e)
        {
            // We don't want this control to be scrolled into view when it gets keyboard focus...
            e.Handled = true;
        }

        private void PDFTextSentenceLayer_PreviewMouseDown(object sender, MouseButtonEventArgs e)
        {
            Keyboard.Focus(this);
        }

        private void PDFTextLayer_PreviewKeyDown(object sender, KeyEventArgs e)
        {
            if (e.Key == Key.C && KeyboardTools.IsCTRLDown())
            {
                Logging.Info("Copying text");

                FeatureTrackingManager.Instance.UseFeature(Features.Document_CopyText);

                try
                {
                    string selected_text = text_selection_manager.GetLastSelectedWordsString();
                    ClipboardTools.SetText(selected_text);
                }
                catch (Exception ex)
                {
                    Logging.Error(ex, "There was a problem copying text to the clipboard.");
                }

                e.Handled = true;
            }
        }

        internal override void DeselectLayer()
        {
            ClearChildren();
        }

        private void ClearChildren()
        {
            PDFTextItemPool.Instance.RecyclePDFTextItemsFromChildren(Children);
        }

        private void drag_area_tracker_OnDragStarted(bool button_left_pressed, bool button_right_pressed, Point mouse_down_point)
        {
            PDFRendererControl pdf_renderer_control = GetPDFRendererControl();
                PDFDocument pdf_document = pdf_renderer_control?.GetPDFDocument();
            ASSERT.Test(pdf_document != null);

            if (pdf_document != null)
            {
                WordList words = pdf_document.PDFRenderer.GetOCRText(page);
                text_selection_manager.OnDragStarted(text_layer_selection_mode, words, ActualWidth, ActualHeight, button_left_pressed, button_right_pressed, mouse_down_point);
            }
        }

        private void drag_area_tracker_OnDragInProgress(bool button_left_pressed, bool button_right_pressed, Point mouse_down_point, Point mouse_move_point)
        {
            if (button_left_pressed)
            {
                WordList selected_words = text_selection_manager.OnDragInProgress(button_left_pressed, button_right_pressed, mouse_down_point, mouse_move_point);
                ReflectWordList(selected_words);
            }
        }

        private void drag_area_tracker_OnDragComplete(bool button_left_pressed, bool button_right_pressed, Point mouse_down_point, Point mouse_up_point)
        {
            if (button_left_pressed)
            {
                WordList selected_words = text_selection_manager.OnDragComplete(button_left_pressed, button_right_pressed, mouse_down_point, mouse_up_point);
                ReflectWordList(selected_words);
            }

            string selected_text = text_selection_manager.GetLastSelectedWordsString();
            if (selected_text.Length > 0)
            {
                PDFRendererControl pdf_renderer_control = GetPDFRendererControl();

                if (pdf_renderer_control != null)
                {
                    if (button_right_pressed)
                    {
                        PDFDocument pdf_document = pdf_renderer_control?.GetPDFDocument();
                        ASSERT.Test(pdf_document != null);

                        PDFTextSelectPopup popup = new PDFTextSelectPopup(selected_text, pdf_document);
                        popup.Open();
                    }

                    pdf_renderer_control.OnTextSelected(selected_text);
                }
            }
        }

        private void ReflectWordList(WordList words)
        {
            ClearChildren();
            foreach (Word word in words)
            {
                PDFTextItem pdf_text_item = PDFTextItemPool.Instance.GetPDFTextItem(word);
                pdf_text_item.SetHighlightedAppearance(true);
                ResizeTextItem(pdf_text_item);
                Children.Add(pdf_text_item);
            }
        }

        private void PDFTextSentenceLayer_SizeChanged(object sender, SizeChangedEventArgs e)
        {
            foreach (PDFTextItem pdf_text_item in Children.OfType<PDFTextItem>())
            {
                ResizeTextItem(pdf_text_item);
            }
        }

        internal override void DeselectPage()
        {
            ClearChildren();
        }

        internal override void SelectPage()
        {
            BuildWords();
        }

        internal override void PageTextAvailable()
        {
            BuildWords();
        }

        private void BuildWords()
        {
            ClearChildren();

<<<<<<< HEAD
            WordList words = pdf_renderer_control_stats?.pdf_document?.PDFRenderer.GetOCRText(page);
            if (null == words)
            {
                Children.Add(new OCRNotAvailableControl());
            }
            else
=======
            PDFRendererControl pdf_renderer_control = GetPDFRendererControl();
            PDFDocument pdf_document = pdf_renderer_control?.GetPDFDocument();
            ASSERT.Test(pdf_document != null);

            if (pdf_document != null)
>>>>>>> 41d3ebe0
            {
                WordList words = pdf_document.PDFRenderer.GetOCRText(page);
                if (null == words)
                {
                    Children.Add(new OCRNotAvailableControl());
                }
                else
                {
                    foreach (var t in Children.OfType<OCRNotAvailableControl>())
                    {
                        Children.Remove(t);
                        break;
                    }
                }
            }
        }

        private void ResizeTextItem(PDFTextItem pdf_text_item)
        {
            SetLeft(pdf_text_item, pdf_text_item.word.Left * ActualWidth);
            SetTop(pdf_text_item, pdf_text_item.word.Top * ActualHeight);
            pdf_text_item.Width = pdf_text_item.word.Width * ActualWidth;
            pdf_text_item.Height = pdf_text_item.word.Height * ActualHeight;
        }

        internal void RaiseTextSelectModeChange(TextLayerSelectionMode textLayerSelectionMode)
        {
            text_layer_selection_mode = textLayerSelectionMode;
        }

        #region --- IDisposable ------------------------------------------------------------------------

        ~PDFTextSentenceLayer()
        {
            Logging.Debug("~PDFTextSentenceLayer()");
            Dispose(false);
        }

        public override void Dispose()
        {
            Logging.Debug("Disposing PDFTextSentenceLayer");
            Dispose(true);
            GC.SuppressFinalize(this);
        }

        private int dispose_count = 0;
        protected virtual void Dispose(bool disposing)
        {
            Logging.Debug("PDFTextSentenceLayer::Dispose({0}) @{1}", disposing, dispose_count);

            WPFDoEvents.InvokeInUIThread(() =>
            {
                WPFDoEvents.SafeExec(() =>
                {
                    if (dispose_count == 0)
                    {
                        foreach (var el in Children)
                        {
                            IDisposable node = el as IDisposable;
                            if (null != node)
                            {
                                node.Dispose();
                            }
                        }
                    }
                });

                WPFDoEvents.SafeExec(() =>
                {
                    ClearChildren();
                    Children.Clear();
                });

                WPFDoEvents.SafeExec(() =>
                {
                    if (drag_area_tracker != null)
                    {
                        drag_area_tracker.OnDragStarted -= drag_area_tracker_OnDragStarted;
                        drag_area_tracker.OnDragInProgress -= drag_area_tracker_OnDragInProgress;
                        drag_area_tracker.OnDragComplete -= drag_area_tracker_OnDragComplete;
                    }

                    Dispatcher.ShutdownStarted -= Dispatcher_ShutdownStarted;
                });

                WPFDoEvents.SafeExec(() =>
                {
                    // Clear the references for sanity's sake
                    pdf_renderer_control = null;
                    drag_area_tracker = null;
                    text_selection_manager = null;
                });

                WPFDoEvents.SafeExec(() =>
                {
                    DataContext = null;
                });

                ++dispose_count;

                //base.Dispose(disposing);     // parent only throws an exception (intentionally), so depart from best practices and don't call base.Dispose(bool)
            });
        }

        #endregion

    }
}
<|MERGE_RESOLUTION|>--- conflicted
+++ resolved
@@ -1,345 +1,324 @@
-﻿using System;
-using System.Linq;
-using System.Windows;
-using System.Windows.Input;
-using System.Windows.Media;
-using Qiqqa.Documents.PDF.PDFControls.Page.Tools;
-using Qiqqa.UtilisationTracking;
-using Utilities;
-using Utilities.GUI;
-using Utilities.Misc;
-using Utilities.OCR;
-
-namespace Qiqqa.Documents.PDF.PDFControls.Page.Text
-{
-    /// <summary>
-    /// Interaction logic for PDFTextLayer.xaml
-    /// </summary>
-    public partial class PDFTextSentenceLayer : PageLayer, IDisposable
-    {
-        private WeakReference<PDFRendererControl> pdf_renderer_control;
-        private int page;
-
-        private DragAreaTracker drag_area_tracker;
-        private TextLayerSelectionMode text_layer_selection_mode;
-        private TextSelectionManager text_selection_manager;
-
-        public PDFTextSentenceLayer(PDFRendererControl pdf_renderer_control, int page)
-        {
-            WPFDoEvents.AssertThisCodeIsRunningInTheUIThread();
-
-<<<<<<< HEAD
-            this.pdf_renderer_control_stats = pdf_renderer_control_stats;
-=======
-            this.pdf_renderer_control = new WeakReference<PDFRendererControl>(pdf_renderer_control);
->>>>>>> 41d3ebe0
-            this.page = page;
-
-            InitializeComponent();
-
-            Focusable = true;
-            KeyboardNavigation.SetDirectionalNavigation(this, KeyboardNavigationMode.Once);
-
-            Background = Brushes.Transparent;
-            Cursor = Cursors.IBeam;
-
-            SizeChanged += PDFTextSentenceLayer_SizeChanged;
-
-            drag_area_tracker = new DragAreaTracker(this, false);
-            drag_area_tracker.OnDragStarted += drag_area_tracker_OnDragStarted;
-            drag_area_tracker.OnDragInProgress += drag_area_tracker_OnDragInProgress;
-            drag_area_tracker.OnDragComplete += drag_area_tracker_OnDragComplete;
-
-            text_selection_manager = new TextSelectionManager();
-
-            PreviewMouseDown += PDFTextSentenceLayer_PreviewMouseDown;
-            PreviewKeyDown += PDFTextLayer_PreviewKeyDown;
-            RequestBringIntoView += PDFTextSentenceLayer_RequestBringIntoView;
-
-            text_layer_selection_mode = TextLayerSelectionMode.Sentence;
-
-<<<<<<< HEAD
-            this.Unloaded += PDFTextSentenceLayer_Unloaded;
-=======
-            //Unloaded += PDFTextSentenceLayer_Unloaded;
-            Dispatcher.ShutdownStarted += Dispatcher_ShutdownStarted;
-        }
-        private PDFRendererControl GetPDFRendererControl()
-        {
-            if (pdf_renderer_control != null && pdf_renderer_control.TryGetTarget(out var control) && control != null)
-            {
-                return control;
-            }
-            return null;
-        }
-
-        private void Dispatcher_ShutdownStarted(object sender, EventArgs e)
-        {
-            Dispose();
->>>>>>> 41d3ebe0
-        }
-
-        private void PDFTextSentenceLayer_Unloaded(object sender, RoutedEventArgs e)
-        {
-<<<<<<< HEAD
-            this.Dispose();
-=======
-            Dispose();
->>>>>>> 41d3ebe0
-        }
-
-        private void PDFTextSentenceLayer_RequestBringIntoView(object sender, RequestBringIntoViewEventArgs e)
-        {
-            // We don't want this control to be scrolled into view when it gets keyboard focus...
-            e.Handled = true;
-        }
-
-        private void PDFTextSentenceLayer_PreviewMouseDown(object sender, MouseButtonEventArgs e)
-        {
-            Keyboard.Focus(this);
-        }
-
-        private void PDFTextLayer_PreviewKeyDown(object sender, KeyEventArgs e)
-        {
-            if (e.Key == Key.C && KeyboardTools.IsCTRLDown())
-            {
-                Logging.Info("Copying text");
-
-                FeatureTrackingManager.Instance.UseFeature(Features.Document_CopyText);
-
-                try
-                {
-                    string selected_text = text_selection_manager.GetLastSelectedWordsString();
-                    ClipboardTools.SetText(selected_text);
-                }
-                catch (Exception ex)
-                {
-                    Logging.Error(ex, "There was a problem copying text to the clipboard.");
-                }
-
-                e.Handled = true;
-            }
-        }
-
-        internal override void DeselectLayer()
-        {
-            ClearChildren();
-        }
-
-        private void ClearChildren()
-        {
-            PDFTextItemPool.Instance.RecyclePDFTextItemsFromChildren(Children);
-        }
-
-        private void drag_area_tracker_OnDragStarted(bool button_left_pressed, bool button_right_pressed, Point mouse_down_point)
-        {
-            PDFRendererControl pdf_renderer_control = GetPDFRendererControl();
-                PDFDocument pdf_document = pdf_renderer_control?.GetPDFDocument();
-            ASSERT.Test(pdf_document != null);
-
-            if (pdf_document != null)
-            {
-                WordList words = pdf_document.PDFRenderer.GetOCRText(page);
-                text_selection_manager.OnDragStarted(text_layer_selection_mode, words, ActualWidth, ActualHeight, button_left_pressed, button_right_pressed, mouse_down_point);
-            }
-        }
-
-        private void drag_area_tracker_OnDragInProgress(bool button_left_pressed, bool button_right_pressed, Point mouse_down_point, Point mouse_move_point)
-        {
-            if (button_left_pressed)
-            {
-                WordList selected_words = text_selection_manager.OnDragInProgress(button_left_pressed, button_right_pressed, mouse_down_point, mouse_move_point);
-                ReflectWordList(selected_words);
-            }
-        }
-
-        private void drag_area_tracker_OnDragComplete(bool button_left_pressed, bool button_right_pressed, Point mouse_down_point, Point mouse_up_point)
-        {
-            if (button_left_pressed)
-            {
-                WordList selected_words = text_selection_manager.OnDragComplete(button_left_pressed, button_right_pressed, mouse_down_point, mouse_up_point);
-                ReflectWordList(selected_words);
-            }
-
-            string selected_text = text_selection_manager.GetLastSelectedWordsString();
-            if (selected_text.Length > 0)
-            {
-                PDFRendererControl pdf_renderer_control = GetPDFRendererControl();
-
-                if (pdf_renderer_control != null)
-                {
-                    if (button_right_pressed)
-                    {
-                        PDFDocument pdf_document = pdf_renderer_control?.GetPDFDocument();
-                        ASSERT.Test(pdf_document != null);
-
-                        PDFTextSelectPopup popup = new PDFTextSelectPopup(selected_text, pdf_document);
-                        popup.Open();
-                    }
-
-                    pdf_renderer_control.OnTextSelected(selected_text);
-                }
-            }
-        }
-
-        private void ReflectWordList(WordList words)
-        {
-            ClearChildren();
-            foreach (Word word in words)
-            {
-                PDFTextItem pdf_text_item = PDFTextItemPool.Instance.GetPDFTextItem(word);
-                pdf_text_item.SetHighlightedAppearance(true);
-                ResizeTextItem(pdf_text_item);
-                Children.Add(pdf_text_item);
-            }
-        }
-
-        private void PDFTextSentenceLayer_SizeChanged(object sender, SizeChangedEventArgs e)
-        {
-            foreach (PDFTextItem pdf_text_item in Children.OfType<PDFTextItem>())
-            {
-                ResizeTextItem(pdf_text_item);
-            }
-        }
-
-        internal override void DeselectPage()
-        {
-            ClearChildren();
-        }
-
-        internal override void SelectPage()
-        {
-            BuildWords();
-        }
-
-        internal override void PageTextAvailable()
-        {
-            BuildWords();
-        }
-
-        private void BuildWords()
-        {
-            ClearChildren();
-
-<<<<<<< HEAD
-            WordList words = pdf_renderer_control_stats?.pdf_document?.PDFRenderer.GetOCRText(page);
-            if (null == words)
-            {
-                Children.Add(new OCRNotAvailableControl());
-            }
-            else
-=======
-            PDFRendererControl pdf_renderer_control = GetPDFRendererControl();
-            PDFDocument pdf_document = pdf_renderer_control?.GetPDFDocument();
-            ASSERT.Test(pdf_document != null);
-
-            if (pdf_document != null)
->>>>>>> 41d3ebe0
-            {
-                WordList words = pdf_document.PDFRenderer.GetOCRText(page);
-                if (null == words)
-                {
-                    Children.Add(new OCRNotAvailableControl());
-                }
-                else
-                {
-                    foreach (var t in Children.OfType<OCRNotAvailableControl>())
-                    {
-                        Children.Remove(t);
-                        break;
-                    }
-                }
-            }
-        }
-
-        private void ResizeTextItem(PDFTextItem pdf_text_item)
-        {
-            SetLeft(pdf_text_item, pdf_text_item.word.Left * ActualWidth);
-            SetTop(pdf_text_item, pdf_text_item.word.Top * ActualHeight);
-            pdf_text_item.Width = pdf_text_item.word.Width * ActualWidth;
-            pdf_text_item.Height = pdf_text_item.word.Height * ActualHeight;
-        }
-
-        internal void RaiseTextSelectModeChange(TextLayerSelectionMode textLayerSelectionMode)
-        {
-            text_layer_selection_mode = textLayerSelectionMode;
-        }
-
-        #region --- IDisposable ------------------------------------------------------------------------
-
-        ~PDFTextSentenceLayer()
-        {
-            Logging.Debug("~PDFTextSentenceLayer()");
-            Dispose(false);
-        }
-
-        public override void Dispose()
-        {
-            Logging.Debug("Disposing PDFTextSentenceLayer");
-            Dispose(true);
-            GC.SuppressFinalize(this);
-        }
-
-        private int dispose_count = 0;
-        protected virtual void Dispose(bool disposing)
-        {
-            Logging.Debug("PDFTextSentenceLayer::Dispose({0}) @{1}", disposing, dispose_count);
-
-            WPFDoEvents.InvokeInUIThread(() =>
-            {
-                WPFDoEvents.SafeExec(() =>
-                {
-                    if (dispose_count == 0)
-                    {
-                        foreach (var el in Children)
-                        {
-                            IDisposable node = el as IDisposable;
-                            if (null != node)
-                            {
-                                node.Dispose();
-                            }
-                        }
-                    }
-                });
-
-                WPFDoEvents.SafeExec(() =>
-                {
-                    ClearChildren();
-                    Children.Clear();
-                });
-
-                WPFDoEvents.SafeExec(() =>
-                {
-                    if (drag_area_tracker != null)
-                    {
-                        drag_area_tracker.OnDragStarted -= drag_area_tracker_OnDragStarted;
-                        drag_area_tracker.OnDragInProgress -= drag_area_tracker_OnDragInProgress;
-                        drag_area_tracker.OnDragComplete -= drag_area_tracker_OnDragComplete;
-                    }
-
-                    Dispatcher.ShutdownStarted -= Dispatcher_ShutdownStarted;
-                });
-
-                WPFDoEvents.SafeExec(() =>
-                {
-                    // Clear the references for sanity's sake
-                    pdf_renderer_control = null;
-                    drag_area_tracker = null;
-                    text_selection_manager = null;
-                });
-
-                WPFDoEvents.SafeExec(() =>
-                {
-                    DataContext = null;
-                });
-
-                ++dispose_count;
-
-                //base.Dispose(disposing);     // parent only throws an exception (intentionally), so depart from best practices and don't call base.Dispose(bool)
-            });
-        }
-
-        #endregion
-
-    }
-}
+﻿using System;
+using System.Linq;
+using System.Windows;
+using System.Windows.Input;
+using System.Windows.Media;
+using Qiqqa.Documents.PDF.PDFControls.Page.Tools;
+using Qiqqa.UtilisationTracking;
+using Utilities;
+using Utilities.GUI;
+using Utilities.Misc;
+using Utilities.OCR;
+
+namespace Qiqqa.Documents.PDF.PDFControls.Page.Text
+{
+    /// <summary>
+    /// Interaction logic for PDFTextLayer.xaml
+    /// </summary>
+    public partial class PDFTextSentenceLayer : PageLayer, IDisposable
+    {
+        private WeakReference<PDFRendererControl> pdf_renderer_control;
+        private int page;
+
+        private DragAreaTracker drag_area_tracker;
+        private TextLayerSelectionMode text_layer_selection_mode;
+        private TextSelectionManager text_selection_manager;
+
+        public PDFTextSentenceLayer(PDFRendererControl pdf_renderer_control, int page)
+        {
+            WPFDoEvents.AssertThisCodeIsRunningInTheUIThread();
+
+            this.pdf_renderer_control = new WeakReference<PDFRendererControl>(pdf_renderer_control);
+            this.page = page;
+
+            InitializeComponent();
+
+            Focusable = true;
+            KeyboardNavigation.SetDirectionalNavigation(this, KeyboardNavigationMode.Once);
+
+            Background = Brushes.Transparent;
+            Cursor = Cursors.IBeam;
+
+            SizeChanged += PDFTextSentenceLayer_SizeChanged;
+
+            drag_area_tracker = new DragAreaTracker(this, false);
+            drag_area_tracker.OnDragStarted += drag_area_tracker_OnDragStarted;
+            drag_area_tracker.OnDragInProgress += drag_area_tracker_OnDragInProgress;
+            drag_area_tracker.OnDragComplete += drag_area_tracker_OnDragComplete;
+
+            text_selection_manager = new TextSelectionManager();
+
+            PreviewMouseDown += PDFTextSentenceLayer_PreviewMouseDown;
+            PreviewKeyDown += PDFTextLayer_PreviewKeyDown;
+            RequestBringIntoView += PDFTextSentenceLayer_RequestBringIntoView;
+
+            text_layer_selection_mode = TextLayerSelectionMode.Sentence;
+
+            //Unloaded += PDFTextSentenceLayer_Unloaded;
+            Dispatcher.ShutdownStarted += Dispatcher_ShutdownStarted;
+        }
+        private PDFRendererControl GetPDFRendererControl()
+        {
+            if (pdf_renderer_control != null && pdf_renderer_control.TryGetTarget(out var control) && control != null)
+            {
+                return control;
+            }
+            return null;
+        }
+
+        private void Dispatcher_ShutdownStarted(object sender, EventArgs e)
+        {
+            Dispose();
+        }
+
+        private void PDFTextSentenceLayer_Unloaded(object sender, RoutedEventArgs e)
+        {
+            Dispose();
+        }
+
+        private void PDFTextSentenceLayer_RequestBringIntoView(object sender, RequestBringIntoViewEventArgs e)
+        {
+            // We don't want this control to be scrolled into view when it gets keyboard focus...
+            e.Handled = true;
+        }
+
+        private void PDFTextSentenceLayer_PreviewMouseDown(object sender, MouseButtonEventArgs e)
+        {
+            Keyboard.Focus(this);
+        }
+
+        private void PDFTextLayer_PreviewKeyDown(object sender, KeyEventArgs e)
+        {
+            if (e.Key == Key.C && KeyboardTools.IsCTRLDown())
+            {
+                Logging.Info("Copying text");
+
+                FeatureTrackingManager.Instance.UseFeature(Features.Document_CopyText);
+
+                try
+                {
+                    string selected_text = text_selection_manager.GetLastSelectedWordsString();
+                    ClipboardTools.SetText(selected_text);
+                }
+                catch (Exception ex)
+                {
+                    Logging.Error(ex, "There was a problem copying text to the clipboard.");
+                }
+
+                e.Handled = true;
+            }
+        }
+
+        internal override void DeselectLayer()
+        {
+            ClearChildren();
+        }
+
+        private void ClearChildren()
+        {
+            PDFTextItemPool.Instance.RecyclePDFTextItemsFromChildren(Children);
+        }
+
+        private void drag_area_tracker_OnDragStarted(bool button_left_pressed, bool button_right_pressed, Point mouse_down_point)
+        {
+            PDFRendererControl pdf_renderer_control = GetPDFRendererControl();
+                PDFDocument pdf_document = pdf_renderer_control?.GetPDFDocument();
+            ASSERT.Test(pdf_document != null);
+
+            if (pdf_document != null)
+            {
+                WordList words = pdf_document.PDFRenderer.GetOCRText(page);
+                text_selection_manager.OnDragStarted(text_layer_selection_mode, words, ActualWidth, ActualHeight, button_left_pressed, button_right_pressed, mouse_down_point);
+            }
+        }
+
+        private void drag_area_tracker_OnDragInProgress(bool button_left_pressed, bool button_right_pressed, Point mouse_down_point, Point mouse_move_point)
+        {
+            if (button_left_pressed)
+            {
+                WordList selected_words = text_selection_manager.OnDragInProgress(button_left_pressed, button_right_pressed, mouse_down_point, mouse_move_point);
+                ReflectWordList(selected_words);
+            }
+        }
+
+        private void drag_area_tracker_OnDragComplete(bool button_left_pressed, bool button_right_pressed, Point mouse_down_point, Point mouse_up_point)
+        {
+            if (button_left_pressed)
+            {
+                WordList selected_words = text_selection_manager.OnDragComplete(button_left_pressed, button_right_pressed, mouse_down_point, mouse_up_point);
+                ReflectWordList(selected_words);
+            }
+
+            string selected_text = text_selection_manager.GetLastSelectedWordsString();
+            if (selected_text.Length > 0)
+            {
+                PDFRendererControl pdf_renderer_control = GetPDFRendererControl();
+
+                if (pdf_renderer_control != null)
+                {
+                    if (button_right_pressed)
+                    {
+                        PDFDocument pdf_document = pdf_renderer_control?.GetPDFDocument();
+                        ASSERT.Test(pdf_document != null);
+
+                        PDFTextSelectPopup popup = new PDFTextSelectPopup(selected_text, pdf_document);
+                        popup.Open();
+                    }
+
+                    pdf_renderer_control.OnTextSelected(selected_text);
+                }
+            }
+        }
+
+        private void ReflectWordList(WordList words)
+        {
+            ClearChildren();
+            foreach (Word word in words)
+            {
+                PDFTextItem pdf_text_item = PDFTextItemPool.Instance.GetPDFTextItem(word);
+                pdf_text_item.SetHighlightedAppearance(true);
+                ResizeTextItem(pdf_text_item);
+                Children.Add(pdf_text_item);
+            }
+        }
+
+        private void PDFTextSentenceLayer_SizeChanged(object sender, SizeChangedEventArgs e)
+        {
+            foreach (PDFTextItem pdf_text_item in Children.OfType<PDFTextItem>())
+            {
+                ResizeTextItem(pdf_text_item);
+            }
+        }
+
+        internal override void DeselectPage()
+        {
+            ClearChildren();
+        }
+
+        internal override void SelectPage()
+        {
+            BuildWords();
+        }
+
+        internal override void PageTextAvailable()
+        {
+            BuildWords();
+        }
+
+        private void BuildWords()
+        {
+            ClearChildren();
+
+            PDFRendererControl pdf_renderer_control = GetPDFRendererControl();
+            PDFDocument pdf_document = pdf_renderer_control?.GetPDFDocument();
+            ASSERT.Test(pdf_document != null);
+
+            if (pdf_document != null)
+            {
+                WordList words = pdf_document.PDFRenderer.GetOCRText(page);
+                if (null == words)
+                {
+                    Children.Add(new OCRNotAvailableControl());
+                }
+                else
+                {
+                    foreach (var t in Children.OfType<OCRNotAvailableControl>())
+                    {
+                        Children.Remove(t);
+                        break;
+                    }
+                }
+            }
+        }
+
+        private void ResizeTextItem(PDFTextItem pdf_text_item)
+        {
+            SetLeft(pdf_text_item, pdf_text_item.word.Left * ActualWidth);
+            SetTop(pdf_text_item, pdf_text_item.word.Top * ActualHeight);
+            pdf_text_item.Width = pdf_text_item.word.Width * ActualWidth;
+            pdf_text_item.Height = pdf_text_item.word.Height * ActualHeight;
+        }
+
+        internal void RaiseTextSelectModeChange(TextLayerSelectionMode textLayerSelectionMode)
+        {
+            text_layer_selection_mode = textLayerSelectionMode;
+        }
+
+        #region --- IDisposable ------------------------------------------------------------------------
+
+        ~PDFTextSentenceLayer()
+        {
+            Logging.Debug("~PDFTextSentenceLayer()");
+            Dispose(false);
+        }
+
+        public override void Dispose()
+        {
+            Logging.Debug("Disposing PDFTextSentenceLayer");
+            Dispose(true);
+            GC.SuppressFinalize(this);
+        }
+
+        private int dispose_count = 0;
+        protected virtual void Dispose(bool disposing)
+        {
+            Logging.Debug("PDFTextSentenceLayer::Dispose({0}) @{1}", disposing, dispose_count);
+
+            WPFDoEvents.InvokeInUIThread(() =>
+            {
+                WPFDoEvents.SafeExec(() =>
+                {
+                    if (dispose_count == 0)
+                    {
+                        foreach (var el in Children)
+                        {
+                            IDisposable node = el as IDisposable;
+                            if (null != node)
+                            {
+                                node.Dispose();
+                            }
+                        }
+                    }
+                });
+
+                WPFDoEvents.SafeExec(() =>
+                {
+                    ClearChildren();
+                    Children.Clear();
+                });
+
+                WPFDoEvents.SafeExec(() =>
+                {
+                    if (drag_area_tracker != null)
+                    {
+                        drag_area_tracker.OnDragStarted -= drag_area_tracker_OnDragStarted;
+                        drag_area_tracker.OnDragInProgress -= drag_area_tracker_OnDragInProgress;
+                        drag_area_tracker.OnDragComplete -= drag_area_tracker_OnDragComplete;
+                    }
+
+                    Dispatcher.ShutdownStarted -= Dispatcher_ShutdownStarted;
+                });
+
+                WPFDoEvents.SafeExec(() =>
+                {
+                    // Clear the references for sanity's sake
+                    pdf_renderer_control = null;
+                    drag_area_tracker = null;
+                    text_selection_manager = null;
+                });
+
+                WPFDoEvents.SafeExec(() =>
+                {
+                    DataContext = null;
+                });
+
+                ++dispose_count;
+
+                //base.Dispose(disposing);     // parent only throws an exception (intentionally), so depart from best practices and don't call base.Dispose(bool)
+            });
+        }
+
+        #endregion
+
+    }
+}