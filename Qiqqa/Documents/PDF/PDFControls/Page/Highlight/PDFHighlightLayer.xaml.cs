﻿using System;
using System.Collections.Generic;
using System.Windows;
using System.Windows.Input;
using System.Windows.Media;
using Qiqqa.Documents.PDF.PDFControls.Page.Text;
using Qiqqa.Documents.PDF.PDFControls.Page.Tools;
using Qiqqa.UtilisationTracking;
using Utilities;
using Utilities.GUI;
using Utilities.Misc;
using Utilities.OCR;

namespace Qiqqa.Documents.PDF.PDFControls.Page.Highlight
{
    /// <summary>
    /// Interaction logic for PDFHighlightLayer.xaml
    /// </summary>
    public partial class PDFHighlightLayer : PageLayer, IDisposable
    {
        private PDFDocument pdf_document;
        private int page;

        private DragAreaTracker drag_area_tracker;
        private TextSelectionManager text_selection_manager;
        private bool toggled_deleting = false;

        private TextLayerSelectionMode text_layer_selection_mode;
        public int CurrentColourNumber { get; set; }

        public PDFHighlightLayer(PDFDocument pdf_document, int page)
        {
            WPFDoEvents.AssertThisCodeIsRunningInTheUIThread();

<<<<<<< HEAD
            this.pdf_renderer_control_stats = pdf_renderer_control_stats;
=======
            this.pdf_document = pdf_document;
>>>>>>> 41d3ebe0
            this.page = page;

            InitializeComponent();

            Background = Brushes.Transparent;

            Cursor = Cursors.Pen;

            drag_area_tracker = new DragAreaTracker(this, false);
            drag_area_tracker.OnDragStarted += drag_area_tracker_OnDragStarted;
            drag_area_tracker.OnDragInProgress += drag_area_tracker_OnDragInProgress;
            drag_area_tracker.OnDragComplete += drag_area_tracker_OnDragComplete;

            text_selection_manager = new TextSelectionManager();

            SizeChanged += PDFHighlightLayer_SizeChanged;

            SetLeft(ObjHighlightRenderer, 0);
            SetTop(ObjHighlightRenderer, 0);

            text_layer_selection_mode = TextLayerSelectionMode.Sentence;
            CurrentColourNumber = 0;

            Loaded += PDFHighlightLayer_Loaded;
<<<<<<< HEAD
            this.Unloaded += PDFHighlightLayer_Unloaded;
=======
            //Unloaded += PDFHighlightLayer_Unloaded;
            Dispatcher.ShutdownStarted += Dispatcher_ShutdownStarted;
        }

        private void Dispatcher_ShutdownStarted(object sender, EventArgs e)
        {
            Dispose();
>>>>>>> 41d3ebe0
        }

        private void PDFHighlightLayer_Unloaded(object sender, RoutedEventArgs e)
        {
<<<<<<< HEAD
            this.Dispose();
=======
            Dispose();
>>>>>>> 41d3ebe0
        }

        private void PDFHighlightLayer_Loaded(object sender, RoutedEventArgs e)
        {
            ASSERT.Test(pdf_document != null);

            if (pdf_document != null)
            {
                ObjHighlightRenderer.RebuildVisual(pdf_document, page);
            }
        }

        public static bool IsLayerNeeded(PDFDocument pdf_document, int page)
        {
            return pdf_document.Highlights.GetHighlightsForPage(page).Count > 0;
        }

        private void PDFHighlightLayer_SizeChanged(object sender, SizeChangedEventArgs e)
        {
            ObjHighlightRenderer.Width = ActualWidth;
            ObjHighlightRenderer.Height = ActualHeight;
        }

        private void drag_area_tracker_OnDragStarted(bool button_left_pressed, bool button_right_pressed, Point mouse_down_point)
        {
            FeatureTrackingManager.Instance.UseFeature(Features.Document_AddHighlight);

            WordList words = pdf_document.PDFRenderer.GetOCRText(page);
            text_selection_manager.OnDragStarted(text_layer_selection_mode, words, ActualWidth, ActualHeight, button_left_pressed, button_right_pressed, mouse_down_point);

            // Decide if we are adding or removing highlights
            double mouse_down_left = mouse_down_point.X / ActualWidth;
            double mouse_down_top = mouse_down_point.Y / ActualHeight;

            // See if this click point is inside any current existing highlight
            toggled_deleting = false;
            foreach (PDFHighlight highlight in pdf_document.Highlights.GetHighlightsForPage(page))
            {
                if (highlight.Contains(page, mouse_down_left, mouse_down_top))
                {
                    toggled_deleting = true;
                    break;
                }
            }
        }

        private void drag_area_tracker_OnDragInProgress(bool button_left_pressed, bool button_right_pressed, Point mouse_down_point, Point mouse_move_point)
        {
            WordList selected_words = text_selection_manager.OnDragInProgress(button_left_pressed, button_right_pressed, mouse_down_point, mouse_move_point);
            ProcessAndApplyHighlights(selected_words);
        }

        private void drag_area_tracker_OnDragComplete(bool button_left_pressed, bool button_right_pressed, Point mouse_down_point, Point mouse_up_point)
        {
            WordList selected_words = text_selection_manager.OnDragInProgress(button_left_pressed, button_right_pressed, mouse_down_point, mouse_up_point);
            ProcessAndApplyHighlights(selected_words);
        }

        private void ProcessAndApplyHighlights(WordList selected_words)
        {
            // Are we adding
            if (!toggled_deleting && 0 <= CurrentColourNumber)
            {
                foreach (Word word in selected_words)
                {
                    PDFHighlight pdf_highlight = new PDFHighlight(page, word, CurrentColourNumber);
                    pdf_document.AddUpdatedHighlight(pdf_highlight);
                }
            }

            // Or deleting?
            else
            {
                HashSet<PDFHighlight> highlight_list = pdf_document.Highlights.GetHighlightsForPage(page);
                HashSet<PDFHighlight> highlights_to_delete = new HashSet<PDFHighlight>();
                foreach (Word word in selected_words)
                {
                    foreach (PDFHighlight pdf_highlight in highlight_list)
                    {
                        if (
                            false
                            || word.Contains(pdf_highlight.Left, pdf_highlight.Top)
                            || word.Contains(pdf_highlight.Left + pdf_highlight.Width, pdf_highlight.Top)
                            || word.Contains(pdf_highlight.Left + pdf_highlight.Width, pdf_highlight.Top + pdf_highlight.Height)
                            || word.Contains(pdf_highlight.Left, pdf_highlight.Top + pdf_highlight.Height)
                            )
                        {
                            highlights_to_delete.Add(pdf_highlight);
                        }
                    }
                }

                foreach (PDFHighlight pdf_highlight in highlights_to_delete)
                {
                    pdf_document.RemoveUpdatedHighlight(pdf_highlight);
                }
            }

            // Redraw
            {
                ObjHighlightRenderer.RebuildVisual(pdf_document, page);
            }
        }

        internal void RaiseHighlightChange(int colourNumber)
        {
            CurrentColourNumber = colourNumber;
        }

        #region --- IDisposable ------------------------------------------------------------------------

        ~PDFHighlightLayer()
        {
            Logging.Debug("~PDFHighlightLayer()");
            Dispose(false);
        }

        public override void Dispose()
        {
            Logging.Debug("Disposing PDFHighlightLayer");
            Dispose(true);
            GC.SuppressFinalize(this);
        }

        private int dispose_count = 0;
        protected virtual void Dispose(bool disposing)
        {
            Logging.Debug("PDFHighlightLayer::Dispose({0}) @{1}", disposing, dispose_count);

            WPFDoEvents.InvokeInUIThread(() =>
            {
                WPFDoEvents.SafeExec(() =>
                {
                    foreach (var el in Children)
                    {
                        IDisposable node = el as IDisposable;
                        if (null != node)
                        {
                            node.Dispose();
                        }
                    }
                });

                WPFDoEvents.SafeExec(() =>
                {
                    Children.Clear();
                });

                WPFDoEvents.SafeExec(() =>
                {
                    if (drag_area_tracker != null)
                    {
                        drag_area_tracker.OnDragStarted -= drag_area_tracker_OnDragStarted;
                        drag_area_tracker.OnDragInProgress -= drag_area_tracker_OnDragInProgress;
                        drag_area_tracker.OnDragComplete -= drag_area_tracker_OnDragComplete;
                    }

                    Dispatcher.ShutdownStarted -= Dispatcher_ShutdownStarted;
                });

                WPFDoEvents.SafeExec(() =>
                {
                    // Clear the references for sanity's sake
                    pdf_document = null;
                    drag_area_tracker = null;
                    text_selection_manager = null;
                });

                WPFDoEvents.SafeExec(() =>
                {
                    DataContext = null;
                });

                ++dispose_count;

                //base.Dispose(disposing);     // parent only throws an exception (intentionally), so depart from best practices and don't call base.Dispose(bool)
            });
        }

        #endregion

    }
}
<|MERGE_RESOLUTION|>--- conflicted
+++ resolved
@@ -1,266 +1,254 @@
-﻿using System;
-using System.Collections.Generic;
-using System.Windows;
-using System.Windows.Input;
-using System.Windows.Media;
-using Qiqqa.Documents.PDF.PDFControls.Page.Text;
-using Qiqqa.Documents.PDF.PDFControls.Page.Tools;
-using Qiqqa.UtilisationTracking;
-using Utilities;
-using Utilities.GUI;
-using Utilities.Misc;
-using Utilities.OCR;
-
-namespace Qiqqa.Documents.PDF.PDFControls.Page.Highlight
-{
-    /// <summary>
-    /// Interaction logic for PDFHighlightLayer.xaml
-    /// </summary>
-    public partial class PDFHighlightLayer : PageLayer, IDisposable
-    {
-        private PDFDocument pdf_document;
-        private int page;
-
-        private DragAreaTracker drag_area_tracker;
-        private TextSelectionManager text_selection_manager;
-        private bool toggled_deleting = false;
-
-        private TextLayerSelectionMode text_layer_selection_mode;
-        public int CurrentColourNumber { get; set; }
-
-        public PDFHighlightLayer(PDFDocument pdf_document, int page)
-        {
-            WPFDoEvents.AssertThisCodeIsRunningInTheUIThread();
-
-<<<<<<< HEAD
-            this.pdf_renderer_control_stats = pdf_renderer_control_stats;
-=======
-            this.pdf_document = pdf_document;
->>>>>>> 41d3ebe0
-            this.page = page;
-
-            InitializeComponent();
-
-            Background = Brushes.Transparent;
-
-            Cursor = Cursors.Pen;
-
-            drag_area_tracker = new DragAreaTracker(this, false);
-            drag_area_tracker.OnDragStarted += drag_area_tracker_OnDragStarted;
-            drag_area_tracker.OnDragInProgress += drag_area_tracker_OnDragInProgress;
-            drag_area_tracker.OnDragComplete += drag_area_tracker_OnDragComplete;
-
-            text_selection_manager = new TextSelectionManager();
-
-            SizeChanged += PDFHighlightLayer_SizeChanged;
-
-            SetLeft(ObjHighlightRenderer, 0);
-            SetTop(ObjHighlightRenderer, 0);
-
-            text_layer_selection_mode = TextLayerSelectionMode.Sentence;
-            CurrentColourNumber = 0;
-
-            Loaded += PDFHighlightLayer_Loaded;
-<<<<<<< HEAD
-            this.Unloaded += PDFHighlightLayer_Unloaded;
-=======
-            //Unloaded += PDFHighlightLayer_Unloaded;
-            Dispatcher.ShutdownStarted += Dispatcher_ShutdownStarted;
-        }
-
-        private void Dispatcher_ShutdownStarted(object sender, EventArgs e)
-        {
-            Dispose();
->>>>>>> 41d3ebe0
-        }
-
-        private void PDFHighlightLayer_Unloaded(object sender, RoutedEventArgs e)
-        {
-<<<<<<< HEAD
-            this.Dispose();
-=======
-            Dispose();
->>>>>>> 41d3ebe0
-        }
-
-        private void PDFHighlightLayer_Loaded(object sender, RoutedEventArgs e)
-        {
-            ASSERT.Test(pdf_document != null);
-
-            if (pdf_document != null)
-            {
-                ObjHighlightRenderer.RebuildVisual(pdf_document, page);
-            }
-        }
-
-        public static bool IsLayerNeeded(PDFDocument pdf_document, int page)
-        {
-            return pdf_document.Highlights.GetHighlightsForPage(page).Count > 0;
-        }
-
-        private void PDFHighlightLayer_SizeChanged(object sender, SizeChangedEventArgs e)
-        {
-            ObjHighlightRenderer.Width = ActualWidth;
-            ObjHighlightRenderer.Height = ActualHeight;
-        }
-
-        private void drag_area_tracker_OnDragStarted(bool button_left_pressed, bool button_right_pressed, Point mouse_down_point)
-        {
-            FeatureTrackingManager.Instance.UseFeature(Features.Document_AddHighlight);
-
-            WordList words = pdf_document.PDFRenderer.GetOCRText(page);
-            text_selection_manager.OnDragStarted(text_layer_selection_mode, words, ActualWidth, ActualHeight, button_left_pressed, button_right_pressed, mouse_down_point);
-
-            // Decide if we are adding or removing highlights
-            double mouse_down_left = mouse_down_point.X / ActualWidth;
-            double mouse_down_top = mouse_down_point.Y / ActualHeight;
-
-            // See if this click point is inside any current existing highlight
-            toggled_deleting = false;
-            foreach (PDFHighlight highlight in pdf_document.Highlights.GetHighlightsForPage(page))
-            {
-                if (highlight.Contains(page, mouse_down_left, mouse_down_top))
-                {
-                    toggled_deleting = true;
-                    break;
-                }
-            }
-        }
-
-        private void drag_area_tracker_OnDragInProgress(bool button_left_pressed, bool button_right_pressed, Point mouse_down_point, Point mouse_move_point)
-        {
-            WordList selected_words = text_selection_manager.OnDragInProgress(button_left_pressed, button_right_pressed, mouse_down_point, mouse_move_point);
-            ProcessAndApplyHighlights(selected_words);
-        }
-
-        private void drag_area_tracker_OnDragComplete(bool button_left_pressed, bool button_right_pressed, Point mouse_down_point, Point mouse_up_point)
-        {
-            WordList selected_words = text_selection_manager.OnDragInProgress(button_left_pressed, button_right_pressed, mouse_down_point, mouse_up_point);
-            ProcessAndApplyHighlights(selected_words);
-        }
-
-        private void ProcessAndApplyHighlights(WordList selected_words)
-        {
-            // Are we adding
-            if (!toggled_deleting && 0 <= CurrentColourNumber)
-            {
-                foreach (Word word in selected_words)
-                {
-                    PDFHighlight pdf_highlight = new PDFHighlight(page, word, CurrentColourNumber);
-                    pdf_document.AddUpdatedHighlight(pdf_highlight);
-                }
-            }
-
-            // Or deleting?
-            else
-            {
-                HashSet<PDFHighlight> highlight_list = pdf_document.Highlights.GetHighlightsForPage(page);
-                HashSet<PDFHighlight> highlights_to_delete = new HashSet<PDFHighlight>();
-                foreach (Word word in selected_words)
-                {
-                    foreach (PDFHighlight pdf_highlight in highlight_list)
-                    {
-                        if (
-                            false
-                            || word.Contains(pdf_highlight.Left, pdf_highlight.Top)
-                            || word.Contains(pdf_highlight.Left + pdf_highlight.Width, pdf_highlight.Top)
-                            || word.Contains(pdf_highlight.Left + pdf_highlight.Width, pdf_highlight.Top + pdf_highlight.Height)
-                            || word.Contains(pdf_highlight.Left, pdf_highlight.Top + pdf_highlight.Height)
-                            )
-                        {
-                            highlights_to_delete.Add(pdf_highlight);
-                        }
-                    }
-                }
-
-                foreach (PDFHighlight pdf_highlight in highlights_to_delete)
-                {
-                    pdf_document.RemoveUpdatedHighlight(pdf_highlight);
-                }
-            }
-
-            // Redraw
-            {
-                ObjHighlightRenderer.RebuildVisual(pdf_document, page);
-            }
-        }
-
-        internal void RaiseHighlightChange(int colourNumber)
-        {
-            CurrentColourNumber = colourNumber;
-        }
-
-        #region --- IDisposable ------------------------------------------------------------------------
-
-        ~PDFHighlightLayer()
-        {
-            Logging.Debug("~PDFHighlightLayer()");
-            Dispose(false);
-        }
-
-        public override void Dispose()
-        {
-            Logging.Debug("Disposing PDFHighlightLayer");
-            Dispose(true);
-            GC.SuppressFinalize(this);
-        }
-
-        private int dispose_count = 0;
-        protected virtual void Dispose(bool disposing)
-        {
-            Logging.Debug("PDFHighlightLayer::Dispose({0}) @{1}", disposing, dispose_count);
-
-            WPFDoEvents.InvokeInUIThread(() =>
-            {
-                WPFDoEvents.SafeExec(() =>
-                {
-                    foreach (var el in Children)
-                    {
-                        IDisposable node = el as IDisposable;
-                        if (null != node)
-                        {
-                            node.Dispose();
-                        }
-                    }
-                });
-
-                WPFDoEvents.SafeExec(() =>
-                {
-                    Children.Clear();
-                });
-
-                WPFDoEvents.SafeExec(() =>
-                {
-                    if (drag_area_tracker != null)
-                    {
-                        drag_area_tracker.OnDragStarted -= drag_area_tracker_OnDragStarted;
-                        drag_area_tracker.OnDragInProgress -= drag_area_tracker_OnDragInProgress;
-                        drag_area_tracker.OnDragComplete -= drag_area_tracker_OnDragComplete;
-                    }
-
-                    Dispatcher.ShutdownStarted -= Dispatcher_ShutdownStarted;
-                });
-
-                WPFDoEvents.SafeExec(() =>
-                {
-                    // Clear the references for sanity's sake
-                    pdf_document = null;
-                    drag_area_tracker = null;
-                    text_selection_manager = null;
-                });
-
-                WPFDoEvents.SafeExec(() =>
-                {
-                    DataContext = null;
-                });
-
-                ++dispose_count;
-
-                //base.Dispose(disposing);     // parent only throws an exception (intentionally), so depart from best practices and don't call base.Dispose(bool)
-            });
-        }
-
-        #endregion
-
-    }
-}
+﻿using System;
+using System.Collections.Generic;
+using System.Windows;
+using System.Windows.Input;
+using System.Windows.Media;
+using Qiqqa.Documents.PDF.PDFControls.Page.Text;
+using Qiqqa.Documents.PDF.PDFControls.Page.Tools;
+using Qiqqa.UtilisationTracking;
+using Utilities;
+using Utilities.GUI;
+using Utilities.Misc;
+using Utilities.OCR;
+
+namespace Qiqqa.Documents.PDF.PDFControls.Page.Highlight
+{
+    /// <summary>
+    /// Interaction logic for PDFHighlightLayer.xaml
+    /// </summary>
+    public partial class PDFHighlightLayer : PageLayer, IDisposable
+    {
+        private PDFDocument pdf_document;
+        private int page;
+
+        private DragAreaTracker drag_area_tracker;
+        private TextSelectionManager text_selection_manager;
+        private bool toggled_deleting = false;
+
+        private TextLayerSelectionMode text_layer_selection_mode;
+        public int CurrentColourNumber { get; set; }
+
+        public PDFHighlightLayer(PDFDocument pdf_document, int page)
+        {
+            WPFDoEvents.AssertThisCodeIsRunningInTheUIThread();
+
+            this.pdf_document = pdf_document;
+            this.page = page;
+
+            InitializeComponent();
+
+            Background = Brushes.Transparent;
+
+            Cursor = Cursors.Pen;
+
+            drag_area_tracker = new DragAreaTracker(this, false);
+            drag_area_tracker.OnDragStarted += drag_area_tracker_OnDragStarted;
+            drag_area_tracker.OnDragInProgress += drag_area_tracker_OnDragInProgress;
+            drag_area_tracker.OnDragComplete += drag_area_tracker_OnDragComplete;
+
+            text_selection_manager = new TextSelectionManager();
+
+            SizeChanged += PDFHighlightLayer_SizeChanged;
+
+            SetLeft(ObjHighlightRenderer, 0);
+            SetTop(ObjHighlightRenderer, 0);
+
+            text_layer_selection_mode = TextLayerSelectionMode.Sentence;
+            CurrentColourNumber = 0;
+
+            Loaded += PDFHighlightLayer_Loaded;
+            //Unloaded += PDFHighlightLayer_Unloaded;
+            Dispatcher.ShutdownStarted += Dispatcher_ShutdownStarted;
+        }
+
+        private void Dispatcher_ShutdownStarted(object sender, EventArgs e)
+        {
+            Dispose();
+        }
+
+        private void PDFHighlightLayer_Unloaded(object sender, RoutedEventArgs e)
+        {
+            Dispose();
+        }
+
+        private void PDFHighlightLayer_Loaded(object sender, RoutedEventArgs e)
+        {
+            ASSERT.Test(pdf_document != null);
+
+            if (pdf_document != null)
+            {
+                ObjHighlightRenderer.RebuildVisual(pdf_document, page);
+            }
+        }
+
+        public static bool IsLayerNeeded(PDFDocument pdf_document, int page)
+        {
+            return pdf_document.Highlights.GetHighlightsForPage(page).Count > 0;
+        }
+
+        private void PDFHighlightLayer_SizeChanged(object sender, SizeChangedEventArgs e)
+        {
+            ObjHighlightRenderer.Width = ActualWidth;
+            ObjHighlightRenderer.Height = ActualHeight;
+        }
+
+        private void drag_area_tracker_OnDragStarted(bool button_left_pressed, bool button_right_pressed, Point mouse_down_point)
+        {
+            FeatureTrackingManager.Instance.UseFeature(Features.Document_AddHighlight);
+
+            WordList words = pdf_document.PDFRenderer.GetOCRText(page);
+            text_selection_manager.OnDragStarted(text_layer_selection_mode, words, ActualWidth, ActualHeight, button_left_pressed, button_right_pressed, mouse_down_point);
+
+            // Decide if we are adding or removing highlights
+            double mouse_down_left = mouse_down_point.X / ActualWidth;
+            double mouse_down_top = mouse_down_point.Y / ActualHeight;
+
+            // See if this click point is inside any current existing highlight
+            toggled_deleting = false;
+            foreach (PDFHighlight highlight in pdf_document.Highlights.GetHighlightsForPage(page))
+            {
+                if (highlight.Contains(page, mouse_down_left, mouse_down_top))
+                {
+                    toggled_deleting = true;
+                    break;
+                }
+            }
+        }
+
+        private void drag_area_tracker_OnDragInProgress(bool button_left_pressed, bool button_right_pressed, Point mouse_down_point, Point mouse_move_point)
+        {
+            WordList selected_words = text_selection_manager.OnDragInProgress(button_left_pressed, button_right_pressed, mouse_down_point, mouse_move_point);
+            ProcessAndApplyHighlights(selected_words);
+        }
+
+        private void drag_area_tracker_OnDragComplete(bool button_left_pressed, bool button_right_pressed, Point mouse_down_point, Point mouse_up_point)
+        {
+            WordList selected_words = text_selection_manager.OnDragInProgress(button_left_pressed, button_right_pressed, mouse_down_point, mouse_up_point);
+            ProcessAndApplyHighlights(selected_words);
+        }
+
+        private void ProcessAndApplyHighlights(WordList selected_words)
+        {
+            // Are we adding
+            if (!toggled_deleting && 0 <= CurrentColourNumber)
+            {
+                foreach (Word word in selected_words)
+                {
+                    PDFHighlight pdf_highlight = new PDFHighlight(page, word, CurrentColourNumber);
+                    pdf_document.AddUpdatedHighlight(pdf_highlight);
+                }
+            }
+
+            // Or deleting?
+            else
+            {
+                HashSet<PDFHighlight> highlight_list = pdf_document.Highlights.GetHighlightsForPage(page);
+                HashSet<PDFHighlight> highlights_to_delete = new HashSet<PDFHighlight>();
+                foreach (Word word in selected_words)
+                {
+                    foreach (PDFHighlight pdf_highlight in highlight_list)
+                    {
+                        if (
+                            false
+                            || word.Contains(pdf_highlight.Left, pdf_highlight.Top)
+                            || word.Contains(pdf_highlight.Left + pdf_highlight.Width, pdf_highlight.Top)
+                            || word.Contains(pdf_highlight.Left + pdf_highlight.Width, pdf_highlight.Top + pdf_highlight.Height)
+                            || word.Contains(pdf_highlight.Left, pdf_highlight.Top + pdf_highlight.Height)
+                            )
+                        {
+                            highlights_to_delete.Add(pdf_highlight);
+                        }
+                    }
+                }
+
+                foreach (PDFHighlight pdf_highlight in highlights_to_delete)
+                {
+                    pdf_document.RemoveUpdatedHighlight(pdf_highlight);
+                }
+            }
+
+            // Redraw
+            {
+                ObjHighlightRenderer.RebuildVisual(pdf_document, page);
+            }
+        }
+
+        internal void RaiseHighlightChange(int colourNumber)
+        {
+            CurrentColourNumber = colourNumber;
+        }
+
+        #region --- IDisposable ------------------------------------------------------------------------
+
+        ~PDFHighlightLayer()
+        {
+            Logging.Debug("~PDFHighlightLayer()");
+            Dispose(false);
+        }
+
+        public override void Dispose()
+        {
+            Logging.Debug("Disposing PDFHighlightLayer");
+            Dispose(true);
+            GC.SuppressFinalize(this);
+        }
+
+        private int dispose_count = 0;
+        protected virtual void Dispose(bool disposing)
+        {
+            Logging.Debug("PDFHighlightLayer::Dispose({0}) @{1}", disposing, dispose_count);
+
+            WPFDoEvents.InvokeInUIThread(() =>
+            {
+                WPFDoEvents.SafeExec(() =>
+                {
+                    foreach (var el in Children)
+                    {
+                        IDisposable node = el as IDisposable;
+                        if (null != node)
+                        {
+                            node.Dispose();
+                        }
+                    }
+                });
+
+                WPFDoEvents.SafeExec(() =>
+                {
+                    Children.Clear();
+                });
+
+                WPFDoEvents.SafeExec(() =>
+                {
+                    if (drag_area_tracker != null)
+                    {
+                        drag_area_tracker.OnDragStarted -= drag_area_tracker_OnDragStarted;
+                        drag_area_tracker.OnDragInProgress -= drag_area_tracker_OnDragInProgress;
+                        drag_area_tracker.OnDragComplete -= drag_area_tracker_OnDragComplete;
+                    }
+
+                    Dispatcher.ShutdownStarted -= Dispatcher_ShutdownStarted;
+                });
+
+                WPFDoEvents.SafeExec(() =>
+                {
+                    // Clear the references for sanity's sake
+                    pdf_document = null;
+                    drag_area_tracker = null;
+                    text_selection_manager = null;
+                });
+
+                WPFDoEvents.SafeExec(() =>
+                {
+                    DataContext = null;
+                });
+
+                ++dispose_count;
+
+                //base.Dispose(disposing);     // parent only throws an exception (intentionally), so depart from best practices and don't call base.Dispose(bool)
+            });
+        }
+
+        #endregion
+
+    }
+}