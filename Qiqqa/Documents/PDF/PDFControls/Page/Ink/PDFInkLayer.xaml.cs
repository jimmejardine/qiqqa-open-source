﻿using System;
using System.IO;
using System.Windows;
using System.Windows.Controls;
using System.Windows.Ink;
using System.Windows.Input;
using Qiqqa.Common.Configuration;
using Qiqqa.Documents.PDF.PDFControls.Page.Tools;
using Qiqqa.UtilisationTracking;
using Utilities;
using Utilities.GUI;
using Utilities.GUI.Animation;

namespace Qiqqa.Documents.PDF.PDFControls.Page.Ink
{
    /// <summary>
    /// Interaction logic for InkLayer.xaml
    /// </summary>
    public partial class PDFInkLayer : PageLayer, IDisposable
    {
        private PDFDocument pdf_document;
        private int page;

        public PDFInkLayer(PDFDocument pdf_document, int page)
        {
            WPFDoEvents.AssertThisCodeIsRunningInTheUIThread();

            this.pdf_document = pdf_document;
            this.page = page;

            InitializeComponent();

            KeyboardNavigation.SetDirectionalNavigation(this, KeyboardNavigationMode.Contained);

            SizeChanged += PDFInkLayer_SizeChanged;

            ObjInkCanvas.StrokeCollected += ObjInkCanvas_StrokeCollected;
            ObjInkCanvas.StrokeErased += ObjInkCanvas_StrokeErased;
            ObjInkCanvas.SelectionMoved += ObjInkCanvas_SelectionMoved;
            ObjInkCanvas.SelectionResized += ObjInkCanvas_SelectionResized;

            ObjInkCanvas.RequestBringIntoView += ObjInkCanvas_RequestBringIntoView;

            RebuildInks(page, pdf_document.Inks);

            RaiseInkChange(InkCanvasEditingMode.Ink);

<<<<<<< HEAD
            this.Unloaded += PDFInkLayer_Unloaded;
=======
            //Unloaded += PDFInkLayer_Unloaded;
            Dispatcher.ShutdownStarted += Dispatcher_ShutdownStarted;
        }

        private void Dispatcher_ShutdownStarted(object sender, EventArgs e)
        {
            Dispose();
>>>>>>> 41d3ebe0
        }

        private void PDFInkLayer_Unloaded(object sender, RoutedEventArgs e)
        {
<<<<<<< HEAD
            this.Dispose();
=======
            Dispose();
>>>>>>> 41d3ebe0
        }

        public static bool IsLayerNeeded(PDFDocument pdf_document, int page)
        {
            StrokeCollection stroke_collection = pdf_document.Inks.GetInkStrokeCollection(page);
            return (null != stroke_collection);
        }

        private void ObjInkCanvas_RequestBringIntoView(object sender, RequestBringIntoViewEventArgs e)
        {
            // Don't automatically bring into view when clicked - it draws a long ugly pen line...
            e.Handled = true;
        }

        private void RebuildInks(int page, PDFInkList pdf_ink_list)
        {
            StrokeCollection stroke_collection = pdf_ink_list.GetInkStrokeCollection(page);
            if (null != stroke_collection)
            {
                ObjInkCanvas.Strokes = stroke_collection;
            }
        }

        private bool HaveStrokes()
        {
            return ObjInkCanvas.Strokes.Count > 0;
        }

        internal override void SelectLayer()
        {
            if (HaveStrokes())
            {
                Animations.Fade(this, ConfigurationManager.Instance.ConfigurationRecord.GUI_InkScreenTransparency, 1);
            }
        }
        internal override void DeselectLayer()
        {
            if (HaveStrokes())
            {
                Animations.Fade(this, 1, ConfigurationManager.Instance.ConfigurationRecord.GUI_InkScreenTransparency);
            }
        }

        private void ObjInkCanvas_SelectionResized(object sender, EventArgs e)
        {
            InkChanged();
        }

        private void ObjInkCanvas_SelectionMoved(object sender, EventArgs e)
        {
            InkChanged();
        }

        private void ObjInkCanvas_StrokeErased(object sender, RoutedEventArgs e)
        {
            InkChanged();
        }

        private void ObjInkCanvas_StrokeCollected(object sender, InkCanvasStrokeCollectedEventArgs e)
        {
            InkChanged();
        }

        private void InkChanged()
        {
            FeatureTrackingManager.Instance.UseFeature(Features.Document_InkChanged);

            using (MemoryStream ms = new MemoryStream())
            {
                ObjInkCanvas.Strokes.Save(ms, true);
                byte[] ink_blob = ms.ToArray();
<<<<<<< HEAD
                pdf_document.Inks.AddPageInkBlob(page, ink_blob);
=======
                pdf_document.AddPageInkBlob(page, ink_blob);
>>>>>>> 41d3ebe0
            }
        }

        private void PDFInkLayer_SizeChanged(object sender, SizeChangedEventArgs e)
        {
            ObjBaseGrid.Width = ActualWidth;
            ObjBaseGrid.Height = ActualHeight;
        }

        internal void RaiseInkChange(InkCanvasEditingMode inkCanvasEditingMode)
        {
            ObjInkCanvas.EditingMode = inkCanvasEditingMode;

            if (inkCanvasEditingMode == InkCanvasEditingMode.Ink)
            {
                ObjInkCanvas.Cursor = Cursors.Pen;
                ObjInkCanvas.UseCustomCursor = true;
            }
            else
            {
                ObjInkCanvas.UseCustomCursor = false;
            }
        }

        internal void RaiseInkChange(DrawingAttributes drawingAttributes)
        {
            ObjInkCanvas.DefaultDrawingAttributes = drawingAttributes;
        }

        #region --- IDisposable ------------------------------------------------------------------------

        ~PDFInkLayer()
        {
            Logging.Debug("~PDFInkLayer()");
            Dispose(false);
        }

        public override void Dispose()
        {
            Logging.Debug("Disposing PDFInkLayer");
            Dispose(true);
            GC.SuppressFinalize(this);
        }

        private int dispose_count = 0;
        protected virtual void Dispose(bool disposing)
        {
            Logging.Debug("PDFInkLayer::Dispose({0}) @{1}", disposing, dispose_count);

            WPFDoEvents.InvokeInUIThread(() =>
            {
                WPFDoEvents.SafeExec(() =>
                {
                    if (0 == dispose_count)
                    {
                        if (null != ObjInkCanvas)
                        {
                            ObjInkCanvas.StrokeCollected -= ObjInkCanvas_StrokeCollected;
                            ObjInkCanvas.StrokeErased -= ObjInkCanvas_StrokeErased;
                            ObjInkCanvas.SelectionMoved -= ObjInkCanvas_SelectionMoved;
                            ObjInkCanvas.SelectionResized -= ObjInkCanvas_SelectionResized;

                            ObjInkCanvas.RequestBringIntoView -= ObjInkCanvas_RequestBringIntoView;
                        }
                    }
                });

                WPFDoEvents.SafeExec(() =>
                {
                    if (dispose_count == 0)
                    {
                        foreach (var el in Children)
                        {
                            IDisposable node = el as IDisposable;
                            if (null != node)
                            {
                                node.Dispose();
                            }
                        }
                    }
                });

                WPFDoEvents.SafeExec(() =>
                {
                    Children.Clear();
                });

<<<<<<< HEAD
            WPFDoEvents.SafeExec(() =>
            {
                // Clear the references for sanity's sake
                pdf_document = null;
            });
=======
                WPFDoEvents.SafeExec(() =>
                {
                    // Clear the references for sanity's sake
                    pdf_document = null;
>>>>>>> 41d3ebe0

                    Dispatcher.ShutdownStarted -= Dispatcher_ShutdownStarted;
                });

                WPFDoEvents.SafeExec(() =>
                {
                    DataContext = null;
                });

                ++dispose_count;

                //base.Dispose(disposing);     // parent only throws an exception (intentionally), so depart from best practices and don't call base.Dispose(bool)
            });
        }

        #endregion

    }
}
<|MERGE_RESOLUTION|>--- conflicted
+++ resolved
@@ -1,261 +1,241 @@
-﻿using System;
-using System.IO;
-using System.Windows;
-using System.Windows.Controls;
-using System.Windows.Ink;
-using System.Windows.Input;
-using Qiqqa.Common.Configuration;
-using Qiqqa.Documents.PDF.PDFControls.Page.Tools;
-using Qiqqa.UtilisationTracking;
-using Utilities;
-using Utilities.GUI;
-using Utilities.GUI.Animation;
-
-namespace Qiqqa.Documents.PDF.PDFControls.Page.Ink
-{
-    /// <summary>
-    /// Interaction logic for InkLayer.xaml
-    /// </summary>
-    public partial class PDFInkLayer : PageLayer, IDisposable
-    {
-        private PDFDocument pdf_document;
-        private int page;
-
-        public PDFInkLayer(PDFDocument pdf_document, int page)
-        {
-            WPFDoEvents.AssertThisCodeIsRunningInTheUIThread();
-
-            this.pdf_document = pdf_document;
-            this.page = page;
-
-            InitializeComponent();
-
-            KeyboardNavigation.SetDirectionalNavigation(this, KeyboardNavigationMode.Contained);
-
-            SizeChanged += PDFInkLayer_SizeChanged;
-
-            ObjInkCanvas.StrokeCollected += ObjInkCanvas_StrokeCollected;
-            ObjInkCanvas.StrokeErased += ObjInkCanvas_StrokeErased;
-            ObjInkCanvas.SelectionMoved += ObjInkCanvas_SelectionMoved;
-            ObjInkCanvas.SelectionResized += ObjInkCanvas_SelectionResized;
-
-            ObjInkCanvas.RequestBringIntoView += ObjInkCanvas_RequestBringIntoView;
-
-            RebuildInks(page, pdf_document.Inks);
-
-            RaiseInkChange(InkCanvasEditingMode.Ink);
-
-<<<<<<< HEAD
-            this.Unloaded += PDFInkLayer_Unloaded;
-=======
-            //Unloaded += PDFInkLayer_Unloaded;
-            Dispatcher.ShutdownStarted += Dispatcher_ShutdownStarted;
-        }
-
-        private void Dispatcher_ShutdownStarted(object sender, EventArgs e)
-        {
-            Dispose();
->>>>>>> 41d3ebe0
-        }
-
-        private void PDFInkLayer_Unloaded(object sender, RoutedEventArgs e)
-        {
-<<<<<<< HEAD
-            this.Dispose();
-=======
-            Dispose();
->>>>>>> 41d3ebe0
-        }
-
-        public static bool IsLayerNeeded(PDFDocument pdf_document, int page)
-        {
-            StrokeCollection stroke_collection = pdf_document.Inks.GetInkStrokeCollection(page);
-            return (null != stroke_collection);
-        }
-
-        private void ObjInkCanvas_RequestBringIntoView(object sender, RequestBringIntoViewEventArgs e)
-        {
-            // Don't automatically bring into view when clicked - it draws a long ugly pen line...
-            e.Handled = true;
-        }
-
-        private void RebuildInks(int page, PDFInkList pdf_ink_list)
-        {
-            StrokeCollection stroke_collection = pdf_ink_list.GetInkStrokeCollection(page);
-            if (null != stroke_collection)
-            {
-                ObjInkCanvas.Strokes = stroke_collection;
-            }
-        }
-
-        private bool HaveStrokes()
-        {
-            return ObjInkCanvas.Strokes.Count > 0;
-        }
-
-        internal override void SelectLayer()
-        {
-            if (HaveStrokes())
-            {
-                Animations.Fade(this, ConfigurationManager.Instance.ConfigurationRecord.GUI_InkScreenTransparency, 1);
-            }
-        }
-        internal override void DeselectLayer()
-        {
-            if (HaveStrokes())
-            {
-                Animations.Fade(this, 1, ConfigurationManager.Instance.ConfigurationRecord.GUI_InkScreenTransparency);
-            }
-        }
-
-        private void ObjInkCanvas_SelectionResized(object sender, EventArgs e)
-        {
-            InkChanged();
-        }
-
-        private void ObjInkCanvas_SelectionMoved(object sender, EventArgs e)
-        {
-            InkChanged();
-        }
-
-        private void ObjInkCanvas_StrokeErased(object sender, RoutedEventArgs e)
-        {
-            InkChanged();
-        }
-
-        private void ObjInkCanvas_StrokeCollected(object sender, InkCanvasStrokeCollectedEventArgs e)
-        {
-            InkChanged();
-        }
-
-        private void InkChanged()
-        {
-            FeatureTrackingManager.Instance.UseFeature(Features.Document_InkChanged);
-
-            using (MemoryStream ms = new MemoryStream())
-            {
-                ObjInkCanvas.Strokes.Save(ms, true);
-                byte[] ink_blob = ms.ToArray();
-<<<<<<< HEAD
-                pdf_document.Inks.AddPageInkBlob(page, ink_blob);
-=======
-                pdf_document.AddPageInkBlob(page, ink_blob);
->>>>>>> 41d3ebe0
-            }
-        }
-
-        private void PDFInkLayer_SizeChanged(object sender, SizeChangedEventArgs e)
-        {
-            ObjBaseGrid.Width = ActualWidth;
-            ObjBaseGrid.Height = ActualHeight;
-        }
-
-        internal void RaiseInkChange(InkCanvasEditingMode inkCanvasEditingMode)
-        {
-            ObjInkCanvas.EditingMode = inkCanvasEditingMode;
-
-            if (inkCanvasEditingMode == InkCanvasEditingMode.Ink)
-            {
-                ObjInkCanvas.Cursor = Cursors.Pen;
-                ObjInkCanvas.UseCustomCursor = true;
-            }
-            else
-            {
-                ObjInkCanvas.UseCustomCursor = false;
-            }
-        }
-
-        internal void RaiseInkChange(DrawingAttributes drawingAttributes)
-        {
-            ObjInkCanvas.DefaultDrawingAttributes = drawingAttributes;
-        }
-
-        #region --- IDisposable ------------------------------------------------------------------------
-
-        ~PDFInkLayer()
-        {
-            Logging.Debug("~PDFInkLayer()");
-            Dispose(false);
-        }
-
-        public override void Dispose()
-        {
-            Logging.Debug("Disposing PDFInkLayer");
-            Dispose(true);
-            GC.SuppressFinalize(this);
-        }
-
-        private int dispose_count = 0;
-        protected virtual void Dispose(bool disposing)
-        {
-            Logging.Debug("PDFInkLayer::Dispose({0}) @{1}", disposing, dispose_count);
-
-            WPFDoEvents.InvokeInUIThread(() =>
-            {
-                WPFDoEvents.SafeExec(() =>
-                {
-                    if (0 == dispose_count)
-                    {
-                        if (null != ObjInkCanvas)
-                        {
-                            ObjInkCanvas.StrokeCollected -= ObjInkCanvas_StrokeCollected;
-                            ObjInkCanvas.StrokeErased -= ObjInkCanvas_StrokeErased;
-                            ObjInkCanvas.SelectionMoved -= ObjInkCanvas_SelectionMoved;
-                            ObjInkCanvas.SelectionResized -= ObjInkCanvas_SelectionResized;
-
-                            ObjInkCanvas.RequestBringIntoView -= ObjInkCanvas_RequestBringIntoView;
-                        }
-                    }
-                });
-
-                WPFDoEvents.SafeExec(() =>
-                {
-                    if (dispose_count == 0)
-                    {
-                        foreach (var el in Children)
-                        {
-                            IDisposable node = el as IDisposable;
-                            if (null != node)
-                            {
-                                node.Dispose();
-                            }
-                        }
-                    }
-                });
-
-                WPFDoEvents.SafeExec(() =>
-                {
-                    Children.Clear();
-                });
-
-<<<<<<< HEAD
-            WPFDoEvents.SafeExec(() =>
-            {
-                // Clear the references for sanity's sake
-                pdf_document = null;
-            });
-=======
-                WPFDoEvents.SafeExec(() =>
-                {
-                    // Clear the references for sanity's sake
-                    pdf_document = null;
->>>>>>> 41d3ebe0
-
-                    Dispatcher.ShutdownStarted -= Dispatcher_ShutdownStarted;
-                });
-
-                WPFDoEvents.SafeExec(() =>
-                {
-                    DataContext = null;
-                });
-
-                ++dispose_count;
-
-                //base.Dispose(disposing);     // parent only throws an exception (intentionally), so depart from best practices and don't call base.Dispose(bool)
-            });
-        }
-
-        #endregion
-
-    }
-}
+﻿using System;
+using System.IO;
+using System.Windows;
+using System.Windows.Controls;
+using System.Windows.Ink;
+using System.Windows.Input;
+using Qiqqa.Common.Configuration;
+using Qiqqa.Documents.PDF.PDFControls.Page.Tools;
+using Qiqqa.UtilisationTracking;
+using Utilities;
+using Utilities.GUI;
+using Utilities.GUI.Animation;
+
+namespace Qiqqa.Documents.PDF.PDFControls.Page.Ink
+{
+    /// <summary>
+    /// Interaction logic for InkLayer.xaml
+    /// </summary>
+    public partial class PDFInkLayer : PageLayer, IDisposable
+    {
+        private PDFDocument pdf_document;
+        private int page;
+
+        public PDFInkLayer(PDFDocument pdf_document, int page)
+        {
+            WPFDoEvents.AssertThisCodeIsRunningInTheUIThread();
+
+            this.pdf_document = pdf_document;
+            this.page = page;
+
+            InitializeComponent();
+
+            KeyboardNavigation.SetDirectionalNavigation(this, KeyboardNavigationMode.Contained);
+
+            SizeChanged += PDFInkLayer_SizeChanged;
+
+            ObjInkCanvas.StrokeCollected += ObjInkCanvas_StrokeCollected;
+            ObjInkCanvas.StrokeErased += ObjInkCanvas_StrokeErased;
+            ObjInkCanvas.SelectionMoved += ObjInkCanvas_SelectionMoved;
+            ObjInkCanvas.SelectionResized += ObjInkCanvas_SelectionResized;
+
+            ObjInkCanvas.RequestBringIntoView += ObjInkCanvas_RequestBringIntoView;
+
+            RebuildInks(page, pdf_document.Inks);
+
+            RaiseInkChange(InkCanvasEditingMode.Ink);
+
+            //Unloaded += PDFInkLayer_Unloaded;
+            Dispatcher.ShutdownStarted += Dispatcher_ShutdownStarted;
+        }
+
+        private void Dispatcher_ShutdownStarted(object sender, EventArgs e)
+        {
+            Dispose();
+        }
+
+        private void PDFInkLayer_Unloaded(object sender, RoutedEventArgs e)
+        {
+            Dispose();
+        }
+
+        public static bool IsLayerNeeded(PDFDocument pdf_document, int page)
+        {
+            StrokeCollection stroke_collection = pdf_document.Inks.GetInkStrokeCollection(page);
+            return (null != stroke_collection);
+        }
+
+        private void ObjInkCanvas_RequestBringIntoView(object sender, RequestBringIntoViewEventArgs e)
+        {
+            // Don't automatically bring into view when clicked - it draws a long ugly pen line...
+            e.Handled = true;
+        }
+
+        private void RebuildInks(int page, PDFInkList pdf_ink_list)
+        {
+            StrokeCollection stroke_collection = pdf_ink_list.GetInkStrokeCollection(page);
+            if (null != stroke_collection)
+            {
+                ObjInkCanvas.Strokes = stroke_collection;
+            }
+        }
+
+        private bool HaveStrokes()
+        {
+            return ObjInkCanvas.Strokes.Count > 0;
+        }
+
+        internal override void SelectLayer()
+        {
+            if (HaveStrokes())
+            {
+                Animations.Fade(this, ConfigurationManager.Instance.ConfigurationRecord.GUI_InkScreenTransparency, 1);
+            }
+        }
+        internal override void DeselectLayer()
+        {
+            if (HaveStrokes())
+            {
+                Animations.Fade(this, 1, ConfigurationManager.Instance.ConfigurationRecord.GUI_InkScreenTransparency);
+            }
+        }
+
+        private void ObjInkCanvas_SelectionResized(object sender, EventArgs e)
+        {
+            InkChanged();
+        }
+
+        private void ObjInkCanvas_SelectionMoved(object sender, EventArgs e)
+        {
+            InkChanged();
+        }
+
+        private void ObjInkCanvas_StrokeErased(object sender, RoutedEventArgs e)
+        {
+            InkChanged();
+        }
+
+        private void ObjInkCanvas_StrokeCollected(object sender, InkCanvasStrokeCollectedEventArgs e)
+        {
+            InkChanged();
+        }
+
+        private void InkChanged()
+        {
+            FeatureTrackingManager.Instance.UseFeature(Features.Document_InkChanged);
+
+            using (MemoryStream ms = new MemoryStream())
+            {
+                ObjInkCanvas.Strokes.Save(ms, true);
+                byte[] ink_blob = ms.ToArray();
+                pdf_document.AddPageInkBlob(page, ink_blob);
+            }
+        }
+
+        private void PDFInkLayer_SizeChanged(object sender, SizeChangedEventArgs e)
+        {
+            ObjBaseGrid.Width = ActualWidth;
+            ObjBaseGrid.Height = ActualHeight;
+        }
+
+        internal void RaiseInkChange(InkCanvasEditingMode inkCanvasEditingMode)
+        {
+            ObjInkCanvas.EditingMode = inkCanvasEditingMode;
+
+            if (inkCanvasEditingMode == InkCanvasEditingMode.Ink)
+            {
+                ObjInkCanvas.Cursor = Cursors.Pen;
+                ObjInkCanvas.UseCustomCursor = true;
+            }
+            else
+            {
+                ObjInkCanvas.UseCustomCursor = false;
+            }
+        }
+
+        internal void RaiseInkChange(DrawingAttributes drawingAttributes)
+        {
+            ObjInkCanvas.DefaultDrawingAttributes = drawingAttributes;
+        }
+
+        #region --- IDisposable ------------------------------------------------------------------------
+
+        ~PDFInkLayer()
+        {
+            Logging.Debug("~PDFInkLayer()");
+            Dispose(false);
+        }
+
+        public override void Dispose()
+        {
+            Logging.Debug("Disposing PDFInkLayer");
+            Dispose(true);
+            GC.SuppressFinalize(this);
+        }
+
+        private int dispose_count = 0;
+        protected virtual void Dispose(bool disposing)
+        {
+            Logging.Debug("PDFInkLayer::Dispose({0}) @{1}", disposing, dispose_count);
+
+            WPFDoEvents.InvokeInUIThread(() =>
+            {
+                WPFDoEvents.SafeExec(() =>
+                {
+                    if (0 == dispose_count)
+                    {
+                        if (null != ObjInkCanvas)
+                        {
+                            ObjInkCanvas.StrokeCollected -= ObjInkCanvas_StrokeCollected;
+                            ObjInkCanvas.StrokeErased -= ObjInkCanvas_StrokeErased;
+                            ObjInkCanvas.SelectionMoved -= ObjInkCanvas_SelectionMoved;
+                            ObjInkCanvas.SelectionResized -= ObjInkCanvas_SelectionResized;
+
+                            ObjInkCanvas.RequestBringIntoView -= ObjInkCanvas_RequestBringIntoView;
+                        }
+                    }
+                });
+
+                WPFDoEvents.SafeExec(() =>
+                {
+                    if (dispose_count == 0)
+                    {
+                        foreach (var el in Children)
+                        {
+                            IDisposable node = el as IDisposable;
+                            if (null != node)
+                            {
+                                node.Dispose();
+                            }
+                        }
+                    }
+                });
+
+                WPFDoEvents.SafeExec(() =>
+                {
+                    Children.Clear();
+                });
+
+                WPFDoEvents.SafeExec(() =>
+                {
+                    // Clear the references for sanity's sake
+                    pdf_document = null;
+
+                    Dispatcher.ShutdownStarted -= Dispatcher_ShutdownStarted;
+                });
+
+                WPFDoEvents.SafeExec(() =>
+                {
+                    DataContext = null;
+                });
+
+                ++dispose_count;
+
+                //base.Dispose(disposing);     // parent only throws an exception (intentionally), so depart from best practices and don't call base.Dispose(bool)
+            });
+        }
+
+        #endregion
+
+    }
+}