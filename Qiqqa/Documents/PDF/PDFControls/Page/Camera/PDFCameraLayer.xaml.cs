--- conflicted
+++ resolved
@@ -1,262 +1,250 @@
-﻿using System;
-using System.Collections.Generic;
-using System.IO;
-using System.Windows;
-using System.Windows.Input;
-using System.Windows.Media;
-using System.Windows.Media.Imaging;
-using Qiqqa.Documents.PDF.PDFControls.Page.Tools;
-using Qiqqa.UtilisationTracking;
-using Utilities;
-using Utilities.GUI;
-using Utilities.Images;
-using Utilities.Misc;
-using Utilities.OCR;
-
-namespace Qiqqa.Documents.PDF.PDFControls.Page.Camera
-{
-    /// <summary>
-    /// Interaction logic for PDFCameraLayer.xaml
-    /// </summary>
-    public partial class PDFCameraLayer : PageLayer, IDisposable
-    {
-        private PDFDocument pdf_document;
-        private int page;
-        private DragAreaTracker drag_area_tracker;
-
-        public PDFCameraLayer(PDFDocument pdf_document, int page)
-        {
-            WPFDoEvents.AssertThisCodeIsRunningInTheUIThread();
-
-<<<<<<< HEAD
-            this.pdf_renderer_control_stats = pdf_renderer_control_stats;
-=======
-            this.pdf_document = pdf_document;
->>>>>>> 41d3ebe0
-            this.page = page;
-
-            InitializeComponent();
-
-            Background = Brushes.Transparent;
-            Cursor = Cursors.Cross;
-
-            drag_area_tracker = new DragAreaTracker(this);
-            drag_area_tracker.OnDragComplete += drag_area_tracker_OnDragComplete;
-
-<<<<<<< HEAD
-            this.Unloaded += PDFCameraLayer_Unloaded;
-=======
-            //Unloaded += PDFCameraLayer_Unloaded;
-            Dispatcher.ShutdownStarted += Dispatcher_ShutdownStarted;
-        }
-
-        private void Dispatcher_ShutdownStarted(object sender, EventArgs e)
-        {
-            Dispose();
->>>>>>> 41d3ebe0
-        }
-
-        private void PDFCameraLayer_Unloaded(object sender, RoutedEventArgs e)
-        {
-<<<<<<< HEAD
-            this.Dispose();
-=======
-            Dispose();
->>>>>>> 41d3ebe0
-        }
-
-        private void drag_area_tracker_OnDragComplete(bool button_left_pressed, bool button_right_pressed, Point mouse_down_point, Point mouse_up_point)
-        {
-            FeatureTrackingManager.Instance.UseFeature(Features.Document_Camera);
-
-            double width_page = Math.Abs(mouse_up_point.X - mouse_down_point.X);
-            double height_page = Math.Abs(mouse_up_point.Y - mouse_down_point.Y);
-            if (3 <= width_page && 3 <= height_page)
-            {
-                DocPageInfo page_info = new DocPageInfo{
-                    pdf_document = @pdf_document,
-                    page = @page,
-                    ActualHeight = @ActualHeight,
-                    ActualWidth = @ActualWidth
-                };
-
-                SafeThreadPool.QueueUserWorkItem(o =>
-                {
-                    // GetSnappedImage() invokes the background renderer, hence run it in a background thread itself:
-                    BitmapSource image = GetSnappedImage(page_info, mouse_up_point, mouse_down_point);
-                    List<Word> words = GetSnappedWords(page_info, mouse_up_point, mouse_down_point);
-                    string raw_text = SelectedWordsToFormattedTextConvertor.ConvertToParagraph(words);
-                    string tabled_text = SelectedWordsToFormattedTextConvertor.ConvertToTable(words);
-
-                    WPFDoEvents.InvokeAsyncInUIThread(() =>
-                    {
-                        CameraActionChooserDialog cacd = new CameraActionChooserDialog();
-                        cacd.SetLovelyDetails(image, raw_text, tabled_text);
-                        cacd.ShowDialog();
-                    });
-                });
-            }
-            else
-            {
-                Logging.Info("Region too small to screen grab");
-            }
-        }
-
-        private class DocPageInfo
-        {
-            internal PDFDocument pdf_document;
-            internal int page;
-            internal double ActualWidth;
-            internal double ActualHeight;
-        }
-
-        private static List<Word> GetSnappedWords(DocPageInfo page_info, Point mouse_up_point, Point mouse_down_point)
-        {
-            WPFDoEvents.AssertThisCodeIs_NOT_RunningInTheUIThread();
-
-            double left = Math.Min(mouse_up_point.X, mouse_down_point.X) / page_info.ActualWidth;
-            double top = Math.Min(mouse_up_point.Y, mouse_down_point.Y) / page_info.ActualHeight;
-            double width = Math.Abs(mouse_up_point.X - mouse_down_point.X) / page_info.ActualWidth;
-            double height = Math.Abs(mouse_up_point.Y - mouse_down_point.Y) / page_info.ActualHeight;
-
-            List<Word> words_in_selection = new List<Word>();
-
-            WordList word_list = page_info.pdf_document.PDFRenderer.GetOCRText(page_info.page);
-            if (null != word_list)
-            {
-                foreach (var word in word_list)
-                {
-                    if (word.IsContained(left, top, width, height))
-                    {
-                        words_in_selection.Add(word);
-                    }
-                }
-            }
-
-            return words_in_selection;
-        }
-
-        private static BitmapSource GetSnappedImage(DocPageInfo page_info, Point mouse_up_point, Point mouse_down_point)
-        {
-            WPFDoEvents.AssertThisCodeIs_NOT_RunningInTheUIThread();
-
-            BitmapSource cropped_image_page = null;
-
-            using (MemoryStream ms = new MemoryStream(page_info.pdf_document.PDFRenderer.GetPageByDPIAsImage(page_info.page, 150)))
-            {
-                PngBitmapDecoder decoder = new PngBitmapDecoder(ms, BitmapCreateOptions.PreservePixelFormat, BitmapCacheOption.OnLoad);
-                BitmapSource image_page = decoder.Frames[0];
-                if (null != image_page)
-                {
-                    double left = Math.Min(mouse_up_point.X, mouse_down_point.X) * image_page.PixelWidth / page_info.ActualWidth;
-                    double top = Math.Min(mouse_up_point.Y, mouse_down_point.Y) * image_page.PixelHeight / page_info.ActualHeight;
-                    double width = Math.Abs(mouse_up_point.X - mouse_down_point.X) * image_page.PixelWidth / page_info.ActualWidth;
-                    double height = Math.Abs(mouse_up_point.Y - mouse_down_point.Y) * image_page.PixelHeight / page_info.ActualHeight;
-
-                    left = Math.Max(left, 0);
-                    top = Math.Max(top, 0);
-                    width = Math.Min(width, image_page.PixelWidth - left);
-                    height = Math.Min(height, image_page.PixelHeight - top);
-
-                    if (0 < width && 0 < height)
-                    {
-                        var cropped = new CroppedBitmap(image_page, new Int32Rect((int)left, (int)top, (int)width, (int)height));
-
-                        // UPDATE HERE: CroppedBitmap to BitmapImage
-                        // cropped_image_page = GetJpgImage(cropped.Source);
-                        // or
-                        //cropped_image_page = GetPngImage(cropped.Source);
-
-                        using (MemoryStream mStream = new MemoryStream())
-                        {
-                            PngBitmapEncoder jEncoder = new PngBitmapEncoder();
-
-                            jEncoder.Frames.Add(BitmapFrame.Create(cropped));  // the croppedBitmap is a CroppedBitmap object
-
-                            // jEncoder.QualityLevel = 75;
-                            jEncoder.Save(mStream);
-
-                            cropped_image_page = BitmapImageTools.LoadFromStream(mStream);
-
-                            // I can also get array of bytes that represent the cropped image by call this method : mStream.GetBuffer()
-
-                            //cropped_image_page = BitmapImageTools.CropImageRegion(image_page, left, top, width, height);
-                        }
-                    }
-                }
-
-                return cropped_image_page;
-            }
-        }
-
-        #region --- IDisposable ------------------------------------------------------------------------
-
-        ~PDFCameraLayer()
-        {
-            Logging.Debug("~PDFCameraLayer()");
-            Dispose(false);
-        }
-
-        public override void Dispose()
-        {
-            Logging.Debug("Disposing PDFCameraLayer");
-            Dispose(true);
-            GC.SuppressFinalize(this);
-        }
-
-        private int dispose_count = 0;
-        protected virtual void Dispose(bool disposing)
-        {
-            Logging.Debug("PDFCameraLayer::Dispose({0}) @{1}", disposing, dispose_count);
-
-            WPFDoEvents.InvokeInUIThread(() =>
-            {
-                WPFDoEvents.SafeExec(() =>
-                {
-                    foreach (var el in Children)
-                    {
-                        IDisposable node = el as IDisposable;
-                        if (null != node)
-                        {
-                            node.Dispose();
-                        }
-                    }
-                });
-
-                WPFDoEvents.SafeExec(() =>
-                {
-                    Children.Clear();
-                });
-
-                WPFDoEvents.SafeExec(() =>
-                {
-                    if (drag_area_tracker != null)
-                    {
-                        drag_area_tracker.OnDragComplete -= drag_area_tracker_OnDragComplete;
-                    }
-
-                    Dispatcher.ShutdownStarted -= Dispatcher_ShutdownStarted;
-                });
-
-                WPFDoEvents.SafeExec(() =>
-                {
-                    // Clear the references for sanity's sake
-                    pdf_document = null;
-                    drag_area_tracker = null;
-                });
-
-                WPFDoEvents.SafeExec(() =>
-                {
-                    DataContext = null;
-                });
-
-                ++dispose_count;
-
-                //base.Dispose(disposing);     // parent only throws an exception (intentionally), so depart from best practices and don't call base.Dispose(bool)
-            });
-        }
-
-        #endregion
-
-    }
-}
+﻿using System;
+using System.Collections.Generic;
+using System.IO;
+using System.Windows;
+using System.Windows.Input;
+using System.Windows.Media;
+using System.Windows.Media.Imaging;
+using Qiqqa.Documents.PDF.PDFControls.Page.Tools;
+using Qiqqa.UtilisationTracking;
+using Utilities;
+using Utilities.GUI;
+using Utilities.Images;
+using Utilities.Misc;
+using Utilities.OCR;
+
+namespace Qiqqa.Documents.PDF.PDFControls.Page.Camera
+{
+    /// <summary>
+    /// Interaction logic for PDFCameraLayer.xaml
+    /// </summary>
+    public partial class PDFCameraLayer : PageLayer, IDisposable
+    {
+        private PDFDocument pdf_document;
+        private int page;
+        private DragAreaTracker drag_area_tracker;
+
+        public PDFCameraLayer(PDFDocument pdf_document, int page)
+        {
+            WPFDoEvents.AssertThisCodeIsRunningInTheUIThread();
+
+            this.pdf_document = pdf_document;
+            this.page = page;
+
+            InitializeComponent();
+
+            Background = Brushes.Transparent;
+            Cursor = Cursors.Cross;
+
+            drag_area_tracker = new DragAreaTracker(this);
+            drag_area_tracker.OnDragComplete += drag_area_tracker_OnDragComplete;
+
+            //Unloaded += PDFCameraLayer_Unloaded;
+            Dispatcher.ShutdownStarted += Dispatcher_ShutdownStarted;
+        }
+
+        private void Dispatcher_ShutdownStarted(object sender, EventArgs e)
+        {
+            Dispose();
+        }
+
+        private void PDFCameraLayer_Unloaded(object sender, RoutedEventArgs e)
+        {
+            Dispose();
+        }
+
+        private void drag_area_tracker_OnDragComplete(bool button_left_pressed, bool button_right_pressed, Point mouse_down_point, Point mouse_up_point)
+        {
+            FeatureTrackingManager.Instance.UseFeature(Features.Document_Camera);
+
+            double width_page = Math.Abs(mouse_up_point.X - mouse_down_point.X);
+            double height_page = Math.Abs(mouse_up_point.Y - mouse_down_point.Y);
+            if (3 <= width_page && 3 <= height_page)
+            {
+                DocPageInfo page_info = new DocPageInfo{
+                    pdf_document = @pdf_document,
+                    page = @page,
+                    ActualHeight = @ActualHeight,
+                    ActualWidth = @ActualWidth
+                };
+
+                SafeThreadPool.QueueUserWorkItem(o =>
+                {
+                    // GetSnappedImage() invokes the background renderer, hence run it in a background thread itself:
+                    BitmapSource image = GetSnappedImage(page_info, mouse_up_point, mouse_down_point);
+                    List<Word> words = GetSnappedWords(page_info, mouse_up_point, mouse_down_point);
+                    string raw_text = SelectedWordsToFormattedTextConvertor.ConvertToParagraph(words);
+                    string tabled_text = SelectedWordsToFormattedTextConvertor.ConvertToTable(words);
+
+                    WPFDoEvents.InvokeAsyncInUIThread(() =>
+                    {
+                        CameraActionChooserDialog cacd = new CameraActionChooserDialog();
+                        cacd.SetLovelyDetails(image, raw_text, tabled_text);
+                        cacd.ShowDialog();
+                    });
+                });
+            }
+            else
+            {
+                Logging.Info("Region too small to screen grab");
+            }
+        }
+
+        private class DocPageInfo
+        {
+            internal PDFDocument pdf_document;
+            internal int page;
+            internal double ActualWidth;
+            internal double ActualHeight;
+        }
+
+        private static List<Word> GetSnappedWords(DocPageInfo page_info, Point mouse_up_point, Point mouse_down_point)
+        {
+            WPFDoEvents.AssertThisCodeIs_NOT_RunningInTheUIThread();
+
+            double left = Math.Min(mouse_up_point.X, mouse_down_point.X) / page_info.ActualWidth;
+            double top = Math.Min(mouse_up_point.Y, mouse_down_point.Y) / page_info.ActualHeight;
+            double width = Math.Abs(mouse_up_point.X - mouse_down_point.X) / page_info.ActualWidth;
+            double height = Math.Abs(mouse_up_point.Y - mouse_down_point.Y) / page_info.ActualHeight;
+
+            List<Word> words_in_selection = new List<Word>();
+
+            WordList word_list = page_info.pdf_document.PDFRenderer.GetOCRText(page_info.page);
+            if (null != word_list)
+            {
+                foreach (var word in word_list)
+                {
+                    if (word.IsContained(left, top, width, height))
+                    {
+                        words_in_selection.Add(word);
+                    }
+                }
+            }
+
+            return words_in_selection;
+        }
+
+        private static BitmapSource GetSnappedImage(DocPageInfo page_info, Point mouse_up_point, Point mouse_down_point)
+        {
+            WPFDoEvents.AssertThisCodeIs_NOT_RunningInTheUIThread();
+
+            BitmapSource cropped_image_page = null;
+
+            using (MemoryStream ms = new MemoryStream(page_info.pdf_document.PDFRenderer.GetPageByDPIAsImage(page_info.page, 150)))
+            {
+                PngBitmapDecoder decoder = new PngBitmapDecoder(ms, BitmapCreateOptions.PreservePixelFormat, BitmapCacheOption.OnLoad);
+                BitmapSource image_page = decoder.Frames[0];
+                if (null != image_page)
+                {
+                    double left = Math.Min(mouse_up_point.X, mouse_down_point.X) * image_page.PixelWidth / page_info.ActualWidth;
+                    double top = Math.Min(mouse_up_point.Y, mouse_down_point.Y) * image_page.PixelHeight / page_info.ActualHeight;
+                    double width = Math.Abs(mouse_up_point.X - mouse_down_point.X) * image_page.PixelWidth / page_info.ActualWidth;
+                    double height = Math.Abs(mouse_up_point.Y - mouse_down_point.Y) * image_page.PixelHeight / page_info.ActualHeight;
+
+                    left = Math.Max(left, 0);
+                    top = Math.Max(top, 0);
+                    width = Math.Min(width, image_page.PixelWidth - left);
+                    height = Math.Min(height, image_page.PixelHeight - top);
+
+                    if (0 < width && 0 < height)
+                    {
+                        var cropped = new CroppedBitmap(image_page, new Int32Rect((int)left, (int)top, (int)width, (int)height));
+
+                        // UPDATE HERE: CroppedBitmap to BitmapImage
+                        // cropped_image_page = GetJpgImage(cropped.Source);
+                        // or
+                        //cropped_image_page = GetPngImage(cropped.Source);
+
+                        using (MemoryStream mStream = new MemoryStream())
+                        {
+                            PngBitmapEncoder jEncoder = new PngBitmapEncoder();
+
+                            jEncoder.Frames.Add(BitmapFrame.Create(cropped));  // the croppedBitmap is a CroppedBitmap object
+
+                            // jEncoder.QualityLevel = 75;
+                            jEncoder.Save(mStream);
+
+                            cropped_image_page = BitmapImageTools.LoadFromStream(mStream);
+
+                            // I can also get array of bytes that represent the cropped image by call this method : mStream.GetBuffer()
+
+                            //cropped_image_page = BitmapImageTools.CropImageRegion(image_page, left, top, width, height);
+                        }
+                    }
+                }
+
+                return cropped_image_page;
+            }
+        }
+
+        #region --- IDisposable ------------------------------------------------------------------------
+
+        ~PDFCameraLayer()
+        {
+            Logging.Debug("~PDFCameraLayer()");
+            Dispose(false);
+        }
+
+        public override void Dispose()
+        {
+            Logging.Debug("Disposing PDFCameraLayer");
+            Dispose(true);
+            GC.SuppressFinalize(this);
+        }
+
+        private int dispose_count = 0;
+        protected virtual void Dispose(bool disposing)
+        {
+            Logging.Debug("PDFCameraLayer::Dispose({0}) @{1}", disposing, dispose_count);
+
+            WPFDoEvents.InvokeInUIThread(() =>
+            {
+                WPFDoEvents.SafeExec(() =>
+                {
+                    foreach (var el in Children)
+                    {
+                        IDisposable node = el as IDisposable;
+                        if (null != node)
+                        {
+                            node.Dispose();
+                        }
+                    }
+                });
+
+                WPFDoEvents.SafeExec(() =>
+                {
+                    Children.Clear();
+                });
+
+                WPFDoEvents.SafeExec(() =>
+                {
+                    if (drag_area_tracker != null)
+                    {
+                        drag_area_tracker.OnDragComplete -= drag_area_tracker_OnDragComplete;
+                    }
+
+                    Dispatcher.ShutdownStarted -= Dispatcher_ShutdownStarted;
+                });
+
+                WPFDoEvents.SafeExec(() =>
+                {
+                    // Clear the references for sanity's sake
+                    pdf_document = null;
+                    drag_area_tracker = null;
+                });
+
+                WPFDoEvents.SafeExec(() =>
+                {
+                    DataContext = null;
+                });
+
+                ++dispose_count;
+
+                //base.Dispose(disposing);     // parent only throws an exception (intentionally), so depart from best practices and don't call base.Dispose(bool)
+            });
+        }
+
+        #endregion
+
+    }
+}