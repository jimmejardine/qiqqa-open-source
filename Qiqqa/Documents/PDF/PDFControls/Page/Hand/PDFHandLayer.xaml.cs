--- conflicted
+++ resolved
@@ -1,215 +1,203 @@
-﻿using System;
-using System.Windows;
-using System.Windows.Input;
-using System.Windows.Media;
-using Qiqqa.Documents.PDF.PDFControls.Page.Tools;
-using Utilities;
-using Utilities.GUI;
-
-namespace Qiqqa.Documents.PDF.PDFControls.Page.Hand
-{
-    /// <summary>
-    /// Interaction logic for PDFTextLayer.xaml
-    /// </summary>
-    public partial class PDFHandLayer : PageLayer, IDisposable
-    {
-        private int page;
-        private WeakReference<PDFRendererControl> pdf_renderer_control;
-        private bool mouse_pressed = false;
-        private Point mouse_down_position;
-        private Point mouse_last_position;
-        private Point mouse_last_delta = new Point();
-
-        public PDFHandLayer(PDFRendererControl pdf_renderer_control, int page)
-        {
-            WPFDoEvents.AssertThisCodeIsRunningInTheUIThread();
-
-<<<<<<< HEAD
-            this.pdf_renderer_control_stats = pdf_renderer_control_stats;
-=======
->>>>>>> 41d3ebe0
-            this.page = page;
-            this.pdf_renderer_control = new WeakReference<PDFRendererControl>(pdf_renderer_control);
-
-            InitializeComponent();
-
-            Background = Brushes.Transparent;
-            Cursor = Cursors.Hand;
-
-            PDFRendererControlStats pdf_renderer_control_stats = pdf_renderer_control.GetPDFRendererControlStats();
-
-            int start_page_offset = pdf_renderer_control_stats.StartPageOffset;
-            if (0 != start_page_offset)
-            {
-                ObjPageNumberControl.SetPageNumber(String.Format("{2} ({0}/{1})", page, pdf_renderer_control_stats.pdf_document.PDFRenderer.PageCount, (page + start_page_offset - 1)));
-            }
-            else
-            {
-                ObjPageNumberControl.SetPageNumber(String.Format("{0}/{1}", page, pdf_renderer_control_stats.pdf_document.PDFRenderer.PageCount));
-            }
-
-            MouseDown += PDFHandLayer_MouseDown;
-            MouseUp += PDFHandLayer_MouseUp;
-            MouseMove += PDFHandLayer_MouseMove;
-
-<<<<<<< HEAD
-            this.Unloaded += PDFHandLayer_Unloaded;
-=======
-            //Unloaded += PDFHandLayer_Unloaded;
-            Dispatcher.ShutdownStarted += Dispatcher_ShutdownStarted;
-        }
-
-        private PDFRendererControl GetPDFRendererControl()
-        {
-            if (pdf_renderer_control != null && pdf_renderer_control.TryGetTarget(out var control) && control != null)
-            {
-                return control;
-            }
-            return null;
-        }
-
-        private void Dispatcher_ShutdownStarted(object sender, EventArgs e)
-        {
-            Dispose();
->>>>>>> 41d3ebe0
-        }
-
-        private void PDFHandLayer_Unloaded(object sender, RoutedEventArgs e)
-        {
-<<<<<<< HEAD
-            this.Dispose();
-=======
-            Dispose();
->>>>>>> 41d3ebe0
-        }
-
-        private void PDFHandLayer_MouseUp(object sender, MouseButtonEventArgs e)
-        {
-            mouse_pressed = false;
-
-            ReleaseMouseCapture();
-
-            PDFRendererControl pdf_renderer_control = GetPDFRendererControl();
-
-                if (pdf_renderer_control != null)
-            {
-                pdf_renderer_control.ScrollPageArea(new Point(0, 0), mouse_last_delta);
-            }
-
-            e.Handled = true;
-        }
-
-        private void PDFHandLayer_MouseDown(object sender, MouseButtonEventArgs e)
-        {
-            PDFRendererControl pdf_renderer_control = GetPDFRendererControl();
-
-            if (pdf_renderer_control != null)
-            {
-                mouse_pressed = true;
-
-                mouse_last_position = mouse_down_position = e.GetPosition(pdf_renderer_control);
-
-                mouse_last_delta.X = 0;
-                mouse_last_delta.Y = 0;
-
-                CaptureMouse();
-            }
-        }
-
-        private void PDFHandLayer_MouseMove(object sender, MouseEventArgs e)
-        {
-            PDFRendererControl pdf_renderer_control = GetPDFRendererControl();
-
-            if (pdf_renderer_control != null)
-            {
-                Point mouse_current_position = e.GetPosition(pdf_renderer_control);
-
-                if (mouse_pressed)
-                {
-                    if (mouse_last_position.X != mouse_current_position.X || mouse_last_position.Y != mouse_current_position.Y)
-                    {
-                        mouse_last_delta.X = mouse_last_position.X - mouse_current_position.X;
-                        mouse_last_delta.Y = mouse_last_position.Y - mouse_current_position.Y;
-
-                        pdf_renderer_control.ScrollPageArea(mouse_last_delta, new Point(0, 0));
-                    }
-                }
-
-                mouse_last_position = mouse_current_position;
-            }
-        }
-
-        #region --- IDisposable ------------------------------------------------------------------------
-
-        ~PDFHandLayer()
-        {
-            Logging.Debug("~PDFHandLayer()");
-            Dispose(false);
-        }
-
-        public override void Dispose()
-        {
-            Logging.Debug("Disposing PDFHandLayer");
-            Dispose(true);
-            GC.SuppressFinalize(this);
-        }
-
-        private int dispose_count = 0;
-        protected virtual void Dispose(bool disposing)
-        {
-            Logging.Debug("PDFHandLayer::Dispose({0}) @{1}", disposing, dispose_count);
-
-            WPFDoEvents.InvokeInUIThread(() =>
-            {
-                WPFDoEvents.SafeExec(() =>
-                {
-                    if (0 == dispose_count)
-                    {
-                        WPFDoEvents.AssertThisCodeIsRunningInTheUIThread();
-
-                        foreach (var el in Children)
-                        {
-                            IDisposable node = el as IDisposable;
-                            if (null != node)
-                            {
-                                node.Dispose();
-                            }
-                        }
-                    }
-                });
-
-                WPFDoEvents.SafeExec(() =>
-                {
-                    Children.Clear();
-                });
-
-                WPFDoEvents.SafeExec(() =>
-                {
-                    MouseDown -= PDFHandLayer_MouseDown;
-                    MouseUp -= PDFHandLayer_MouseUp;
-                    MouseMove -= PDFHandLayer_MouseMove;
-
-                    Dispatcher.ShutdownStarted -= Dispatcher_ShutdownStarted;
-                });
-
-                WPFDoEvents.SafeExec(() =>
-                {
-                    DataContext = null;
-                });
-
-                WPFDoEvents.SafeExec(() =>
-                {
-                    // Clear the references for sanity's sake
-                    pdf_renderer_control = null;
-                });
-
-                ++dispose_count;
-
-                //base.Dispose(disposing);     // parent only throws an exception (intentionally), so depart from best practices and don't call base.Dispose(bool)
-            });
-        }
-
-        #endregion
-
-    }
-}
+﻿using System;
+using System.Windows;
+using System.Windows.Input;
+using System.Windows.Media;
+using Qiqqa.Documents.PDF.PDFControls.Page.Tools;
+using Utilities;
+using Utilities.GUI;
+
+namespace Qiqqa.Documents.PDF.PDFControls.Page.Hand
+{
+    /// <summary>
+    /// Interaction logic for PDFTextLayer.xaml
+    /// </summary>
+    public partial class PDFHandLayer : PageLayer, IDisposable
+    {
+        private int page;
+        private WeakReference<PDFRendererControl> pdf_renderer_control;
+        private bool mouse_pressed = false;
+        private Point mouse_down_position;
+        private Point mouse_last_position;
+        private Point mouse_last_delta = new Point();
+
+        public PDFHandLayer(PDFRendererControl pdf_renderer_control, int page)
+        {
+            WPFDoEvents.AssertThisCodeIsRunningInTheUIThread();
+
+            this.page = page;
+            this.pdf_renderer_control = new WeakReference<PDFRendererControl>(pdf_renderer_control);
+
+            InitializeComponent();
+
+            Background = Brushes.Transparent;
+            Cursor = Cursors.Hand;
+
+            PDFRendererControlStats pdf_renderer_control_stats = pdf_renderer_control.GetPDFRendererControlStats();
+
+            int start_page_offset = pdf_renderer_control_stats.StartPageOffset;
+            if (0 != start_page_offset)
+            {
+                ObjPageNumberControl.SetPageNumber(String.Format("{2} ({0}/{1})", page, pdf_renderer_control_stats.pdf_document.PDFRenderer.PageCount, (page + start_page_offset - 1)));
+            }
+            else
+            {
+                ObjPageNumberControl.SetPageNumber(String.Format("{0}/{1}", page, pdf_renderer_control_stats.pdf_document.PDFRenderer.PageCount));
+            }
+
+            MouseDown += PDFHandLayer_MouseDown;
+            MouseUp += PDFHandLayer_MouseUp;
+            MouseMove += PDFHandLayer_MouseMove;
+
+            //Unloaded += PDFHandLayer_Unloaded;
+            Dispatcher.ShutdownStarted += Dispatcher_ShutdownStarted;
+        }
+
+        private PDFRendererControl GetPDFRendererControl()
+        {
+            if (pdf_renderer_control != null && pdf_renderer_control.TryGetTarget(out var control) && control != null)
+            {
+                return control;
+            }
+            return null;
+        }
+
+        private void Dispatcher_ShutdownStarted(object sender, EventArgs e)
+        {
+            Dispose();
+        }
+
+        private void PDFHandLayer_Unloaded(object sender, RoutedEventArgs e)
+        {
+            Dispose();
+        }
+
+        private void PDFHandLayer_MouseUp(object sender, MouseButtonEventArgs e)
+        {
+            mouse_pressed = false;
+
+            ReleaseMouseCapture();
+
+            PDFRendererControl pdf_renderer_control = GetPDFRendererControl();
+
+                if (pdf_renderer_control != null)
+            {
+                pdf_renderer_control.ScrollPageArea(new Point(0, 0), mouse_last_delta);
+            }
+
+            e.Handled = true;
+        }
+
+        private void PDFHandLayer_MouseDown(object sender, MouseButtonEventArgs e)
+        {
+            PDFRendererControl pdf_renderer_control = GetPDFRendererControl();
+
+            if (pdf_renderer_control != null)
+            {
+                mouse_pressed = true;
+
+                mouse_last_position = mouse_down_position = e.GetPosition(pdf_renderer_control);
+
+                mouse_last_delta.X = 0;
+                mouse_last_delta.Y = 0;
+
+                CaptureMouse();
+            }
+        }
+
+        private void PDFHandLayer_MouseMove(object sender, MouseEventArgs e)
+        {
+            PDFRendererControl pdf_renderer_control = GetPDFRendererControl();
+
+            if (pdf_renderer_control != null)
+            {
+                Point mouse_current_position = e.GetPosition(pdf_renderer_control);
+
+                if (mouse_pressed)
+                {
+                    if (mouse_last_position.X != mouse_current_position.X || mouse_last_position.Y != mouse_current_position.Y)
+                    {
+                        mouse_last_delta.X = mouse_last_position.X - mouse_current_position.X;
+                        mouse_last_delta.Y = mouse_last_position.Y - mouse_current_position.Y;
+
+                        pdf_renderer_control.ScrollPageArea(mouse_last_delta, new Point(0, 0));
+                    }
+                }
+
+                mouse_last_position = mouse_current_position;
+            }
+        }
+
+        #region --- IDisposable ------------------------------------------------------------------------
+
+        ~PDFHandLayer()
+        {
+            Logging.Debug("~PDFHandLayer()");
+            Dispose(false);
+        }
+
+        public override void Dispose()
+        {
+            Logging.Debug("Disposing PDFHandLayer");
+            Dispose(true);
+            GC.SuppressFinalize(this);
+        }
+
+        private int dispose_count = 0;
+        protected virtual void Dispose(bool disposing)
+        {
+            Logging.Debug("PDFHandLayer::Dispose({0}) @{1}", disposing, dispose_count);
+
+            WPFDoEvents.InvokeInUIThread(() =>
+            {
+                WPFDoEvents.SafeExec(() =>
+                {
+                    if (0 == dispose_count)
+                    {
+                        WPFDoEvents.AssertThisCodeIsRunningInTheUIThread();
+
+                        foreach (var el in Children)
+                        {
+                            IDisposable node = el as IDisposable;
+                            if (null != node)
+                            {
+                                node.Dispose();
+                            }
+                        }
+                    }
+                });
+
+                WPFDoEvents.SafeExec(() =>
+                {
+                    Children.Clear();
+                });
+
+                WPFDoEvents.SafeExec(() =>
+                {
+                    MouseDown -= PDFHandLayer_MouseDown;
+                    MouseUp -= PDFHandLayer_MouseUp;
+                    MouseMove -= PDFHandLayer_MouseMove;
+
+                    Dispatcher.ShutdownStarted -= Dispatcher_ShutdownStarted;
+                });
+
+                WPFDoEvents.SafeExec(() =>
+                {
+                    DataContext = null;
+                });
+
+                WPFDoEvents.SafeExec(() =>
+                {
+                    // Clear the references for sanity's sake
+                    pdf_renderer_control = null;
+                });
+
+                ++dispose_count;
+
+                //base.Dispose(disposing);     // parent only throws an exception (intentionally), so depart from best practices and don't call base.Dispose(bool)
+            });
+        }
+
+        #endregion
+
+    }
+}