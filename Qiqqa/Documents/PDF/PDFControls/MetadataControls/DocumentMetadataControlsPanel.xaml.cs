--- conflicted
+++ resolved
@@ -1,142 +1,137 @@
-﻿using System.Windows;
-using System.Windows.Controls;
-using Utilities.GUI;
-using Utilities.Reflection;
-
-namespace Qiqqa.Documents.PDF.PDFControls.MetadataControls
-{
-    /// <summary>
-    /// Interaction logic for DocumentMetadataControlsPanel.xaml
-    /// </summary>
-    public partial class DocumentMetadataControlsPanel : UserControl
-    {
-        public event PDFRendererControl.SelectedPageChangedDelegate SelectedPageChanged;
-
-        public DocumentMetadataControlsPanel()
-        {
-            Theme.Initialize();
-
-            InitializeComponent();
-
-            //Unloaded += DocumentMetadataControlsPanel_Unloaded;
-            Dispatcher.ShutdownStarted += Dispatcher_ShutdownStarted;
-
-            ObjTabs.Children.Clear();
-            ObjTabs.AddContent("Properties", "Properties", null, false, false, TabMetadata);
-            ObjTabs.AddContent("Annotations", "Annotations", null, false, false, TabUserData);
-            ObjTabs.AddContent("Preview", "Preview", null, false, false, TabPreview);
-
-            HyperlinkRestore.Click += HyperlinkRestore_Click;
-
-            DataContextChanged += DocumentMetadataControlsPanel_DataContextChanged;
-
-            ReevaluateDataContext();
-        }
-
-        private void Dispatcher_ShutdownStarted(object sender, System.EventArgs e)
-        {
-            CleanUp();
-        }
-
-        // WARNING: https://docs.microsoft.com/en-us/dotnet/api/system.windows.frameworkelement.unloaded?view=net-5.0
-        // Which says:
-        //
-        // Note that the Unloaded event is not raised after an application begins shutting down.
-        // Application shutdown occurs when the condition defined by the ShutdownMode property occurs.
-        // If you place cleanup code within a handler for the Unloaded event, such as for a Window
-        // or a UserControl, it may not be called as expected.
-        private void DocumentMetadataControlsPanel_Unloaded(object sender, RoutedEventArgs e)
-        {
-            CleanUp();
-        }
-
-        private void CleanUp()
-        {
-            // TODO: ditch the pdf renders in the GridPreview children list...
-<<<<<<< HEAD
-            DataContextChanged -= DocumentMetadataControlsPanel_DataContextChanged;
-            DataContext = null;
-=======
-            //DataContextChanged -= DocumentMetadataControlsPanel_DataContextChanged;
-            DataContext = null;
-
-            ObjTabs.Children.Clear();
-            GridPreview.Children.Clear();
-
-            Dispatcher.ShutdownStarted -= Dispatcher_ShutdownStarted;
->>>>>>> 41d3ebe0
-        }
-
-        private void HyperlinkRestore_Click(object sender, RoutedEventArgs e)
-        {
-            AugmentedBindable<PDFDocument> pdf_document_bindable = DataContext as AugmentedBindable<PDFDocument>;
-            if (null != pdf_document_bindable)
-            {
-                pdf_document_bindable.Underlying.Deleted = false;
-                pdf_document_bindable.NotifyPropertyChanged(nameof(pdf_document_bindable.Underlying.Deleted));
-            }
-
-            e.Handled = true;
-        }
-
-        private void DocumentMetadataControlsPanel_DataContextChanged(object sender, DependencyPropertyChangedEventArgs e)
-        {
-            ReevaluateDataContext();
-        }
-
-        private void ReevaluateDataContext()
-        {
-            bool have_pdf_to_render = false;
-            bool have_deleted_pdf = false;
-
-            GridPreview.Children.Clear();
-
-            if (null != DataContext)
-            {
-                AugmentedBindable<PDFDocument> pdf_document_bindable = DataContext as AugmentedBindable<PDFDocument>;
-                if (null != pdf_document_bindable)
-                {
-                    if (pdf_document_bindable.Underlying.DocumentExists)
-                    {
-                        PDFRendererControl pdf_renderer_control = new PDFRendererControl(pdf_document_bindable.Underlying, remember_last_read_page: false, PDFRendererControl.ZoomType.Zoom1Up);
-                        GridPreview.Children.Add(pdf_renderer_control);
-                        pdf_renderer_control.SelectedPageChanged += pdf_renderer_control_SelectedPageChanged;
-                        have_pdf_to_render = true;
-                    }
-
-                    have_deleted_pdf = pdf_document_bindable.Underlying.Deleted;
-                }
-
-                TxtNullDataContext.Visibility = Visibility.Collapsed;
-                ObjDocumentInfo.Visibility = Visibility.Visible;
-                if (!have_pdf_to_render)
-                {
-                    ObjAbstract.Expand();
-                }
-                IsEnabled = true;
-            }
-            else
-            {
-                TxtNullDataContext.Visibility = Visibility.Visible;
-                ObjDocumentInfo.Visibility = Visibility.Collapsed;
-                IsEnabled = false;
-            }
-
-#if true
-            if (have_deleted_pdf)
-            {
-                DocumentIsDeletedNode.Visibility = Visibility.Visible;
-            }
-            else
-            {
-                DocumentIsDeletedNode.Visibility = Visibility.Collapsed;
-            }
-#endif
-        }
-
-        private void pdf_renderer_control_SelectedPageChanged(int page)
-        {
-            SelectedPageChanged?.Invoke(page);
-        }
-    }
-}
+﻿using System.Windows;
+using System.Windows.Controls;
+using Utilities.GUI;
+using Utilities.Reflection;
+
+namespace Qiqqa.Documents.PDF.PDFControls.MetadataControls
+{
+    /// <summary>
+    /// Interaction logic for DocumentMetadataControlsPanel.xaml
+    /// </summary>
+    public partial class DocumentMetadataControlsPanel : UserControl
+    {
+        public event PDFRendererControl.SelectedPageChangedDelegate SelectedPageChanged;
+
+        public DocumentMetadataControlsPanel()
+        {
+            Theme.Initialize();
+
+            InitializeComponent();
+
+            //Unloaded += DocumentMetadataControlsPanel_Unloaded;
+            Dispatcher.ShutdownStarted += Dispatcher_ShutdownStarted;
+
+            ObjTabs.Children.Clear();
+            ObjTabs.AddContent("Properties", "Properties", null, false, false, TabMetadata);
+            ObjTabs.AddContent("Annotations", "Annotations", null, false, false, TabUserData);
+            ObjTabs.AddContent("Preview", "Preview", null, false, false, TabPreview);
+
+            HyperlinkRestore.Click += HyperlinkRestore_Click;
+
+            DataContextChanged += DocumentMetadataControlsPanel_DataContextChanged;
+
+            ReevaluateDataContext();
+        }
+
+        private void Dispatcher_ShutdownStarted(object sender, System.EventArgs e)
+        {
+            CleanUp();
+        }
+
+        // WARNING: https://docs.microsoft.com/en-us/dotnet/api/system.windows.frameworkelement.unloaded?view=net-5.0
+        // Which says:
+        //
+        // Note that the Unloaded event is not raised after an application begins shutting down.
+        // Application shutdown occurs when the condition defined by the ShutdownMode property occurs.
+        // If you place cleanup code within a handler for the Unloaded event, such as for a Window
+        // or a UserControl, it may not be called as expected.
+        private void DocumentMetadataControlsPanel_Unloaded(object sender, RoutedEventArgs e)
+        {
+            CleanUp();
+        }
+
+        private void CleanUp()
+        {
+            // TODO: ditch the pdf renders in the GridPreview children list...
+            //DataContextChanged -= DocumentMetadataControlsPanel_DataContextChanged;
+            DataContext = null;
+
+            ObjTabs.Children.Clear();
+            GridPreview.Children.Clear();
+
+            Dispatcher.ShutdownStarted -= Dispatcher_ShutdownStarted;
+        }
+
+        private void HyperlinkRestore_Click(object sender, RoutedEventArgs e)
+        {
+            AugmentedBindable<PDFDocument> pdf_document_bindable = DataContext as AugmentedBindable<PDFDocument>;
+            if (null != pdf_document_bindable)
+            {
+                pdf_document_bindable.Underlying.Deleted = false;
+                pdf_document_bindable.NotifyPropertyChanged(nameof(pdf_document_bindable.Underlying.Deleted));
+            }
+
+            e.Handled = true;
+        }
+
+        private void DocumentMetadataControlsPanel_DataContextChanged(object sender, DependencyPropertyChangedEventArgs e)
+        {
+            ReevaluateDataContext();
+        }
+
+        private void ReevaluateDataContext()
+        {
+            bool have_pdf_to_render = false;
+            bool have_deleted_pdf = false;
+
+            GridPreview.Children.Clear();
+
+            if (null != DataContext)
+            {
+                AugmentedBindable<PDFDocument> pdf_document_bindable = DataContext as AugmentedBindable<PDFDocument>;
+                if (null != pdf_document_bindable)
+                {
+                    if (pdf_document_bindable.Underlying.DocumentExists)
+                    {
+                        PDFRendererControl pdf_renderer_control = new PDFRendererControl(pdf_document_bindable.Underlying, remember_last_read_page: false, PDFRendererControl.ZoomType.Zoom1Up);
+                        GridPreview.Children.Add(pdf_renderer_control);
+                        pdf_renderer_control.SelectedPageChanged += pdf_renderer_control_SelectedPageChanged;
+                        have_pdf_to_render = true;
+                    }
+
+                    have_deleted_pdf = pdf_document_bindable.Underlying.Deleted;
+                }
+
+                TxtNullDataContext.Visibility = Visibility.Collapsed;
+                ObjDocumentInfo.Visibility = Visibility.Visible;
+                if (!have_pdf_to_render)
+                {
+                    ObjAbstract.Expand();
+                }
+                IsEnabled = true;
+            }
+            else
+            {
+                TxtNullDataContext.Visibility = Visibility.Visible;
+                ObjDocumentInfo.Visibility = Visibility.Collapsed;
+                IsEnabled = false;
+            }
+
+#if true
+            if (have_deleted_pdf)
+            {
+                DocumentIsDeletedNode.Visibility = Visibility.Visible;
+            }
+            else
+            {
+                DocumentIsDeletedNode.Visibility = Visibility.Collapsed;
+            }
+#endif
+        }
+
+        private void pdf_renderer_control_SelectedPageChanged(int page)
+        {
+            SelectedPageChanged?.Invoke(page);
+        }
+    }
+}