--- conflicted
+++ resolved
@@ -1,80 +1,71 @@
-﻿using System.Windows;
-using System.Windows.Controls;
-using System.Windows.Input;
-using System.Windows.Media;
-using icons;
-using Qiqqa.UtilisationTracking;
-using Utilities.GUI;
-
-namespace Qiqqa.Documents.PDF.PDFControls.MetadataControls
-{
-    /// <summary>
-    /// Interaction logic for DocumentMetadataTagControl.xaml
-    /// </summary>
-    public partial class DocumentMetadataTagControl : StackPanel
-    {
-        private PDFDocument pdf_document;
-        private string tag;
-
-        public DocumentMetadataTagControl(PDFDocument pdf_document, string tag)
-        {
-            this.pdf_document = pdf_document;
-            this.tag = tag;
-
-            InitializeComponent();
-
-            Background = new SolidColorBrush(ColorTools.MakeTransparentColor(Colors.Silver, 128));
-            Margin = new Thickness(2, 2, 0, 0);
-            MinWidth = 10;
-            MinHeight = 10;
-
-            TextTag.Text = tag;
-            TextTag.VerticalAlignment = VerticalAlignment.Center;
-            TextTag.Padding = new Thickness(4, 4, 4, 4);
-
-            ImageClear.Source = Icons.GetAppIcon(Icons.Clear);
-            ImageClear.IsHitTestVisible = true;
-            ImageClear.MouseLeftButtonUp += ImageClear_MouseLeftButtonUp;
-            ImageClear.Cursor = Cursors.Hand;
-            ImageClear.VerticalAlignment = VerticalAlignment.Center;
-            ImageClear.ToolTip = "Click here to remove this tag from the document.";
-
-<<<<<<< HEAD
-            this.Unloaded += DocumentMetadataTagControl_Unloaded;
-=======
-            //Unloaded += DocumentMetadataTagControl_Unloaded;
-            Dispatcher.ShutdownStarted += Dispatcher_ShutdownStarted;
-        }
-
-        private void Dispatcher_ShutdownStarted(object sender, System.EventArgs e)
-        {
-            CleanUp();
->>>>>>> 41d3ebe0
-        }
-
-        private void DocumentMetadataTagControl_Unloaded(object sender, RoutedEventArgs e)
-        {
-<<<<<<< HEAD
-            this.pdf_document = null;
-            this.tag = null;
-=======
-            CleanUp();
-        }
-        private void CleanUp()
-        { 
-            pdf_document = null;
-            tag = null;
-
-            Dispatcher.ShutdownStarted -= Dispatcher_ShutdownStarted;
->>>>>>> 41d3ebe0
-        }
-
-        private void ImageClear_MouseLeftButtonUp(object sender, MouseButtonEventArgs e)
-        {
-            FeatureTrackingManager.Instance.UseFeature(Features.Document_RemoveTag);
-
-            pdf_document.RemoveTag(tag);
-            e.Handled = true;
-        }
-    }
-}
+﻿using System.Windows;
+using System.Windows.Controls;
+using System.Windows.Input;
+using System.Windows.Media;
+using icons;
+using Qiqqa.UtilisationTracking;
+using Utilities.GUI;
+
+namespace Qiqqa.Documents.PDF.PDFControls.MetadataControls
+{
+    /// <summary>
+    /// Interaction logic for DocumentMetadataTagControl.xaml
+    /// </summary>
+    public partial class DocumentMetadataTagControl : StackPanel
+    {
+        private PDFDocument pdf_document;
+        private string tag;
+
+        public DocumentMetadataTagControl(PDFDocument pdf_document, string tag)
+        {
+            this.pdf_document = pdf_document;
+            this.tag = tag;
+
+            InitializeComponent();
+
+            Background = new SolidColorBrush(ColorTools.MakeTransparentColor(Colors.Silver, 128));
+            Margin = new Thickness(2, 2, 0, 0);
+            MinWidth = 10;
+            MinHeight = 10;
+
+            TextTag.Text = tag;
+            TextTag.VerticalAlignment = VerticalAlignment.Center;
+            TextTag.Padding = new Thickness(4, 4, 4, 4);
+
+            ImageClear.Source = Icons.GetAppIcon(Icons.Clear);
+            ImageClear.IsHitTestVisible = true;
+            ImageClear.MouseLeftButtonUp += ImageClear_MouseLeftButtonUp;
+            ImageClear.Cursor = Cursors.Hand;
+            ImageClear.VerticalAlignment = VerticalAlignment.Center;
+            ImageClear.ToolTip = "Click here to remove this tag from the document.";
+
+            //Unloaded += DocumentMetadataTagControl_Unloaded;
+            Dispatcher.ShutdownStarted += Dispatcher_ShutdownStarted;
+        }
+
+        private void Dispatcher_ShutdownStarted(object sender, System.EventArgs e)
+        {
+            CleanUp();
+        }
+
+        private void DocumentMetadataTagControl_Unloaded(object sender, RoutedEventArgs e)
+        {
+            CleanUp();
+        }
+        private void CleanUp()
+        { 
+            pdf_document = null;
+            tag = null;
+
+            Dispatcher.ShutdownStarted -= Dispatcher_ShutdownStarted;
+        }
+
+        private void ImageClear_MouseLeftButtonUp(object sender, MouseButtonEventArgs e)
+        {
+            FeatureTrackingManager.Instance.UseFeature(Features.Document_RemoveTag);
+
+            pdf_document.RemoveTag(tag);
+            e.Handled = true;
+        }
+    }
+}