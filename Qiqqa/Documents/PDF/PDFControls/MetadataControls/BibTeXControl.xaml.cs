﻿using System;
using System.Windows;
using System.Windows.Controls;
using icons;
using Qiqqa.Documents.PDF.MetadataSuggestions;
using Qiqqa.Localisation;
using Utilities;
using Utilities.BibTex.Parsing;
using Utilities.GUI;
using Utilities.Reflection;
using Utilities.Strings;

namespace Qiqqa.Documents.PDF.PDFControls.MetadataControls
{
    /// <summary>
    /// Interaction logic for BibTeXControl.xaml
    /// </summary>
    public partial class BibTeXControl : UserControl
    {
        public BibTeXControl()
        {
            InitializeComponent();

            ButtonBibTexEditor.Caption = "Popup";
            ButtonBibTexEditor.ToolTip = "Edit this BibTeX in a larger popup window.";
            ButtonBibTexEditor.Icon = Icons.GetAppIcon(Icons.Window);
            ButtonBibTexEditor.IconHeight = 24;
            ButtonBibTexEditor.Click += ButtonBibTexEditor_Click;

            ButtonBibTexClear.Caption = "Clear";
            ButtonBibTexClear.ToolTip = "Clear this BibTeX.";
            ButtonBibTexClear.Icon = Icons.GetAppIcon(Icons.BibTeXReset);
            ButtonBibTexClear.IconHeight = 24;
            ButtonBibTexClear.Click += ButtonBibTexClear_Click;

            ButtonToggleBibTeX.Click += ButtonToggleBibTeX_Click;
            ButtonAckBibTeXParseErrors.Click += ButtonAckBibTeXParseErrors_Click;
            ButtonUndoBibTeXEdit.Click += ButtonUndoBibTeXEdit_Click;
            ObjBibTeXEditorControl.RegisterOverlayButtons(ButtonAckBibTeXParseErrors, ButtonToggleBibTeX, ButtonUndoBibTeXEdit, IconHeight: 24);

            ButtonBibTexAutoFind.Caption = "Find";
            ButtonBibTexAutoFind.ToolTip = LocalisationManager.Get("LIBRARY/TIP/BIBTEX_AUTOFIND");
            ButtonBibTexAutoFind.Click += ButtonBibTexAutoFind_Click;
            ButtonBibTexAutoFind.MinWidth = 0;

            ButtonBibTexSniffer.Caption = "Sniffer";
            ButtonBibTexSniffer.ToolTip = LocalisationManager.Get("LIBRARY/TIP/BIBTEX_SNIFFER");
            ButtonBibTexSniffer.Click += ButtonBibTexSniffer_Click;
            ButtonBibTexSniffer.MinWidth = 0;

            ButtonUseSummary.Caption = "Summary";
            ButtonUseSummary.ToolTip = "Use your Reference Summary information to create a BibTeX record.";
            ButtonUseSummary.Click += ButtonUseSummary_Click;
            ButtonUseSummary.MinWidth = 0;
        }

        private void ButtonUndoBibTeXEdit_Click(object sender, RoutedEventArgs e)
        {
            throw new NotImplementedException();
        }

        private void ButtonAckBibTeXParseErrors_Click(object sender, RoutedEventArgs e)
        {
            ObjBibTeXEditorControl.ToggleBibTeXErrorView();
        }

        private void ButtonToggleBibTeX_Click(object sender, RoutedEventArgs e)
        {
            ObjBibTeXEditorControl.ToggleBibTeXMode(TriState.Arbitrary);
        }

<<<<<<< HEAD
        void ButtonBibTexClear_Click(object sender, RoutedEventArgs e)
=======
        private static string GetFirstWord(string source)
        {
            if (String.IsNullOrEmpty(source)) return "";
            string[] words = source.Split(' ');
            return StringTools.StripToLettersAndDigits(words[0]);
        }

        private void ButtonBibTexClear_Click(object sender, RoutedEventArgs e)
>>>>>>> 604b3dad
        {
            if (MessageBoxes.AskQuestion("Are you sure you wish to clear this BibTeX?"))
            {
                AugmentedBindable<PDFDocument> pdf_document_bindable = DataContext as AugmentedBindable<PDFDocument>;
                if (null == pdf_document_bindable)
                {
                    return;
                }

                pdf_document_bindable.Underlying.BibTex = "";
                pdf_document_bindable.NotifyPropertyChanged(() => pdf_document_bindable.Underlying.BibTex);
            }
        }

        private void ButtonUseSummary_Click(object sender, RoutedEventArgs e)
        {
            AugmentedBindable<PDFDocument> pdf_document_bindable = DataContext as AugmentedBindable<PDFDocument>;
            if (null == pdf_document_bindable)
            {
                return;
            }

            if (!pdf_document_bindable.Underlying.BibTex.IsEmpty())
            {
                if (!MessageBoxes.AskQuestion("You already have BibTeX associated with this record.  Are you sure you want to overwrite it?"))
                {
                    return;
                }
            }

            BibTexItem bibtem_item = new BibTexItem();
            bibtem_item.Type = "article";

            bibtem_item.SetTitle(pdf_document_bindable.Underlying.TitleCombined);
            bibtem_item.SetAuthor(pdf_document_bindable.Underlying.AuthorsCombined);
            bibtem_item.SetYear(pdf_document_bindable.Underlying.YearCombined);

            pdf_document_bindable.Underlying.BibTex = bibtem_item;
            pdf_document_bindable.NotifyPropertyChanged(() => pdf_document_bindable.Underlying.BibTex);
        }

        private void ButtonBibTexEditor_Click(object sender, RoutedEventArgs e)
        {
            AugmentedBindable<PDFDocument> pdf_document_bindable = DataContext as AugmentedBindable<PDFDocument>;
            if (null == pdf_document_bindable)
            {
                return;
            }

            MetadataBibTeXEditorControl editor = new MetadataBibTeXEditorControl();
            editor.Show(pdf_document_bindable);
        }

        private void ButtonBibTexAutoFind_Click(object sender, RoutedEventArgs e)
        {
            AugmentedBindable<PDFDocument> pdf_document_bindable = DataContext as AugmentedBindable<PDFDocument>;
            if (null == pdf_document_bindable)
            {
                return;
            }

            bool found_bibtex = PDFMetadataInferenceFromBibTeXSearch.InferBibTeX(pdf_document_bindable.Underlying, true);
            if (!found_bibtex)
            {
                if (MessageBoxes.AskQuestion("Qiqqa was unable to automatically find BibTeX for this document.  Do you want to try using the BibTeX Sniffer?"))
                {
                    GoogleBibTexSnifferControl sniffer = new GoogleBibTexSnifferControl();
                    sniffer.Show(pdf_document_bindable.Underlying);
                }
            }
        }

        private void ButtonBibTexSniffer_Click(object sender, RoutedEventArgs e)
        {
            AugmentedBindable<PDFDocument> pdf_document_bindable = DataContext as AugmentedBindable<PDFDocument>;
            if (null == pdf_document_bindable)
            {
                return;
            }

            GoogleBibTexSnifferControl sniffer = new GoogleBibTexSnifferControl();
            sniffer.Show(pdf_document_bindable.Underlying);
        }
    }
}
<|MERGE_RESOLUTION|>--- conflicted
+++ resolved
@@ -1,168 +1,157 @@
-﻿using System;
-using System.Windows;
-using System.Windows.Controls;
-using icons;
-using Qiqqa.Documents.PDF.MetadataSuggestions;
-using Qiqqa.Localisation;
-using Utilities;
-using Utilities.BibTex.Parsing;
-using Utilities.GUI;
-using Utilities.Reflection;
-using Utilities.Strings;
-
-namespace Qiqqa.Documents.PDF.PDFControls.MetadataControls
-{
-    /// <summary>
-    /// Interaction logic for BibTeXControl.xaml
-    /// </summary>
-    public partial class BibTeXControl : UserControl
-    {
-        public BibTeXControl()
-        {
-            InitializeComponent();
-
-            ButtonBibTexEditor.Caption = "Popup";
-            ButtonBibTexEditor.ToolTip = "Edit this BibTeX in a larger popup window.";
-            ButtonBibTexEditor.Icon = Icons.GetAppIcon(Icons.Window);
-            ButtonBibTexEditor.IconHeight = 24;
-            ButtonBibTexEditor.Click += ButtonBibTexEditor_Click;
-
-            ButtonBibTexClear.Caption = "Clear";
-            ButtonBibTexClear.ToolTip = "Clear this BibTeX.";
-            ButtonBibTexClear.Icon = Icons.GetAppIcon(Icons.BibTeXReset);
-            ButtonBibTexClear.IconHeight = 24;
-            ButtonBibTexClear.Click += ButtonBibTexClear_Click;
-
-            ButtonToggleBibTeX.Click += ButtonToggleBibTeX_Click;
-            ButtonAckBibTeXParseErrors.Click += ButtonAckBibTeXParseErrors_Click;
-            ButtonUndoBibTeXEdit.Click += ButtonUndoBibTeXEdit_Click;
-            ObjBibTeXEditorControl.RegisterOverlayButtons(ButtonAckBibTeXParseErrors, ButtonToggleBibTeX, ButtonUndoBibTeXEdit, IconHeight: 24);
-
-            ButtonBibTexAutoFind.Caption = "Find";
-            ButtonBibTexAutoFind.ToolTip = LocalisationManager.Get("LIBRARY/TIP/BIBTEX_AUTOFIND");
-            ButtonBibTexAutoFind.Click += ButtonBibTexAutoFind_Click;
-            ButtonBibTexAutoFind.MinWidth = 0;
-
-            ButtonBibTexSniffer.Caption = "Sniffer";
-            ButtonBibTexSniffer.ToolTip = LocalisationManager.Get("LIBRARY/TIP/BIBTEX_SNIFFER");
-            ButtonBibTexSniffer.Click += ButtonBibTexSniffer_Click;
-            ButtonBibTexSniffer.MinWidth = 0;
-
-            ButtonUseSummary.Caption = "Summary";
-            ButtonUseSummary.ToolTip = "Use your Reference Summary information to create a BibTeX record.";
-            ButtonUseSummary.Click += ButtonUseSummary_Click;
-            ButtonUseSummary.MinWidth = 0;
-        }
-
-        private void ButtonUndoBibTeXEdit_Click(object sender, RoutedEventArgs e)
-        {
-            throw new NotImplementedException();
-        }
-
-        private void ButtonAckBibTeXParseErrors_Click(object sender, RoutedEventArgs e)
-        {
-            ObjBibTeXEditorControl.ToggleBibTeXErrorView();
-        }
-
-        private void ButtonToggleBibTeX_Click(object sender, RoutedEventArgs e)
-        {
-            ObjBibTeXEditorControl.ToggleBibTeXMode(TriState.Arbitrary);
-        }
-
-<<<<<<< HEAD
-        void ButtonBibTexClear_Click(object sender, RoutedEventArgs e)
-=======
-        private static string GetFirstWord(string source)
-        {
-            if (String.IsNullOrEmpty(source)) return "";
-            string[] words = source.Split(' ');
-            return StringTools.StripToLettersAndDigits(words[0]);
-        }
-
-        private void ButtonBibTexClear_Click(object sender, RoutedEventArgs e)
->>>>>>> 604b3dad
-        {
-            if (MessageBoxes.AskQuestion("Are you sure you wish to clear this BibTeX?"))
-            {
-                AugmentedBindable<PDFDocument> pdf_document_bindable = DataContext as AugmentedBindable<PDFDocument>;
-                if (null == pdf_document_bindable)
-                {
-                    return;
-                }
-
-                pdf_document_bindable.Underlying.BibTex = "";
-                pdf_document_bindable.NotifyPropertyChanged(() => pdf_document_bindable.Underlying.BibTex);
-            }
-        }
-
-        private void ButtonUseSummary_Click(object sender, RoutedEventArgs e)
-        {
-            AugmentedBindable<PDFDocument> pdf_document_bindable = DataContext as AugmentedBindable<PDFDocument>;
-            if (null == pdf_document_bindable)
-            {
-                return;
-            }
-
-            if (!pdf_document_bindable.Underlying.BibTex.IsEmpty())
-            {
-                if (!MessageBoxes.AskQuestion("You already have BibTeX associated with this record.  Are you sure you want to overwrite it?"))
-                {
-                    return;
-                }
-            }
-
-            BibTexItem bibtem_item = new BibTexItem();
-            bibtem_item.Type = "article";
-
-            bibtem_item.SetTitle(pdf_document_bindable.Underlying.TitleCombined);
-            bibtem_item.SetAuthor(pdf_document_bindable.Underlying.AuthorsCombined);
-            bibtem_item.SetYear(pdf_document_bindable.Underlying.YearCombined);
-
-            pdf_document_bindable.Underlying.BibTex = bibtem_item;
-            pdf_document_bindable.NotifyPropertyChanged(() => pdf_document_bindable.Underlying.BibTex);
-        }
-
-        private void ButtonBibTexEditor_Click(object sender, RoutedEventArgs e)
-        {
-            AugmentedBindable<PDFDocument> pdf_document_bindable = DataContext as AugmentedBindable<PDFDocument>;
-            if (null == pdf_document_bindable)
-            {
-                return;
-            }
-
-            MetadataBibTeXEditorControl editor = new MetadataBibTeXEditorControl();
-            editor.Show(pdf_document_bindable);
-        }
-
-        private void ButtonBibTexAutoFind_Click(object sender, RoutedEventArgs e)
-        {
-            AugmentedBindable<PDFDocument> pdf_document_bindable = DataContext as AugmentedBindable<PDFDocument>;
-            if (null == pdf_document_bindable)
-            {
-                return;
-            }
-
-            bool found_bibtex = PDFMetadataInferenceFromBibTeXSearch.InferBibTeX(pdf_document_bindable.Underlying, true);
-            if (!found_bibtex)
-            {
-                if (MessageBoxes.AskQuestion("Qiqqa was unable to automatically find BibTeX for this document.  Do you want to try using the BibTeX Sniffer?"))
-                {
-                    GoogleBibTexSnifferControl sniffer = new GoogleBibTexSnifferControl();
-                    sniffer.Show(pdf_document_bindable.Underlying);
-                }
-            }
-        }
-
-        private void ButtonBibTexSniffer_Click(object sender, RoutedEventArgs e)
-        {
-            AugmentedBindable<PDFDocument> pdf_document_bindable = DataContext as AugmentedBindable<PDFDocument>;
-            if (null == pdf_document_bindable)
-            {
-                return;
-            }
-
-            GoogleBibTexSnifferControl sniffer = new GoogleBibTexSnifferControl();
-            sniffer.Show(pdf_document_bindable.Underlying);
-        }
-    }
-}
+﻿using System;
+using System.Windows;
+using System.Windows.Controls;
+using icons;
+using Qiqqa.Documents.PDF.MetadataSuggestions;
+using Qiqqa.Localisation;
+using Utilities;
+using Utilities.BibTex.Parsing;
+using Utilities.GUI;
+using Utilities.Reflection;
+using Utilities.Strings;
+
+namespace Qiqqa.Documents.PDF.PDFControls.MetadataControls
+{
+    /// <summary>
+    /// Interaction logic for BibTeXControl.xaml
+    /// </summary>
+    public partial class BibTeXControl : UserControl
+    {
+        public BibTeXControl()
+        {
+            InitializeComponent();
+
+            ButtonBibTexEditor.Caption = "Popup";
+            ButtonBibTexEditor.ToolTip = "Edit this BibTeX in a larger popup window.";
+            ButtonBibTexEditor.Icon = Icons.GetAppIcon(Icons.Window);
+            ButtonBibTexEditor.IconHeight = 24;
+            ButtonBibTexEditor.Click += ButtonBibTexEditor_Click;
+
+            ButtonBibTexClear.Caption = "Clear";
+            ButtonBibTexClear.ToolTip = "Clear this BibTeX.";
+            ButtonBibTexClear.Icon = Icons.GetAppIcon(Icons.BibTeXReset);
+            ButtonBibTexClear.IconHeight = 24;
+            ButtonBibTexClear.Click += ButtonBibTexClear_Click;
+
+            ButtonToggleBibTeX.Click += ButtonToggleBibTeX_Click;
+            ButtonAckBibTeXParseErrors.Click += ButtonAckBibTeXParseErrors_Click;
+            ButtonUndoBibTeXEdit.Click += ButtonUndoBibTeXEdit_Click;
+            ObjBibTeXEditorControl.RegisterOverlayButtons(ButtonAckBibTeXParseErrors, ButtonToggleBibTeX, ButtonUndoBibTeXEdit, IconHeight: 24);
+
+            ButtonBibTexAutoFind.Caption = "Find";
+            ButtonBibTexAutoFind.ToolTip = LocalisationManager.Get("LIBRARY/TIP/BIBTEX_AUTOFIND");
+            ButtonBibTexAutoFind.Click += ButtonBibTexAutoFind_Click;
+            ButtonBibTexAutoFind.MinWidth = 0;
+
+            ButtonBibTexSniffer.Caption = "Sniffer";
+            ButtonBibTexSniffer.ToolTip = LocalisationManager.Get("LIBRARY/TIP/BIBTEX_SNIFFER");
+            ButtonBibTexSniffer.Click += ButtonBibTexSniffer_Click;
+            ButtonBibTexSniffer.MinWidth = 0;
+
+            ButtonUseSummary.Caption = "Summary";
+            ButtonUseSummary.ToolTip = "Use your Reference Summary information to create a BibTeX record.";
+            ButtonUseSummary.Click += ButtonUseSummary_Click;
+            ButtonUseSummary.MinWidth = 0;
+        }
+
+        private void ButtonUndoBibTeXEdit_Click(object sender, RoutedEventArgs e)
+        {
+            throw new NotImplementedException();
+        }
+
+        private void ButtonAckBibTeXParseErrors_Click(object sender, RoutedEventArgs e)
+        {
+            ObjBibTeXEditorControl.ToggleBibTeXErrorView();
+        }
+
+        private void ButtonToggleBibTeX_Click(object sender, RoutedEventArgs e)
+        {
+            ObjBibTeXEditorControl.ToggleBibTeXMode(TriState.Arbitrary);
+        }
+
+        private void ButtonBibTexClear_Click(object sender, RoutedEventArgs e)
+        {
+            if (MessageBoxes.AskQuestion("Are you sure you wish to clear this BibTeX?"))
+            {
+                AugmentedBindable<PDFDocument> pdf_document_bindable = DataContext as AugmentedBindable<PDFDocument>;
+                if (null == pdf_document_bindable)
+                {
+                    return;
+                }
+
+                pdf_document_bindable.Underlying.BibTex = "";
+                pdf_document_bindable.NotifyPropertyChanged(() => pdf_document_bindable.Underlying.BibTex);
+            }
+        }
+
+        private void ButtonUseSummary_Click(object sender, RoutedEventArgs e)
+        {
+            AugmentedBindable<PDFDocument> pdf_document_bindable = DataContext as AugmentedBindable<PDFDocument>;
+            if (null == pdf_document_bindable)
+            {
+                return;
+            }
+
+            if (!pdf_document_bindable.Underlying.BibTex.IsEmpty())
+            {
+                if (!MessageBoxes.AskQuestion("You already have BibTeX associated with this record.  Are you sure you want to overwrite it?"))
+                {
+                    return;
+                }
+            }
+
+            BibTexItem bibtem_item = new BibTexItem();
+            bibtem_item.Type = "article";
+
+            bibtem_item.SetTitle(pdf_document_bindable.Underlying.TitleCombined);
+            bibtem_item.SetAuthor(pdf_document_bindable.Underlying.AuthorsCombined);
+            bibtem_item.SetYear(pdf_document_bindable.Underlying.YearCombined);
+
+            pdf_document_bindable.Underlying.BibTex = bibtem_item;
+            pdf_document_bindable.NotifyPropertyChanged(() => pdf_document_bindable.Underlying.BibTex);
+        }
+
+        private void ButtonBibTexEditor_Click(object sender, RoutedEventArgs e)
+        {
+            AugmentedBindable<PDFDocument> pdf_document_bindable = DataContext as AugmentedBindable<PDFDocument>;
+            if (null == pdf_document_bindable)
+            {
+                return;
+            }
+
+            MetadataBibTeXEditorControl editor = new MetadataBibTeXEditorControl();
+            editor.Show(pdf_document_bindable);
+        }
+
+        private void ButtonBibTexAutoFind_Click(object sender, RoutedEventArgs e)
+        {
+            AugmentedBindable<PDFDocument> pdf_document_bindable = DataContext as AugmentedBindable<PDFDocument>;
+            if (null == pdf_document_bindable)
+            {
+                return;
+            }
+
+            bool found_bibtex = PDFMetadataInferenceFromBibTeXSearch.InferBibTeX(pdf_document_bindable.Underlying, true);
+            if (!found_bibtex)
+            {
+                if (MessageBoxes.AskQuestion("Qiqqa was unable to automatically find BibTeX for this document.  Do you want to try using the BibTeX Sniffer?"))
+                {
+                    GoogleBibTexSnifferControl sniffer = new GoogleBibTexSnifferControl();
+                    sniffer.Show(pdf_document_bindable.Underlying);
+                }
+            }
+        }
+
+        private void ButtonBibTexSniffer_Click(object sender, RoutedEventArgs e)
+        {
+            AugmentedBindable<PDFDocument> pdf_document_bindable = DataContext as AugmentedBindable<PDFDocument>;
+            if (null == pdf_document_bindable)
+            {
+                return;
+            }
+
+            GoogleBibTexSnifferControl sniffer = new GoogleBibTexSnifferControl();
+            sniffer.Show(pdf_document_bindable.Underlying);
+        }
+    }
+}