--- conflicted
+++ resolved
@@ -1,1186 +1,1178 @@
-﻿using System;
-using System.Collections.Generic;
-using System.Text;
-using System.Windows;
-using System.Windows.Controls;
-using System.Windows.Input;
-using icons;
-using Microsoft.Win32;
-using Qiqqa.Common;
-using Qiqqa.Common.Configuration;
-using Qiqqa.Common.ReadOutLoud;
-using Qiqqa.Common.SpeedRead;
-using Qiqqa.Common.WebcastStuff;
-using Qiqqa.DocumentLibrary;
-using Qiqqa.DocumentLibrary.LibraryCatalog;
-using Qiqqa.DocumentLibrary.WebLibraryStuff;
-using Qiqqa.Documents.PDF.PDFControls.JumpToSectionStuff;
-using Qiqqa.Documents.PDF.PDFControls.PDFExporting;
-using Qiqqa.Documents.PDF.PDFControls.Printing;
-using Qiqqa.Documents.PDF.Search;
-using Qiqqa.Exporting;
-using Qiqqa.InCite;
-using Qiqqa.Localisation;
-using Qiqqa.UtilisationTracking;
-#if XULRUNNER_GECKO_ANTIQUE
-using Qiqqa.WebBrowsing.GeckoStuff;
-#endif
-using Utilities;
-using Utilities.Collections;
-using Utilities.GUI;
-using Utilities.GUI.Wizard;
-using Utilities.Misc;
-using Utilities.OCR;
-using Directory = Alphaleonis.Win32.Filesystem.Directory;
-using File = Alphaleonis.Win32.Filesystem.File;
-using Path = Alphaleonis.Win32.Filesystem.Path;
-
-
-namespace Qiqqa.Documents.PDF.PDFControls
-{
-    /// <summary>
-    /// Interaction logic for PDFRendererControl.xaml
-    /// </summary>
-    public partial class PDFReadingControl : UserControl, IDisposable
-    {
-        private PDFRendererControl pdf_renderer_control = null;
-
-        public PDFReadingControl(PDFDocument pdf_document)
-        {
-            WPFDoEvents.AssertThisCodeIsRunningInTheUIThread();
-<<<<<<< HEAD
-=======
-            ASSERT.Test(pdf_document != null);
->>>>>>> 41d3ebe0
-
-            InitializeComponent();
-
-            //Unloaded += PDFReadingControl_Unloaded;
-            Dispatcher.ShutdownStarted += Dispatcher_ShutdownStarted;
-
-            GoogleScholarSideBar.Visibility = Qiqqa.Common.Configuration.ConfigurationManager.Instance.ConfigurationRecord.GoogleScholar_DoExtraBackgroundQueries ? Visibility.Visible : Visibility.Collapsed;
-
-            pdf_renderer_control = new PDFRendererControl(pdf_document, true);
-            pdf_renderer_control.OperationModeChanged += pdf_renderer_control_OperationModeChanged;
-            pdf_renderer_control.ZoomTypeChanged += pdf_renderer_control_ZoomTypeChanged;
-            pdf_renderer_control.SelectedPageChanged += pdf_renderer_control_SelectedPageChanged;
-
-            Utilities.GUI.Animation.Animations.EnableHoverFade(ObjToolbarGrid);
-
-            // Add the renderer control to our grid
-            PDFRendererControlArea.Children.Add(pdf_renderer_control);
-
-            HighlightCanvasToolbar.PDFRendererControl = pdf_renderer_control;
-            InkCanvasToolbar.PDFRendererControl = pdf_renderer_control;
-            TextCanvasToolbar.PDFRendererControl = pdf_renderer_control;
-
-            KeyUp += PDFReadingControl_KeyUp;
-
-            ButtonHand.Icon = Icons.GetAppIcon(Icons.Hand);
-            ButtonHand.ToolTip = LocalisationManager.Get("PDF/TIP/MOVE_PAGE");
-            ButtonHand.Click += ButtonHand_Click;
-
-            ButtonTextSentenceSelect.Icon = Icons.GetAppIcon(Icons.TextSentenceSelect);
-            ButtonTextSentenceSelect.ToolTip = LocalisationManager.Get("PDF/TIP/SELECT_TEXT");
-            ButtonTextSentenceSelect.Click += ButtonTextSentenceSelect_Click;
-
-            ButtonAnnotation.Icon = Icons.GetAppIcon(Icons.Annotation);
-            ButtonAnnotation.ToolTip = LocalisationManager.Get("PDF/TIP/ADD_ANNOTATION");
-            ButtonAnnotation.Click += ButtonAnnotation_Click;
-
-            ButtonHighlighter.Icon = Icons.GetAppIcon(Icons.Highlighter);
-            ButtonHighlighter.ToolTip = LocalisationManager.Get("PDF/TIP/ADD_HIGHLIGHT");
-            ButtonHighlighter.Click += ButtonHighlighter_Click;
-
-            ButtonCamera.Icon = Icons.GetAppIcon(Icons.Camera);
-            ButtonCamera.ToolTip = LocalisationManager.Get("PDF/TIP/SNAPSHOT");
-            ButtonCamera.Click += ButtonCamera_Click;
-
-            ButtonInk.Icon = Icons.GetAppIcon(Icons.Ink);
-            ButtonInk.ToolTip = LocalisationManager.Get("PDF/TIP/ADD_INK");
-            ButtonInk.Click += ButtonInk_Click;
-
-            ButtonExplore.Visibility = ConfigurationManager.Instance.NoviceVisibility;
-            ButtonExplore.AttachPopup(ButtonExplorePopup);
-            ButtonExplore.Icon = Icons.GetAppIcon(Icons.Explore);
-            ButtonExplore.ToolTip = LocalisationManager.Get("PDF/TIP/EXPLORE");
-
-            ButtonExpedition.Icon = Icons.GetAppIcon(Icons.ModuleExpedition);
-            ButtonExpedition.Caption = LocalisationManager.Get("PDF/TIP/EXPEDITION");
-            ButtonExpedition.Click += ButtonExpedition_Click;
-
-            ButtonExploreInBrainstorm.Icon = Icons.GetAppIcon(Icons.ModuleBrainstorm);
-            ButtonExploreInBrainstorm.Caption = LocalisationManager.Get("PDF/TIP/BRAINSTORM");
-            ButtonExploreInBrainstorm.Click += ButtonExploreInBrainstorm_Click;
-
-            ButtonInCite.AttachPopup(ButtonInCitePopup);
-            ButtonInCite.Icon = Icons.GetAppIcon(Icons.ModuleInCite);
-            ButtonInCite.ToolTip = LocalisationManager.Get("PDF/TIP/INCITE");
-
-            ButtonInCite_Word.Icon = Icons.GetAppIcon(Icons.InCiteNewCitation);
-            ButtonInCite_Word.Caption = LocalisationManager.Get("PDF/CAP/CITE_WORD");
-            ButtonInCite_Word.Click += ButtonInCite_Word_Click;
-
-            ButtonInCite_WordSeparate.Icon = Icons.GetAppIcon(Icons.InCiteNewCitation);
-            ButtonInCite_WordSeparate.Caption = LocalisationManager.Get("PDF/CAP/CITE_WORD_SEPARATE");
-            ButtonInCite_WordSeparate.Click += ButtonInCite_WordSeparate_Click;
-
-            ButtonInCite_Snippet.Icon = Icons.GetAppIcon(Icons.InCiteCitationSnippet);
-            ButtonInCite_Snippet.Caption = LocalisationManager.Get("PDF/CAP/CITE_SNIPPET");
-            ButtonInCite_Snippet.Click += ButtonInCite_Snippet_Click;
-
-            ButtonInCite_BibTeXKey.Icon = Icons.GetAppIcon(Icons.ExportBibTex);
-            ButtonInCite_BibTeXKey.Caption = LocalisationManager.Get("PDF/CAP/CITE_BIBTEX");
-            ButtonInCite_BibTeXKey.Click += ButtonInCite_BibTeXKey_Click;
-
-            ButtonFullScreen.Icon = Icons.GetAppIcon(Icons.DocumentFullScreen);
-            ButtonFullScreen.ToolTip = LocalisationManager.Get("PDF/TIP/FULL_SCREEN");
-            ButtonFullScreen.Click += ButtonFullScreen_Click;
-
-            ButtonZoom.AttachPopup(ButtonZoomPopup);
-            ButtonZoom.Icon = Icons.GetAppIcon(Icons.ZoomIn);
-            ButtonZoom.ToolTip = LocalisationManager.Get("PDF/TIP/ZOOM");
-
-            Button1Up.Icon = Icons.GetAppIcon(Icons.Page1Up);
-            Button1Up.Caption = LocalisationManager.Get("PDF/TIP/ZOOM_1");
-            Button1Up.Click += Button1Up_Click;
-
-            Button2Up.Icon = Icons.GetAppIcon(Icons.Page2Up);
-            Button2Up.Caption = LocalisationManager.Get("PDF/TIP/ZOOM_2");
-            Button2Up.Click += Button2Up_Click;
-
-            ButtonNUp.Icon = Icons.GetAppIcon(Icons.PageNUp);
-            ButtonNUp.Caption = LocalisationManager.Get("PDF/TIP/ZOOM_N");
-            ButtonNUp.Click += ButtonNUp_Click;
-
-            ButtonWholeUp.Icon = Icons.GetAppIcon(Icons.PageWholeUp);
-            ButtonWholeUp.Caption = LocalisationManager.Get("PDF/TIP/ZOOM_WHOLE");
-            ButtonWholeUp.Click += ButtonWholeUp_Click;
-
-            ButtonRotate.Icon = Icons.GetAppIcon(Icons.PageRotate);
-            ButtonRotate.Caption = LocalisationManager.Get("PDF/TIP/ROTATE");
-            ButtonRotate.Click += ButtonRotate_Click;
-
-            ButtonRotateAll.Icon = Icons.GetAppIcon(Icons.PageRotate);
-            ButtonRotateAll.Caption = LocalisationManager.Get("PDF/TIP/ROTATE_ALL");
-            ButtonRotateAll.Click += ButtonRotateAll_Click;
-
-            ButtonZoomIn.Icon = Icons.GetAppIcon(Icons.ZoomIn);
-            ButtonZoomIn.Caption = LocalisationManager.Get("PDF/TIP/ZOOM_IN");
-            ButtonZoomIn.Click += ButtonZoomIn_Click;
-
-            ButtonZoomOut.Icon = Icons.GetAppIcon(Icons.ZoomOut);
-            ButtonZoomOut.Caption = LocalisationManager.Get("PDF/TIP/ZOOM_OUT");
-            ButtonZoomOut.Click += ButtonZoomOut_Click;
-
-            ButtonMisc.Visibility = ConfigurationManager.Instance.NoviceVisibility;
-            ButtonMisc.AttachPopup(ButtonMiscPopup);
-            ButtonMisc.Icon = Icons.GetAppIcon(Icons.DocumentMisc);
-            ButtonMisc.ToolTip = LocalisationManager.Get("PDF/TIP/MISC");
-
-            ButtonDocumentSave.Icon = Icons.GetAppIcon(Icons.DocumentSave);
-            ButtonDocumentSave.Caption = LocalisationManager.Get("PDF/TIP/SAVE_COPY");
-            ButtonDocumentSave.Click += ButtonDocumentSave_Click;
-
-            ButtonPrint.Icon = Icons.GetAppIcon(Icons.Printer);
-            ButtonPrint.Caption = LocalisationManager.Get("PDF/TIP/PRINT");
-            ButtonPrint.Click += ButtonPrint_Click;
-
-            ButtonOpenLibrary.Icon = Icons.GetAppIcon(Icons.ModuleDocumentLibrary);
-            ButtonOpenLibrary.Caption = LocalisationManager.Get("PDF/TIP/OPEN_PARENT_LIBRARY");
-            ButtonOpenLibrary.Click += ButtonOpenLibrary_Click;
-
-            ButtonExportToText.Icon = Icons.GetAppIcon(Icons.ExportToText);
-            ButtonExportToText.Caption = LocalisationManager.Get("PDF/TIP/CONVERT_TO_TEXT");
-            ButtonExportToText.Click += ButtonExportToText_Click;
-
-            ButtonReadOutLoud.Icon = Icons.GetAppIcon(Icons.ReadOutLoud);
-            ButtonReadOutLoud.Caption = LocalisationManager.Get("PDF/TIP/READ_ALOUD");
-            ButtonReadOutLoud.Click += ButtonReadOutLoud_Click;
-
-            ButtonSpeedRead.Icon = Icons.GetAppIcon(Icons.SpeedRead);
-            ButtonSpeedRead.Caption = LocalisationManager.Get("PDF/TIP/SPEED_READ");
-            ButtonSpeedRead.Click += ButtonSpeedRead_Click;
-
-            ButtonInvertColours.Icon = Icons.GetAppIcon(Icons.DocumentsInvertColours);
-            ButtonInvertColours.Caption = LocalisationManager.Get("PDF/TIP/NEGATIVE");
-            ButtonInvertColours.IsChecked = false;
-            ButtonInvertColours.Click += ButtonInvertColours_Click;
-
-            ButtonMoreMenus.Icon = Icons.GetAppIcon(Icons.DocumentMisc);
-            ButtonMoreMenus.Caption = LocalisationManager.Get("PDF/TIP/MORE_MENUS");
-            ButtonMoreMenus.Click += ButtonMoreMenus_Click;
-
-            ButtonJumpToSection.Icon = Icons.GetAppIcon(Icons.JumpToSection);
-            ButtonJumpToSection.ToolTip = LocalisationManager.Get("PDF/TIP/BOOKMARKS");
-            ButtonJumpToSection.Click += ButtonJumpToSection_Click;
-
-            ButtonPreviousPage.Icon = Icons.GetAppIcon(Icons.Previous);
-            ButtonPreviousPage.ToolTip = LocalisationManager.Get("PDF/TIP/PAGE_PREV");
-            ButtonPreviousPage.Click += ButtonPreviousPage_Click;
-
-            ButtonNextPage.Icon = Icons.GetAppIcon(Icons.Next);
-            ButtonNextPage.ToolTip = LocalisationManager.Get("PDF/TIP/PAGE_NEXT");
-            ButtonNextPage.Click += ButtonNextPage_Click;
-
-            TextBoxFind.ToolTip = LocalisationManager.Get("PDF/TIP/SEARCH");
-            TextBoxFind.OnHardSearch += TextBoxFind_OnHardSearch;
-
-            Webcasts.FormatWebcastButton(ButtonWebcast, Webcasts.PDF_VIEWER);
-
-            // Make some space
-            ToolBar.SetOverflowMode(ButtonPrint, OverflowMode.Always);
-            ToolBar.SetOverflowMode(ButtonInvertColours, OverflowMode.Always);
-            ToolBar.SetOverflowMode(ButtonCamera, OverflowMode.Always);
-            ToolBar.SetOverflowMode(ButtonDocumentSave, OverflowMode.Always);
-            ToolBar.SetOverflowMode(ButtonExportToText, OverflowMode.Always);
-            ToolBar.SetOverflowMode(ButtonReadOutLoud, OverflowMode.Always);
-            ToolBar.SetOverflowMode(ButtonMoreMenus, OverflowMode.Always);
-
-            // Wizard
-            WizardDPs.SetPointOfInterest(ButtonAnnotation, "PDFReadingAnnotationButton");
-
-            ListSearchDetails.SearchSelectionChanged += ListSearchDetails_SearchSelectionChanged;
-            ListSearchDetails.SearchClicked += ListSearchDetails_SearchSelectionChanged;
-
-            TagCloud.TagClick += TagCloud_TagClick;
-
-            JumpToPageNumber.Text = "" + 1;
-            JumpToPageNumberMax.Text = " of " + pdf_document.PDFRenderer.PageCount;
-            JumpToPageNumber.KeyDown += JumpToPageNumber_KeyDown;
-            JumpToPageNumber.KeyUp += JumpToPageNumber_KeyUp;
-            JumpToPageNumber.GotFocus += JumpToPageNumber_GotFocus;
-            string tooltip = LocalisationManager.Get("PDF/TIP/PAGE_JUMP");
-            JumpToPageNumberLabel.ToolTip = tooltip;
-            JumpToPageNumber.ToolTip = tooltip;
-
-            // The search results are initially hidden
-            GridBOTTOM.Visibility = Visibility.Collapsed;
-
-            // Start in hand mode
-            pdf_renderer_control.ReconsiderOperationMode(PDFRendererControl.OperationMode.Hand);
-
-            ObjHyperlinkGuestPreviewMoveOther.Click += ObjHyperlinkGuestPreviewMoveOther_Click;
-            ObjHyperlinkGuestPreviewMoveDefault.Click += ObjHyperlinkGuestPreviewMoveDefault_Click;
-            ObjHyperlinkGuestPreviewVanillaAttach.Click += ObjHyperlinkGuestPreviewVanillaAttach_Click;
-
-            ObjReadOnlyInfoBar.Visibility = pdf_document.LibraryRef.IsReadOnlyLibrary ? Visibility.Visible : Visibility.Collapsed;
-
-            DataContext = pdf_document.Bindable;
-
-            ObjDocumentMetadataControlsPanel.SelectedPageChanged += ObjDocumentMetadataControlsPanel_ObjDocumentMetadataControlsPanel_SelectedPageChanged;
-
-            // Kick off a thread that populates the interesting analysis
-            SafeThreadPool.QueueUserWorkItem(o =>
-            {
-                PDFRendererControlInterestingAnalysis.DoInterestingAnalysis(this, pdf_renderer_control, pdf_document);
-            });
-
-            Loaded += PDFReadingControl_Loaded;
-        }
-
-        public PDFRendererControl GetPDFRendererControl()
-        {
-            return pdf_renderer_control;
-        }
-
-        public PDFRendererControlStats GetPDFRendererControlStats()
-        {
-            return pdf_renderer_control?.GetPDFRendererControlStats();
-        }
-
-        public PDFDocument GetPDFDocument()
-        {
-            return pdf_renderer_control?.GetPDFDocument();
-        }
-
-        private void Dispatcher_ShutdownStarted(object sender, EventArgs e)
-        {
-            CleanUp();
-        }
-
-        // WARNING: https://docs.microsoft.com/en-us/dotnet/api/system.windows.frameworkelement.unloaded?view=net-5.0
-        // Which says:
-        //
-        // Note that the Unloaded event is not raised after an application begins shutting down.
-        // Application shutdown occurs when the condition defined by the ShutdownMode property occurs.
-        // If you place cleanup code within a handler for the Unloaded event, such as for a Window
-        // or a UserControl, it may not be called as expected.
-        private void PDFReadingControl_Unloaded(object sender, RoutedEventArgs e)
-        {
-            CleanUp();
-        }
-
-        private void CleanUp()
-        {
-            // TODO: kill the pdf renderer
-
-            Dispatcher.ShutdownStarted -= Dispatcher_ShutdownStarted;
-        }
-
-        private void PDFReadingControl_Loaded(object sender, RoutedEventArgs e)
-        {
-            if (ConfigurationManager.Instance.ConfigurationRecord.GUI_IsNovice)
-            {
-                GridRIGHT.Collapse();
-            }
-            else
-            {
-                GridRIGHT.Restore();
-            }
-        }
-
-        private void ObjDocumentMetadataControlsPanel_ObjDocumentMetadataControlsPanel_SelectedPageChanged(int page)
-        {
-            ASSERT.Test(pdf_renderer_control != null);
-
-            pdf_renderer_control.SelectPage(page);
-        }
-
-        private void ButtonInCite_Word_Click(object sender, RoutedEventArgs e)
-        {
-            ButtonInCitePopup.Close();
-
-            FeatureTrackingManager.Instance.UseFeature(Features.InCite_AddNewCitation_FromDocument);
-
-            PDFDocument pdf_document = GetPDFDocument();
-            ASSERT.Test(pdf_document != null);
-
-            if (pdf_document != null)
-            {
-                PDFDocumentCitingTools.CitePDFDocument(pdf_document, false);
-            }
-
-            e.Handled = true;
-        }
-
-        private void ButtonInCite_WordSeparate_Click(object sender, RoutedEventArgs e)
-        {
-            ButtonInCitePopup.Close();
-
-            FeatureTrackingManager.Instance.UseFeature(Features.InCite_AddNewCitation_FromDocument);
-
-            PDFDocument pdf_document = GetPDFDocument();
-            ASSERT.Test(pdf_document != null);
-
-            if (pdf_document != null)
-            {
-                PDFDocumentCitingTools.CitePDFDocument(pdf_document, true);
-            }
-
-            e.Handled = true;
-        }
-
-        private void ButtonInCite_Snippet_Click(object sender, RoutedEventArgs e)
-        {
-            ButtonInCitePopup.Close();
-
-            FeatureTrackingManager.Instance.UseFeature(Features.InCite_AddNewCitationSnippet_FromDocument);
-
-            PDFDocument pdf_document = GetPDFDocument();
-            ASSERT.Test(pdf_document != null);
-
-            if (pdf_document != null)
-            {
-                PDFDocumentCitingTools.CiteSnippetPDFDocument(false, pdf_document);
-            }
-
-            e.Handled = true;
-        }
-
-        private void ButtonInCite_BibTeXKey_Click(object sender, RoutedEventArgs e)
-        {
-            ButtonInCitePopup.Close();
-
-            PDFDocument pdf_document = GetPDFDocument();
-            ASSERT.Test(pdf_document != null);
-
-            if (pdf_document != null)
-            {
-                if (!String.IsNullOrEmpty(pdf_document.BibTexKey))
-                {
-                    string result = @"\cite{" + pdf_document.BibTexKey + @"}";
-                    ClipboardTools.SetText(result);
-                    StatusManager.Instance.UpdateStatus("CopyBibTeXKey", String.Format("Copied '{0}' to clipboard.", result));
-                }
-            }
-
-            e.Handled = true;
-        }
-
-        private void ButtonExpedition_Click(object sender, RoutedEventArgs e)
-        {
-            ButtonExplorePopup.Close();
-
-            FeatureTrackingManager.Instance.UseFeature(Features.Expedition_Open_Document);
-
-            PDFDocument pdf_document = GetPDFDocument();
-            ASSERT.Test(pdf_document != null);
-
-            if (pdf_document != null)
-            {
-                MainWindowServiceDispatcher.Instance.OpenExpedition(pdf_document.LibraryRef, pdf_document);
-            }
-        }
-
-        private void ButtonOpenLibrary_Click(object sender, RoutedEventArgs e)
-        {
-            PDFDocument pdf_document = GetPDFDocument();
-            ASSERT.Test(pdf_document != null);
-
-            MainWindowServiceDispatcher.Instance.OpenLibrary(pdf_document.LibraryRef);
-        }
-
-#region IDisposable
-
-        ~PDFReadingControl()
-        {
-            Logging.Debug("~PDFReadingControl()");
-            Dispose(false);
-        }
-
-        public void Dispose()
-        {
-            Logging.Debug("Disposing PDFReadingControl");
-            Dispose(true);
-            GC.SuppressFinalize(this);
-        }
-
-        private int dispose_count = 0;
-        protected virtual void Dispose(bool disposing)
-        {
-            Logging.Debug("PDFReadingControl::Dispose({0}) @{1}", disposing, dispose_count);
-
-            WPFDoEvents.InvokeInUIThread(() =>
-            {
-                WPFDoEvents.SafeExec(() =>
-                {
-                    if (dispose_count == 0)
-                    {
-                        // GetPDFDocument() depends on a valid pdf_renderer_control reference, so we do this one first!
-                        PDFDocument pdf_document = GetPDFDocument();
-                        ASSERT.Test(pdf_document != null);
-
-                        pdf_document?.PDFRenderer.FlushCachedPageRenderings();
-                    }
-                });
-
-                WPFDoEvents.SafeExec(() =>
-                {
-                    if (dispose_count == 0)
-                    {
-                        // Get rid of managed resources
-                        PDFRendererControlArea.Children.Clear();
-
-                        pdf_renderer_control?.Dispose();
-                    }
-                });
-
-                WPFDoEvents.SafeExec(() =>
-                {
-                    pdf_renderer_control = null;
-                });
-
-                ++dispose_count;
-            });
-        }
-
-#endregion
-
-        private void pdf_renderer_control_OperationModeChanged(PDFRendererControl.OperationMode operation_mode)
-        {
-            // Reset the toggle buttons
-            ButtonHand.IsChecked = false;
-            ButtonTextSentenceSelect.IsChecked = false;
-            ButtonAnnotation.IsChecked = false;
-            ButtonHighlighter.IsChecked = false;
-            ButtonCamera.IsChecked = false;
-            ButtonInk.IsChecked = false;
-
-            // Hide the various toolboxes
-            InkCanvasToolbarBorder.Visibility = Visibility.Collapsed;
-            HighlightCanvasToolbarBorder.Visibility = Visibility.Collapsed;
-            TextCanvasToolbarBorder.Visibility = Visibility.Collapsed;
-
-            // Set the selected toggle button
-            switch (operation_mode)
-            {
-                case PDFRendererControl.OperationMode.Hand:
-                    ButtonHand.IsChecked = true;
-                    break;
-                case PDFRendererControl.OperationMode.Annotation:
-                    ButtonAnnotation.IsChecked = true;
-                    break;
-                case PDFRendererControl.OperationMode.Highlighter:
-                    ButtonHighlighter.IsChecked = true;
-                    HighlightCanvasToolbarBorder.Visibility = Visibility.Visible;
-                    break;
-                case PDFRendererControl.OperationMode.Camera:
-                    ButtonCamera.IsChecked = true;
-                    break;
-                case PDFRendererControl.OperationMode.Ink:
-                    ButtonInk.IsChecked = true;
-                    InkCanvasToolbarBorder.Visibility = Visibility.Visible;
-                    break;
-                case PDFRendererControl.OperationMode.TextSentenceSelect:
-                    ButtonTextSentenceSelect.IsChecked = true;
-                    TextCanvasToolbarBorder.Visibility = Visibility.Visible;
-                    break;
-                default:
-                    Logging.Warn("Unknown operation mode {0}", operation_mode);
-                    break;
-            }
-        }
-
-        private void pdf_renderer_control_ZoomTypeChanged(PDFRendererControl.ZoomType zoom_type)
-        {
-            Button1Up.IsChecked = false;
-            Button2Up.IsChecked = false;
-            ButtonNUp.IsChecked = false;
-            ButtonWholeUp.IsChecked = false;
-
-            switch (zoom_type)
-            {
-                case PDFRendererControl.ZoomType.Zoom1Up:
-                    Button1Up.IsChecked = true;
-                    break;
-                case PDFRendererControl.ZoomType.Zoom2Up:
-                    Button2Up.IsChecked = true;
-                    break;
-                case PDFRendererControl.ZoomType.ZoomNUp:
-                    ButtonNUp.IsChecked = true;
-                    break;
-                case PDFRendererControl.ZoomType.ZoomWholeUp:
-                    ButtonWholeUp.IsChecked = true;
-                    break;
-                case PDFRendererControl.ZoomType.Other:
-                    break;
-                default:
-                    Logging.Warn("Unknown zoom type {0}", zoom_type);
-                    break;
-            }
-        }
-
-        private void pdf_renderer_control_SelectedPageChanged(int page)
-        {
-            PDFDocument pdf_document = GetPDFDocument();
-            ASSERT.Test(pdf_document != null);
-
-            if (pdf_document != null)
-            {
-                JumpToPageNumber.Text = "" + page;
-                JumpToPageNumberMax.Text = " of " + pdf_document.PDFRenderer.PageCount;
-            }
-        }
-
-        private void JumpToPageNumber_GotFocus(object sender, RoutedEventArgs e)
-        {
-            JumpToPageNumber.SelectAll();
-        }
-
-        private void JumpToPageNumber_KeyDown(object sender, KeyEventArgs e)
-        {
-            switch (e.Key)
-            {
-                case Key.Add:
-                    DoJumpToPageNumber(+1);
-                    e.Handled = true;
-                    break;
-
-                case Key.Subtract:
-                    DoJumpToPageNumber(-1);
-                    e.Handled = true;
-                    break;
-            }
-        }
-
-        private void JumpToPageNumber_KeyUp(object sender, KeyEventArgs e)
-        {
-            if (e.Key == Key.Enter)
-            {
-                DoJumpToPageNumber(0);
-            }
-        }
-
-        private void DoJumpToPageNumber(int offset)
-        {
-            try
-            {
-                int page_number = Int32.Parse(JumpToPageNumber.Text) + offset;
-
-                PDFDocument pdf_document = GetPDFDocument();
-                ASSERT.Test(pdf_document != null);
-
-                if (pdf_document != null)
-                {
-                    if (page_number < 1) page_number = pdf_document.PDFRenderer.PageCount;
-                    if (page_number > pdf_document.PDFRenderer.PageCount) page_number = 1;
-
-                    pdf_renderer_control.MoveSelectedPageAbsolute(page_number);
-
-                    JumpToPageNumber.Text = "" + page_number;
-                    JumpToPageNumberMax.Text = " of " + pdf_document.PDFRenderer.PageCount;
-                    JumpToPageNumber.SelectAll();
-                }
-            }
-            catch (Exception ex)
-            {
-                Logging.Error(ex, "Error jumping to manual page number '{0}'.", JumpToPageNumber.Text);
-            }
-        }
-
-        private void PDFReadingControl_KeyUp(object sender, KeyEventArgs e)
-        {
-            if (KeyboardTools.IsCTRLDown() && e.Key == Key.G)
-            {
-                JumpToPageNumber.Focus();
-                e.Handled = true;
-            }
-            else if (KeyboardTools.IsCTRLDown() && e.Key == Key.F)
-            {
-                SetSearchKeywords();    // TODO: ***
-                e.Handled = true;
-            }
-            else if (e.Key == Key.F11)
-            {
-                ToggleFullScreen();
-                e.Handled = true;
-            }
-            // else forward it to the render control...?
-            else
-            {
-                pdf_renderer_control.PDFRendererControl_KeyUp(sender, e);
-            }
-        }
-
-#region --- Mouse operation mode --------------------------------------------------------------------------------------------------------
-
-        private void ButtonTextSentenceSelect_Click(object sender, RoutedEventArgs e)
-        {
-            pdf_renderer_control.ReconsiderOperationMode(PDFRendererControl.OperationMode.TextSentenceSelect);
-        }
-
-        private JumpToSectionPopup jtsp = null;
-
-        private void ButtonJumpToSection_Click(object sender, RoutedEventArgs e)
-        {
-            if (null == jtsp)
-            {
-                Logging.Info("Building popup for first time");
-                jtsp = new JumpToSectionPopup(this);
-            }
-
-            jtsp.Open();
-        }
-
-        private void ButtonAnnotation_Click(object sender, RoutedEventArgs e)
-        {
-            pdf_renderer_control.ReconsiderOperationMode(PDFRendererControl.OperationMode.Annotation);
-        }
-
-        private void ButtonHighlighter_Click(object sender, RoutedEventArgs e)
-        {
-            pdf_renderer_control.ReconsiderOperationMode(PDFRendererControl.OperationMode.Highlighter);
-        }
-
-        private void ButtonInk_Click(object sender, RoutedEventArgs e)
-        {
-            pdf_renderer_control.ReconsiderOperationMode(PDFRendererControl.OperationMode.Ink);
-        }
-
-        private void ButtonCamera_Click(object sender, RoutedEventArgs e)
-        {
-            pdf_renderer_control.ReconsiderOperationMode(PDFRendererControl.OperationMode.Camera);
-        }
-
-        private void ButtonHand_Click(object sender, RoutedEventArgs e)
-        {
-            pdf_renderer_control.ReconsiderOperationMode(PDFRendererControl.OperationMode.Hand);
-        }
-
-        private void ButtonExploreInBrainstorm_Click(object sender, RoutedEventArgs e)
-        {
-            using (AugmentedPopupAutoCloser apac = new AugmentedPopupAutoCloser(ButtonExplorePopup))
-            {
-                FeatureTrackingManager.Instance.UseFeature(Features.Document_ExploreDocumentInBrainstorm);
-
-                PDFDocument pdf_document = GetPDFDocument();
-                ASSERT.Test(pdf_document != null);
-
-                if (pdf_document != null)
-                {
-                    MainWindowServiceDispatcher.Instance.ExploreDocumentInBrainstorm(pdf_document);
-                }
-            }
-        }
-
-        private void ButtonPrint_Click(object sender, RoutedEventArgs e)
-        {
-            PDFDocument pdf_document = GetPDFDocument();
-            ASSERT.Test(pdf_document != null);
-
-            if (null != pdf_document)
-            {
-                PDFPrinter.Print(pdf_document, pdf_document.PDFRenderer, "PDFRenderer");
-            }
-        }
-
-        private void ButtonDocumentSave_Click(object sender, RoutedEventArgs e)
-        {
-            FeatureTrackingManager.Instance.UseFeature(Features.Document_Save);
-
-            PDFDocument pdf_document = GetPDFDocument();
-            ASSERT.Test(pdf_document != null);
-
-            if (pdf_document != null)
-            {
-                string filename = ExportingTools.MakeExportFilename(pdf_document);
-
-                //string desktop_directory = System.Environment.GetFolderPath(Environment.SpecialFolder.DesktopDirectory);
-                //filename = Path.GetFullPath(Path.Combine(desktop_directory, filename));
-
-                SaveFileDialog save_file_dialog = new SaveFileDialog();
-                save_file_dialog.AddExtension = true;
-                save_file_dialog.CheckPathExists = true;
-                save_file_dialog.DereferenceLinks = true;
-                save_file_dialog.OverwritePrompt = true;
-                save_file_dialog.ValidateNames = true;
-                save_file_dialog.DefaultExt = "pdf";
-                save_file_dialog.Filter = "PDF files|*.pdf" + "|" + "All files|*.*";
-                save_file_dialog.FileName = filename;
-
-                if (true == save_file_dialog.ShowDialog())
-                {
-                    Logging.Info("Saving PDF with fingerprint {1} file to {0}", save_file_dialog.FileName, pdf_document.Fingerprint);
-                    File.Copy(pdf_document.DocumentPath, save_file_dialog.FileName);
-                }
-            }
-        }
-
-        private void TagCloud_TagClick(List<string> tags)
-        {
-            string search_terms = ArrayFormatter.ListElements(tags, " ", "\"", "\"");
-            SetSearchKeywords(search_terms);
-        }
-
-        private void TextBoxFind_OnHardSearch()
-        {
-            SetSearchKeywords();
-        }
-
-        private void ListSearchDetails_SearchSelectionChanged(PDFSearchResult search_result)
-        {
-            pdf_renderer_control.FlashSelectedSearchItem(search_result);
-        }
-
-        public void SetSearchKeywords(string keywords)
-        {
-            TextBoxFind.Text = keywords;
-            SetSearchKeywords();
-        }
-
-        public void SetSearchKeywords()
-        {
-            TextBoxFind.FocusSearchArea();
-            SetSearchKeywords_EXECUTE(TextBoxFind.Text);
-        }
-
-        private string previous_search_string = null;
-        private PDFSearchResultSet previous_search_result_set = null;
-
-        private void SetSearchKeywords_EXECUTE(string search_string)
-        {
-            // Check if we are repeating the search or not...
-            if (previous_search_string != search_string)
-            {
-                FeatureTrackingManager.Instance.UseFeature(Features.Document_Search);
-                previous_search_string = search_string;
-
-                PDFDocument pdf_document = GetPDFDocument();
-                ASSERT.Test(pdf_document != null);
-
-                if (pdf_document != null)
-                {
-                    previous_search_result_set = PDFSearcher.Search(pdf_document, search_string);
-                }
-            }
-            else
-            {
-                FeatureTrackingManager.Instance.UseFeature(Features.Document_SearchAgain);
-            }
-
-            PDFSearchResultSet search_result_set = previous_search_result_set;
-
-            // Set the PDF viewer search results
-            pdf_renderer_control.SetSearchKeywords(search_result_set);
-
-            // Set the bottom list box search results
-            if (null != search_result_set && search_result_set.Count > 0)
-            {
-                GridBOTTOM.Visibility = Visibility.Visible;
-            }
-            else
-            {
-                GridBOTTOM.Visibility = Visibility.Collapsed;
-            }
-
-            ListSearchDetails.DataContext = search_result_set.AsList();
-        }
-
-        public void SelectPage(int page)
-        {
-            pdf_renderer_control.SelectPage(page);
-        }
-
-#endregion
-
-#region --- Page navigation --------------------------------------------------------------------------------------------------------
-
-        private void ButtonPreviousPage_Click(object sender, RoutedEventArgs e)
-        {
-            pdf_renderer_control.MoveSelectedPageDelta(-1);
-        }
-
-        private void ButtonNextPage_Click(object sender, RoutedEventArgs e)
-        {
-            pdf_renderer_control.MoveSelectedPageDelta(+1);
-        }
-
-#endregion
-
-        private void Button1Up_Click(object sender, RoutedEventArgs e)
-        {
-            pdf_renderer_control.PageZoom(PDFRendererControl.ZoomType.Zoom1Up);
-        }
-
-        private void Button2Up_Click(object sender, RoutedEventArgs e)
-        {
-            pdf_renderer_control.PageZoom(PDFRendererControl.ZoomType.Zoom2Up);
-        }
-
-        private void ButtonNUp_Click(object sender, RoutedEventArgs e)
-        {
-            pdf_renderer_control.PageZoom(PDFRendererControl.ZoomType.ZoomNUp);
-        }
-
-        private void ButtonWholeUp_Click(object sender, RoutedEventArgs e)
-        {
-            pdf_renderer_control.PageZoom(PDFRendererControl.ZoomType.ZoomWholeUp);
-        }
-
-        private void ButtonZoomOut_Click(object sender, RoutedEventArgs e)
-        {
-            pdf_renderer_control.IncrementalZoom(-1);
-        }
-
-        private void ButtonZoomIn_Click(object sender, RoutedEventArgs e)
-        {
-            pdf_renderer_control.IncrementalZoom(+1);
-        }
-
-        private void ButtonInvertColours_Click(object sender, RoutedEventArgs e)
-        {
-            pdf_renderer_control.InvertColours(ButtonInvertColours.IsChecked.Value);
-        }
-
-        private void ButtonRotate_Click(object sender, RoutedEventArgs e)
-        {
-            pdf_renderer_control.RotatePage();
-        }
-
-        private void ButtonRotateAll_Click(object sender, RoutedEventArgs e)
-        {
-            pdf_renderer_control.RotateAllPages();
-        }
-
-        private void ButtonMoreMenus_Click(object sender, RoutedEventArgs e)
-        {
-            PDFDocument pdf_document = GetPDFDocument();
-            ASSERT.Test(pdf_document != null);
-
-            if (pdf_document != null)
-            {
-                LibraryCatalogPopup popup = new LibraryCatalogPopup(new List<PDFDocument> { pdf_document });
-                popup.Open();
-            }
-
-            e.Handled = true;
-        }
-
-#region --- Export-to-text ------------------------------------------------------------------------------------------------------------------------------------------
-
-        private void ButtonExportToText_Click(object sender, RoutedEventArgs e)
-        {
-<<<<<<< HEAD
-#if SYNCFUSION_ANTIQUE
-            //ExportToText.ExportToTextAndLaunch(this.pdf_renderer_control_stats.pdf_document);
-            ExportToWord.ExportToTextAndLaunch(pdf_renderer_control_stats.pdf_document);
-#endif
-=======
-            PDFDocument pdf_document = GetPDFDocument();
-            ASSERT.Test(pdf_document != null);
-
-            if (pdf_document != null)
-            {
-                //ExportToText.ExportToTextAndLaunch(pdf_document);
-                ExportToWord.ExportToTextAndLaunch(pdf_document);
-            }
-
->>>>>>> 41d3ebe0
-            e.Handled = true;
-        }
-
-#endregion
-
-#region --- Speed read and text-to-speech ------------------------------------------------------------------------------------------------------------------------------------------
-
-        private void GetCombinedWordsList(List<string> words, List<int> page_word_offsets, int single_page_only = -1)
-        {
-            PDFDocument pdf_document = GetPDFDocument();
-            ASSERT.Test(pdf_document != null);
-
-            if (null != pdf_document)
-            {
-                int start_page = 0;
-                int end_page = pdf_document.SafePageCount - 1;
-
-                if (-1 != single_page_only)
-                {
-                    start_page = single_page_only;
-                    end_page = single_page_only;
-                }
-
-                for (int page = start_page; page <= end_page; ++page)
-                {
-                    WordList words_on_page = pdf_document.PDFRenderer.GetOCRText(page + 1);
-                    page_word_offsets.Add(words.Count);
-                    if (null != words_on_page)
-                    {
-                        foreach (Word word in words_on_page)
-                        {
-                            words.Add(word.Text);
-                        }
-                    }
-                }
-            }
-        }
-
-        private void ButtonSpeedRead_Click(object sender, RoutedEventArgs e)
-        {
-            FeatureTrackingManager.Instance.UseFeature(Features.Document_SpeedRead);
-
-            List<string> words = new List<string>();
-            List<int> page_word_offsets = new List<int>();
-            GetCombinedWordsList(words, page_word_offsets);
-
-            SpeedReadControl src = MainWindowServiceDispatcher.Instance.OpenSpeedRead();
-            src.UseText(words);
-        }
-
-        private void ButtonReadOutLoud_Click(object sender, RoutedEventArgs e)
-        {
-            FeatureTrackingManager.Instance.UseFeature(Features.Document_ReadOutLoud);
-
-            AugmentedToggleButton button = (AugmentedToggleButton)sender;
-
-            if (null != button.IsChecked && button.IsChecked.Value)
-            {
-                if (null != pdf_renderer_control.SelectedPage)
-                {
-                    PDFDocument pdf_document = GetPDFDocument();
-                    ASSERT.Test(pdf_document != null);
-
-                    if (pdf_document != null)
-                    {
-                        int page = pdf_renderer_control.SelectedPage.PageNumber;
-                        WordList words = pdf_document.PDFRenderer.GetOCRText(page);
-                        if (null != words)
-                        {
-                            StringBuilder sb = new StringBuilder();
-                            foreach (var word in words)
-                            {
-                                sb.Append(word.Text);
-                                sb.Append(' ');
-                            }
-
-                            ReadOutLoudManager.Instance.Read(sb.ToString());
-                        }
-                        else
-                        {
-                            Logging.Info("No OCR to read");
-                            ReadOutLoudManager.Instance.Read("Please run OCR on this page before it can be read.");
-                        }
-                    }
-                    else
-                    {
-                        Logging.Info("No document to read");
-                        ReadOutLoudManager.Instance.Read("INTERNAL ERROR: no document to read.");
-                    }
-                }
-                else
-                {
-                    Logging.Info("No page selected to read");
-                    ReadOutLoudManager.Instance.Read("Please select the page that you wish to have read to you.");
-                }
-            }
-            else
-            {
-                ReadOutLoudManager.Instance.Pause();
-            }
-        }
-
-#endregion
-
-#region --- Full screen mode -------------------------------------------------------------------------------------------------------------
-
-        private void ToggleFullScreen()
-        {
-            ButtonFullScreen.IsChecked = !(ButtonFullScreen.IsChecked ?? false);
-            ReevaluateFullScreen();
-        }
-
-        private void ReevaluateFullScreen()
-        {
-            if (ButtonFullScreen.IsChecked ?? false)
-            {
-                // Go full screen
-                GridLEFT.Collapse();
-                GridRIGHT.Collapse();
-                pdf_renderer_control.PageZoom(PDFRendererControl.ZoomType.Zoom1Up);
-            }
-            else
-            {
-                // Revert
-                GridLEFT.Restore();
-                GridRIGHT.Restore();
-            }
-        }
-
-        private void ButtonFullScreen_Click(object sender, RoutedEventArgs e)
-        {
-            ReevaluateFullScreen();
-        }
-
-#endregion
-
-        internal void EnableGuestMoveNotification(PDFDocument potential_attachment_pdf_document = null)
-        {
-            ObjGuestPreviewMove.Visibility = Visibility.Visible;
-
-            // Get the MRU web library details
-            ObjHyperlinkGuestPreviewMoveDefault.Visibility = Visibility.Collapsed;
-            List<WebLibraryDetail> web_library_details = new List<WebLibraryDetail>();
-            web_library_details.AddRange(WebLibraryManager.Instance.WebLibraryDetails_All_IncludingDeleted);
-            WebLibraryManager.Instance.SortWebLibraryDetailsByLastAccessed(web_library_details);
-            if (0 < web_library_details.Count)
-            {
-                WebLibraryDetail web_library_detail = web_library_details[0];
-                if (WebLibraryManager.Instance.Library_Guest != web_library_detail)
-                {
-                    ObjHyperlinkGuestPreviewMoveDefault.Content = "Move to " + web_library_detail.Title;
-                    ObjHyperlinkGuestPreviewMoveDefault.Tag = web_library_detail;
-                    ObjHyperlinkGuestPreviewMoveDefault.Visibility = Visibility.Visible;
-                }
-            }
-
-            ObjHyperlinkGuestPreviewVanillaAttach.Visibility = System.Windows.Visibility.Collapsed;
-            if (null != potential_attachment_pdf_document)
-            {
-                ObjHyperlinkGuestPreviewVanillaAttach.Content = String.Format("Attach to Vanilla Reference '{0}'", potential_attachment_pdf_document.TitleCombined);
-                ObjHyperlinkGuestPreviewVanillaAttach.Tag = potential_attachment_pdf_document;
-                ObjHyperlinkGuestPreviewVanillaAttach.Visibility = System.Windows.Visibility.Visible;
-            }
-        }
-
-        private void ObjHyperlinkGuestPreviewMoveDefault_Click(object sender, RoutedEventArgs e)
-        {
-            WebLibraryDetail web_library_detail = ObjHyperlinkGuestPreviewMoveDefault.Tag as WebLibraryDetail;
-            if (null != web_library_detail)
-            {
-                MoveGuestPreviewPDFDocument(web_library_detail);
-            }
-        }
-
-        private void ObjHyperlinkGuestPreviewVanillaAttach_Click(object sender, RoutedEventArgs e)
-        {
-            PDFDocument potential_attachment_pdf_document = ObjHyperlinkGuestPreviewVanillaAttach.Tag as PDFDocument;
-            if (null != potential_attachment_pdf_document)
-            {
-                FeatureTrackingManager.Instance.UseFeature(Features.Library_AttachToVanilla_Web);
-
-                PDFDocument pdf_document = GetPDFDocument();
-                ASSERT.Test(pdf_document != null);
-
-                if (pdf_document != null)
-                {
-                    PDFDocument source_pdf_document = pdf_document;
-                    PDFDocument cloned_pdf_document = potential_attachment_pdf_document.AssociatePDFWithVanillaReference(pdf_document.DocumentPath);
-
-                    // Close the old
-                    MainWindowServiceDispatcher.Instance.ClosePDFReadingControl(this);
-
-                    // Delete the old
-                    if (cloned_pdf_document != source_pdf_document)
-                    {
-                        source_pdf_document.Deleted = true;
-                        source_pdf_document.Bindable.NotifyPropertyChanged(nameof(source_pdf_document.Deleted));
-                    }
-                }
-
-#if XULRUNNER_GECKO_ANTIQUE
-                // Forget the target attachment
-                PDFInterceptor.Instance.PotentialAttachmentPDFDocument = null;
-#endif
-            }
-        }
-
-        private void ObjHyperlinkGuestPreviewMoveOther_Click(object sender, RoutedEventArgs e)
-        {
-            WebLibraryDetail web_library_detail = WebLibraryPicker.PickWebLibrary();
-            if (null != web_library_detail)
-            {
-                MoveGuestPreviewPDFDocument(web_library_detail);
-            }
-        }
-
-        private void MoveGuestPreviewPDFDocument(WebLibraryDetail web_library_detail)
-        {
-            PDFDocument pdf_document = GetPDFDocument();
-            ASSERT.Test(pdf_document != null);
-
-            if (pdf_document != null)
-            {
-                PDFDocument source_pdf_document = pdf_document;
-
-                SafeThreadPool.QueueUserWorkItem(o =>
-                {
-                    PDFDocument cloned_pdf_document = ImportingIntoLibrary.ClonePDFDocumentsFromOtherLibrary_SYNCHRONOUS(source_pdf_document, web_library_detail);
-                    ASSERT.Test(cloned_pdf_document != null);
-
-                    WPFDoEvents.InvokeInUIThread(() =>
-                    {
-                        // Open the new
-                        if (null != cloned_pdf_document)
-                        {
-                            MainWindowServiceDispatcher.Instance.OpenDocument(cloned_pdf_document);
-                        }
-                        else
-                        {
-                            MessageBoxes.Warn("There was a problem moving this document to another library.");
-                        }
-
-                        // Close the old
-                        MainWindowServiceDispatcher.Instance.ClosePDFReadingControl(this);
-
-                        // Delete the old
-                        if (cloned_pdf_document != null && cloned_pdf_document != source_pdf_document)
-                        {
-                            source_pdf_document.Deleted = true;
-                            source_pdf_document.Bindable.NotifyPropertyChanged(nameof(source_pdf_document.Deleted));
-                        }
-                    });
-                });
-            }
-        }
-    }
-}
+﻿using System;
+using System.Collections.Generic;
+using System.Text;
+using System.Windows;
+using System.Windows.Controls;
+using System.Windows.Input;
+using icons;
+using Microsoft.Win32;
+using Qiqqa.Common;
+using Qiqqa.Common.Configuration;
+using Qiqqa.Common.ReadOutLoud;
+using Qiqqa.Common.SpeedRead;
+using Qiqqa.Common.WebcastStuff;
+using Qiqqa.DocumentLibrary;
+using Qiqqa.DocumentLibrary.LibraryCatalog;
+using Qiqqa.DocumentLibrary.WebLibraryStuff;
+using Qiqqa.Documents.PDF.PDFControls.JumpToSectionStuff;
+using Qiqqa.Documents.PDF.PDFControls.PDFExporting;
+using Qiqqa.Documents.PDF.PDFControls.Printing;
+using Qiqqa.Documents.PDF.Search;
+using Qiqqa.Exporting;
+using Qiqqa.InCite;
+using Qiqqa.Localisation;
+using Qiqqa.UtilisationTracking;
+#if XULRUNNER_GECKO_ANTIQUE
+using Qiqqa.WebBrowsing.GeckoStuff;
+#endif
+using Utilities;
+using Utilities.Collections;
+using Utilities.GUI;
+using Utilities.GUI.Wizard;
+using Utilities.Misc;
+using Utilities.OCR;
+using Directory = Alphaleonis.Win32.Filesystem.Directory;
+using File = Alphaleonis.Win32.Filesystem.File;
+using Path = Alphaleonis.Win32.Filesystem.Path;
+
+
+namespace Qiqqa.Documents.PDF.PDFControls
+{
+    /// <summary>
+    /// Interaction logic for PDFRendererControl.xaml
+    /// </summary>
+    public partial class PDFReadingControl : UserControl, IDisposable
+    {
+        private PDFRendererControl pdf_renderer_control = null;
+
+        public PDFReadingControl(PDFDocument pdf_document)
+        {
+            WPFDoEvents.AssertThisCodeIsRunningInTheUIThread();
+            ASSERT.Test(pdf_document != null);
+
+            InitializeComponent();
+
+            //Unloaded += PDFReadingControl_Unloaded;
+            Dispatcher.ShutdownStarted += Dispatcher_ShutdownStarted;
+
+            GoogleScholarSideBar.Visibility = Qiqqa.Common.Configuration.ConfigurationManager.Instance.ConfigurationRecord.GoogleScholar_DoExtraBackgroundQueries ? Visibility.Visible : Visibility.Collapsed;
+
+            pdf_renderer_control = new PDFRendererControl(pdf_document, true);
+            pdf_renderer_control.OperationModeChanged += pdf_renderer_control_OperationModeChanged;
+            pdf_renderer_control.ZoomTypeChanged += pdf_renderer_control_ZoomTypeChanged;
+            pdf_renderer_control.SelectedPageChanged += pdf_renderer_control_SelectedPageChanged;
+
+            Utilities.GUI.Animation.Animations.EnableHoverFade(ObjToolbarGrid);
+
+            // Add the renderer control to our grid
+            PDFRendererControlArea.Children.Add(pdf_renderer_control);
+
+            HighlightCanvasToolbar.PDFRendererControl = pdf_renderer_control;
+            InkCanvasToolbar.PDFRendererControl = pdf_renderer_control;
+            TextCanvasToolbar.PDFRendererControl = pdf_renderer_control;
+
+            KeyUp += PDFReadingControl_KeyUp;
+
+            ButtonHand.Icon = Icons.GetAppIcon(Icons.Hand);
+            ButtonHand.ToolTip = LocalisationManager.Get("PDF/TIP/MOVE_PAGE");
+            ButtonHand.Click += ButtonHand_Click;
+
+            ButtonTextSentenceSelect.Icon = Icons.GetAppIcon(Icons.TextSentenceSelect);
+            ButtonTextSentenceSelect.ToolTip = LocalisationManager.Get("PDF/TIP/SELECT_TEXT");
+            ButtonTextSentenceSelect.Click += ButtonTextSentenceSelect_Click;
+
+            ButtonAnnotation.Icon = Icons.GetAppIcon(Icons.Annotation);
+            ButtonAnnotation.ToolTip = LocalisationManager.Get("PDF/TIP/ADD_ANNOTATION");
+            ButtonAnnotation.Click += ButtonAnnotation_Click;
+
+            ButtonHighlighter.Icon = Icons.GetAppIcon(Icons.Highlighter);
+            ButtonHighlighter.ToolTip = LocalisationManager.Get("PDF/TIP/ADD_HIGHLIGHT");
+            ButtonHighlighter.Click += ButtonHighlighter_Click;
+
+            ButtonCamera.Icon = Icons.GetAppIcon(Icons.Camera);
+            ButtonCamera.ToolTip = LocalisationManager.Get("PDF/TIP/SNAPSHOT");
+            ButtonCamera.Click += ButtonCamera_Click;
+
+            ButtonInk.Icon = Icons.GetAppIcon(Icons.Ink);
+            ButtonInk.ToolTip = LocalisationManager.Get("PDF/TIP/ADD_INK");
+            ButtonInk.Click += ButtonInk_Click;
+
+            ButtonExplore.Visibility = ConfigurationManager.Instance.NoviceVisibility;
+            ButtonExplore.AttachPopup(ButtonExplorePopup);
+            ButtonExplore.Icon = Icons.GetAppIcon(Icons.Explore);
+            ButtonExplore.ToolTip = LocalisationManager.Get("PDF/TIP/EXPLORE");
+
+            ButtonExpedition.Icon = Icons.GetAppIcon(Icons.ModuleExpedition);
+            ButtonExpedition.Caption = LocalisationManager.Get("PDF/TIP/EXPEDITION");
+            ButtonExpedition.Click += ButtonExpedition_Click;
+
+            ButtonExploreInBrainstorm.Icon = Icons.GetAppIcon(Icons.ModuleBrainstorm);
+            ButtonExploreInBrainstorm.Caption = LocalisationManager.Get("PDF/TIP/BRAINSTORM");
+            ButtonExploreInBrainstorm.Click += ButtonExploreInBrainstorm_Click;
+
+            ButtonInCite.AttachPopup(ButtonInCitePopup);
+            ButtonInCite.Icon = Icons.GetAppIcon(Icons.ModuleInCite);
+            ButtonInCite.ToolTip = LocalisationManager.Get("PDF/TIP/INCITE");
+
+            ButtonInCite_Word.Icon = Icons.GetAppIcon(Icons.InCiteNewCitation);
+            ButtonInCite_Word.Caption = LocalisationManager.Get("PDF/CAP/CITE_WORD");
+            ButtonInCite_Word.Click += ButtonInCite_Word_Click;
+
+            ButtonInCite_WordSeparate.Icon = Icons.GetAppIcon(Icons.InCiteNewCitation);
+            ButtonInCite_WordSeparate.Caption = LocalisationManager.Get("PDF/CAP/CITE_WORD_SEPARATE");
+            ButtonInCite_WordSeparate.Click += ButtonInCite_WordSeparate_Click;
+
+            ButtonInCite_Snippet.Icon = Icons.GetAppIcon(Icons.InCiteCitationSnippet);
+            ButtonInCite_Snippet.Caption = LocalisationManager.Get("PDF/CAP/CITE_SNIPPET");
+            ButtonInCite_Snippet.Click += ButtonInCite_Snippet_Click;
+
+            ButtonInCite_BibTeXKey.Icon = Icons.GetAppIcon(Icons.ExportBibTex);
+            ButtonInCite_BibTeXKey.Caption = LocalisationManager.Get("PDF/CAP/CITE_BIBTEX");
+            ButtonInCite_BibTeXKey.Click += ButtonInCite_BibTeXKey_Click;
+
+            ButtonFullScreen.Icon = Icons.GetAppIcon(Icons.DocumentFullScreen);
+            ButtonFullScreen.ToolTip = LocalisationManager.Get("PDF/TIP/FULL_SCREEN");
+            ButtonFullScreen.Click += ButtonFullScreen_Click;
+
+            ButtonZoom.AttachPopup(ButtonZoomPopup);
+            ButtonZoom.Icon = Icons.GetAppIcon(Icons.ZoomIn);
+            ButtonZoom.ToolTip = LocalisationManager.Get("PDF/TIP/ZOOM");
+
+            Button1Up.Icon = Icons.GetAppIcon(Icons.Page1Up);
+            Button1Up.Caption = LocalisationManager.Get("PDF/TIP/ZOOM_1");
+            Button1Up.Click += Button1Up_Click;
+
+            Button2Up.Icon = Icons.GetAppIcon(Icons.Page2Up);
+            Button2Up.Caption = LocalisationManager.Get("PDF/TIP/ZOOM_2");
+            Button2Up.Click += Button2Up_Click;
+
+            ButtonNUp.Icon = Icons.GetAppIcon(Icons.PageNUp);
+            ButtonNUp.Caption = LocalisationManager.Get("PDF/TIP/ZOOM_N");
+            ButtonNUp.Click += ButtonNUp_Click;
+
+            ButtonWholeUp.Icon = Icons.GetAppIcon(Icons.PageWholeUp);
+            ButtonWholeUp.Caption = LocalisationManager.Get("PDF/TIP/ZOOM_WHOLE");
+            ButtonWholeUp.Click += ButtonWholeUp_Click;
+
+            ButtonRotate.Icon = Icons.GetAppIcon(Icons.PageRotate);
+            ButtonRotate.Caption = LocalisationManager.Get("PDF/TIP/ROTATE");
+            ButtonRotate.Click += ButtonRotate_Click;
+
+            ButtonRotateAll.Icon = Icons.GetAppIcon(Icons.PageRotate);
+            ButtonRotateAll.Caption = LocalisationManager.Get("PDF/TIP/ROTATE_ALL");
+            ButtonRotateAll.Click += ButtonRotateAll_Click;
+
+            ButtonZoomIn.Icon = Icons.GetAppIcon(Icons.ZoomIn);
+            ButtonZoomIn.Caption = LocalisationManager.Get("PDF/TIP/ZOOM_IN");
+            ButtonZoomIn.Click += ButtonZoomIn_Click;
+
+            ButtonZoomOut.Icon = Icons.GetAppIcon(Icons.ZoomOut);
+            ButtonZoomOut.Caption = LocalisationManager.Get("PDF/TIP/ZOOM_OUT");
+            ButtonZoomOut.Click += ButtonZoomOut_Click;
+
+            ButtonMisc.Visibility = ConfigurationManager.Instance.NoviceVisibility;
+            ButtonMisc.AttachPopup(ButtonMiscPopup);
+            ButtonMisc.Icon = Icons.GetAppIcon(Icons.DocumentMisc);
+            ButtonMisc.ToolTip = LocalisationManager.Get("PDF/TIP/MISC");
+
+            ButtonDocumentSave.Icon = Icons.GetAppIcon(Icons.DocumentSave);
+            ButtonDocumentSave.Caption = LocalisationManager.Get("PDF/TIP/SAVE_COPY");
+            ButtonDocumentSave.Click += ButtonDocumentSave_Click;
+
+            ButtonPrint.Icon = Icons.GetAppIcon(Icons.Printer);
+            ButtonPrint.Caption = LocalisationManager.Get("PDF/TIP/PRINT");
+            ButtonPrint.Click += ButtonPrint_Click;
+
+            ButtonOpenLibrary.Icon = Icons.GetAppIcon(Icons.ModuleDocumentLibrary);
+            ButtonOpenLibrary.Caption = LocalisationManager.Get("PDF/TIP/OPEN_PARENT_LIBRARY");
+            ButtonOpenLibrary.Click += ButtonOpenLibrary_Click;
+
+            ButtonExportToText.Icon = Icons.GetAppIcon(Icons.ExportToText);
+            ButtonExportToText.Caption = LocalisationManager.Get("PDF/TIP/CONVERT_TO_TEXT");
+            ButtonExportToText.Click += ButtonExportToText_Click;
+
+            ButtonReadOutLoud.Icon = Icons.GetAppIcon(Icons.ReadOutLoud);
+            ButtonReadOutLoud.Caption = LocalisationManager.Get("PDF/TIP/READ_ALOUD");
+            ButtonReadOutLoud.Click += ButtonReadOutLoud_Click;
+
+            ButtonSpeedRead.Icon = Icons.GetAppIcon(Icons.SpeedRead);
+            ButtonSpeedRead.Caption = LocalisationManager.Get("PDF/TIP/SPEED_READ");
+            ButtonSpeedRead.Click += ButtonSpeedRead_Click;
+
+            ButtonInvertColours.Icon = Icons.GetAppIcon(Icons.DocumentsInvertColours);
+            ButtonInvertColours.Caption = LocalisationManager.Get("PDF/TIP/NEGATIVE");
+            ButtonInvertColours.IsChecked = false;
+            ButtonInvertColours.Click += ButtonInvertColours_Click;
+
+            ButtonMoreMenus.Icon = Icons.GetAppIcon(Icons.DocumentMisc);
+            ButtonMoreMenus.Caption = LocalisationManager.Get("PDF/TIP/MORE_MENUS");
+            ButtonMoreMenus.Click += ButtonMoreMenus_Click;
+
+            ButtonJumpToSection.Icon = Icons.GetAppIcon(Icons.JumpToSection);
+            ButtonJumpToSection.ToolTip = LocalisationManager.Get("PDF/TIP/BOOKMARKS");
+            ButtonJumpToSection.Click += ButtonJumpToSection_Click;
+
+            ButtonPreviousPage.Icon = Icons.GetAppIcon(Icons.Previous);
+            ButtonPreviousPage.ToolTip = LocalisationManager.Get("PDF/TIP/PAGE_PREV");
+            ButtonPreviousPage.Click += ButtonPreviousPage_Click;
+
+            ButtonNextPage.Icon = Icons.GetAppIcon(Icons.Next);
+            ButtonNextPage.ToolTip = LocalisationManager.Get("PDF/TIP/PAGE_NEXT");
+            ButtonNextPage.Click += ButtonNextPage_Click;
+
+            TextBoxFind.ToolTip = LocalisationManager.Get("PDF/TIP/SEARCH");
+            TextBoxFind.OnHardSearch += TextBoxFind_OnHardSearch;
+
+            Webcasts.FormatWebcastButton(ButtonWebcast, Webcasts.PDF_VIEWER);
+
+            // Make some space
+            ToolBar.SetOverflowMode(ButtonPrint, OverflowMode.Always);
+            ToolBar.SetOverflowMode(ButtonInvertColours, OverflowMode.Always);
+            ToolBar.SetOverflowMode(ButtonCamera, OverflowMode.Always);
+            ToolBar.SetOverflowMode(ButtonDocumentSave, OverflowMode.Always);
+            ToolBar.SetOverflowMode(ButtonExportToText, OverflowMode.Always);
+            ToolBar.SetOverflowMode(ButtonReadOutLoud, OverflowMode.Always);
+            ToolBar.SetOverflowMode(ButtonMoreMenus, OverflowMode.Always);
+
+            // Wizard
+            WizardDPs.SetPointOfInterest(ButtonAnnotation, "PDFReadingAnnotationButton");
+
+            ListSearchDetails.SearchSelectionChanged += ListSearchDetails_SearchSelectionChanged;
+            ListSearchDetails.SearchClicked += ListSearchDetails_SearchSelectionChanged;
+
+            TagCloud.TagClick += TagCloud_TagClick;
+
+            JumpToPageNumber.Text = "" + 1;
+            JumpToPageNumberMax.Text = " of " + pdf_document.PDFRenderer.PageCount;
+            JumpToPageNumber.KeyDown += JumpToPageNumber_KeyDown;
+            JumpToPageNumber.KeyUp += JumpToPageNumber_KeyUp;
+            JumpToPageNumber.GotFocus += JumpToPageNumber_GotFocus;
+            string tooltip = LocalisationManager.Get("PDF/TIP/PAGE_JUMP");
+            JumpToPageNumberLabel.ToolTip = tooltip;
+            JumpToPageNumber.ToolTip = tooltip;
+
+            // The search results are initially hidden
+            GridBOTTOM.Visibility = Visibility.Collapsed;
+
+            // Start in hand mode
+            pdf_renderer_control.ReconsiderOperationMode(PDFRendererControl.OperationMode.Hand);
+
+            ObjHyperlinkGuestPreviewMoveOther.Click += ObjHyperlinkGuestPreviewMoveOther_Click;
+            ObjHyperlinkGuestPreviewMoveDefault.Click += ObjHyperlinkGuestPreviewMoveDefault_Click;
+            ObjHyperlinkGuestPreviewVanillaAttach.Click += ObjHyperlinkGuestPreviewVanillaAttach_Click;
+
+            ObjReadOnlyInfoBar.Visibility = pdf_document.LibraryRef.IsReadOnlyLibrary ? Visibility.Visible : Visibility.Collapsed;
+
+            DataContext = pdf_document.Bindable;
+
+            ObjDocumentMetadataControlsPanel.SelectedPageChanged += ObjDocumentMetadataControlsPanel_ObjDocumentMetadataControlsPanel_SelectedPageChanged;
+
+            // Kick off a thread that populates the interesting analysis
+            SafeThreadPool.QueueUserWorkItem(o =>
+            {
+                PDFRendererControlInterestingAnalysis.DoInterestingAnalysis(this, pdf_renderer_control, pdf_document);
+            });
+
+            Loaded += PDFReadingControl_Loaded;
+        }
+
+        public PDFRendererControl GetPDFRendererControl()
+        {
+            return pdf_renderer_control;
+        }
+
+        public PDFRendererControlStats GetPDFRendererControlStats()
+        {
+            return pdf_renderer_control?.GetPDFRendererControlStats();
+        }
+
+        public PDFDocument GetPDFDocument()
+        {
+            return pdf_renderer_control?.GetPDFDocument();
+        }
+
+        private void Dispatcher_ShutdownStarted(object sender, EventArgs e)
+        {
+            CleanUp();
+        }
+
+        // WARNING: https://docs.microsoft.com/en-us/dotnet/api/system.windows.frameworkelement.unloaded?view=net-5.0
+        // Which says:
+        //
+        // Note that the Unloaded event is not raised after an application begins shutting down.
+        // Application shutdown occurs when the condition defined by the ShutdownMode property occurs.
+        // If you place cleanup code within a handler for the Unloaded event, such as for a Window
+        // or a UserControl, it may not be called as expected.
+        private void PDFReadingControl_Unloaded(object sender, RoutedEventArgs e)
+        {
+            CleanUp();
+        }
+
+        private void CleanUp()
+        {
+            // TODO: kill the pdf renderer
+
+            Dispatcher.ShutdownStarted -= Dispatcher_ShutdownStarted;
+        }
+
+        private void PDFReadingControl_Loaded(object sender, RoutedEventArgs e)
+        {
+            if (ConfigurationManager.Instance.ConfigurationRecord.GUI_IsNovice)
+            {
+                GridRIGHT.Collapse();
+            }
+            else
+            {
+                GridRIGHT.Restore();
+            }
+        }
+
+        private void ObjDocumentMetadataControlsPanel_ObjDocumentMetadataControlsPanel_SelectedPageChanged(int page)
+        {
+            ASSERT.Test(pdf_renderer_control != null);
+
+            pdf_renderer_control.SelectPage(page);
+        }
+
+        private void ButtonInCite_Word_Click(object sender, RoutedEventArgs e)
+        {
+            ButtonInCitePopup.Close();
+
+            FeatureTrackingManager.Instance.UseFeature(Features.InCite_AddNewCitation_FromDocument);
+
+            PDFDocument pdf_document = GetPDFDocument();
+            ASSERT.Test(pdf_document != null);
+
+            if (pdf_document != null)
+            {
+                PDFDocumentCitingTools.CitePDFDocument(pdf_document, false);
+            }
+
+            e.Handled = true;
+        }
+
+        private void ButtonInCite_WordSeparate_Click(object sender, RoutedEventArgs e)
+        {
+            ButtonInCitePopup.Close();
+
+            FeatureTrackingManager.Instance.UseFeature(Features.InCite_AddNewCitation_FromDocument);
+
+            PDFDocument pdf_document = GetPDFDocument();
+            ASSERT.Test(pdf_document != null);
+
+            if (pdf_document != null)
+            {
+                PDFDocumentCitingTools.CitePDFDocument(pdf_document, true);
+            }
+
+            e.Handled = true;
+        }
+
+        private void ButtonInCite_Snippet_Click(object sender, RoutedEventArgs e)
+        {
+            ButtonInCitePopup.Close();
+
+            FeatureTrackingManager.Instance.UseFeature(Features.InCite_AddNewCitationSnippet_FromDocument);
+
+            PDFDocument pdf_document = GetPDFDocument();
+            ASSERT.Test(pdf_document != null);
+
+            if (pdf_document != null)
+            {
+                PDFDocumentCitingTools.CiteSnippetPDFDocument(false, pdf_document);
+            }
+
+            e.Handled = true;
+        }
+
+        private void ButtonInCite_BibTeXKey_Click(object sender, RoutedEventArgs e)
+        {
+            ButtonInCitePopup.Close();
+
+            PDFDocument pdf_document = GetPDFDocument();
+            ASSERT.Test(pdf_document != null);
+
+            if (pdf_document != null)
+            {
+                if (!String.IsNullOrEmpty(pdf_document.BibTexKey))
+                {
+                    string result = @"\cite{" + pdf_document.BibTexKey + @"}";
+                    ClipboardTools.SetText(result);
+                    StatusManager.Instance.UpdateStatus("CopyBibTeXKey", String.Format("Copied '{0}' to clipboard.", result));
+                }
+            }
+
+            e.Handled = true;
+        }
+
+        private void ButtonExpedition_Click(object sender, RoutedEventArgs e)
+        {
+            ButtonExplorePopup.Close();
+
+            FeatureTrackingManager.Instance.UseFeature(Features.Expedition_Open_Document);
+
+            PDFDocument pdf_document = GetPDFDocument();
+            ASSERT.Test(pdf_document != null);
+
+            if (pdf_document != null)
+            {
+                MainWindowServiceDispatcher.Instance.OpenExpedition(pdf_document.LibraryRef, pdf_document);
+            }
+        }
+
+        private void ButtonOpenLibrary_Click(object sender, RoutedEventArgs e)
+        {
+            PDFDocument pdf_document = GetPDFDocument();
+            ASSERT.Test(pdf_document != null);
+
+            MainWindowServiceDispatcher.Instance.OpenLibrary(pdf_document.LibraryRef);
+        }
+
+#region IDisposable
+
+        ~PDFReadingControl()
+        {
+            Logging.Debug("~PDFReadingControl()");
+            Dispose(false);
+        }
+
+        public void Dispose()
+        {
+            Logging.Debug("Disposing PDFReadingControl");
+            Dispose(true);
+            GC.SuppressFinalize(this);
+        }
+
+        private int dispose_count = 0;
+        protected virtual void Dispose(bool disposing)
+        {
+            Logging.Debug("PDFReadingControl::Dispose({0}) @{1}", disposing, dispose_count);
+
+            WPFDoEvents.InvokeInUIThread(() =>
+            {
+                WPFDoEvents.SafeExec(() =>
+                {
+                    if (dispose_count == 0)
+                    {
+                        // GetPDFDocument() depends on a valid pdf_renderer_control reference, so we do this one first!
+                        PDFDocument pdf_document = GetPDFDocument();
+                        ASSERT.Test(pdf_document != null);
+
+                        pdf_document?.PDFRenderer.FlushCachedPageRenderings();
+                    }
+                });
+
+                WPFDoEvents.SafeExec(() =>
+                {
+                    if (dispose_count == 0)
+                    {
+                        // Get rid of managed resources
+                        PDFRendererControlArea.Children.Clear();
+
+                        pdf_renderer_control?.Dispose();
+                    }
+                });
+
+                WPFDoEvents.SafeExec(() =>
+                {
+                    pdf_renderer_control = null;
+                });
+
+                ++dispose_count;
+            });
+        }
+
+#endregion
+
+        private void pdf_renderer_control_OperationModeChanged(PDFRendererControl.OperationMode operation_mode)
+        {
+            // Reset the toggle buttons
+            ButtonHand.IsChecked = false;
+            ButtonTextSentenceSelect.IsChecked = false;
+            ButtonAnnotation.IsChecked = false;
+            ButtonHighlighter.IsChecked = false;
+            ButtonCamera.IsChecked = false;
+            ButtonInk.IsChecked = false;
+
+            // Hide the various toolboxes
+            InkCanvasToolbarBorder.Visibility = Visibility.Collapsed;
+            HighlightCanvasToolbarBorder.Visibility = Visibility.Collapsed;
+            TextCanvasToolbarBorder.Visibility = Visibility.Collapsed;
+
+            // Set the selected toggle button
+            switch (operation_mode)
+            {
+                case PDFRendererControl.OperationMode.Hand:
+                    ButtonHand.IsChecked = true;
+                    break;
+                case PDFRendererControl.OperationMode.Annotation:
+                    ButtonAnnotation.IsChecked = true;
+                    break;
+                case PDFRendererControl.OperationMode.Highlighter:
+                    ButtonHighlighter.IsChecked = true;
+                    HighlightCanvasToolbarBorder.Visibility = Visibility.Visible;
+                    break;
+                case PDFRendererControl.OperationMode.Camera:
+                    ButtonCamera.IsChecked = true;
+                    break;
+                case PDFRendererControl.OperationMode.Ink:
+                    ButtonInk.IsChecked = true;
+                    InkCanvasToolbarBorder.Visibility = Visibility.Visible;
+                    break;
+                case PDFRendererControl.OperationMode.TextSentenceSelect:
+                    ButtonTextSentenceSelect.IsChecked = true;
+                    TextCanvasToolbarBorder.Visibility = Visibility.Visible;
+                    break;
+                default:
+                    Logging.Warn("Unknown operation mode {0}", operation_mode);
+                    break;
+            }
+        }
+
+        private void pdf_renderer_control_ZoomTypeChanged(PDFRendererControl.ZoomType zoom_type)
+        {
+            Button1Up.IsChecked = false;
+            Button2Up.IsChecked = false;
+            ButtonNUp.IsChecked = false;
+            ButtonWholeUp.IsChecked = false;
+
+            switch (zoom_type)
+            {
+                case PDFRendererControl.ZoomType.Zoom1Up:
+                    Button1Up.IsChecked = true;
+                    break;
+                case PDFRendererControl.ZoomType.Zoom2Up:
+                    Button2Up.IsChecked = true;
+                    break;
+                case PDFRendererControl.ZoomType.ZoomNUp:
+                    ButtonNUp.IsChecked = true;
+                    break;
+                case PDFRendererControl.ZoomType.ZoomWholeUp:
+                    ButtonWholeUp.IsChecked = true;
+                    break;
+                case PDFRendererControl.ZoomType.Other:
+                    break;
+                default:
+                    Logging.Warn("Unknown zoom type {0}", zoom_type);
+                    break;
+            }
+        }
+
+        private void pdf_renderer_control_SelectedPageChanged(int page)
+        {
+            PDFDocument pdf_document = GetPDFDocument();
+            ASSERT.Test(pdf_document != null);
+
+            if (pdf_document != null)
+            {
+                JumpToPageNumber.Text = "" + page;
+                JumpToPageNumberMax.Text = " of " + pdf_document.PDFRenderer.PageCount;
+            }
+        }
+
+        private void JumpToPageNumber_GotFocus(object sender, RoutedEventArgs e)
+        {
+            JumpToPageNumber.SelectAll();
+        }
+
+        private void JumpToPageNumber_KeyDown(object sender, KeyEventArgs e)
+        {
+            switch (e.Key)
+            {
+                case Key.Add:
+                    DoJumpToPageNumber(+1);
+                    e.Handled = true;
+                    break;
+
+                case Key.Subtract:
+                    DoJumpToPageNumber(-1);
+                    e.Handled = true;
+                    break;
+            }
+        }
+
+        private void JumpToPageNumber_KeyUp(object sender, KeyEventArgs e)
+        {
+            if (e.Key == Key.Enter)
+            {
+                DoJumpToPageNumber(0);
+            }
+        }
+
+        private void DoJumpToPageNumber(int offset)
+        {
+            try
+            {
+                int page_number = Int32.Parse(JumpToPageNumber.Text) + offset;
+
+                PDFDocument pdf_document = GetPDFDocument();
+                ASSERT.Test(pdf_document != null);
+
+                if (pdf_document != null)
+                {
+                    if (page_number < 1) page_number = pdf_document.PDFRenderer.PageCount;
+                    if (page_number > pdf_document.PDFRenderer.PageCount) page_number = 1;
+
+                    pdf_renderer_control.MoveSelectedPageAbsolute(page_number);
+
+                    JumpToPageNumber.Text = "" + page_number;
+                    JumpToPageNumberMax.Text = " of " + pdf_document.PDFRenderer.PageCount;
+                    JumpToPageNumber.SelectAll();
+                }
+            }
+            catch (Exception ex)
+            {
+                Logging.Error(ex, "Error jumping to manual page number '{0}'.", JumpToPageNumber.Text);
+            }
+        }
+
+        private void PDFReadingControl_KeyUp(object sender, KeyEventArgs e)
+        {
+            if (KeyboardTools.IsCTRLDown() && e.Key == Key.G)
+            {
+                JumpToPageNumber.Focus();
+                e.Handled = true;
+            }
+            else if (KeyboardTools.IsCTRLDown() && e.Key == Key.F)
+            {
+                SetSearchKeywords();    // TODO: ***
+                e.Handled = true;
+            }
+            else if (e.Key == Key.F11)
+            {
+                ToggleFullScreen();
+                e.Handled = true;
+            }
+            // else forward it to the render control...?
+            else
+            {
+                pdf_renderer_control.PDFRendererControl_KeyUp(sender, e);
+            }
+        }
+
+#region --- Mouse operation mode --------------------------------------------------------------------------------------------------------
+
+        private void ButtonTextSentenceSelect_Click(object sender, RoutedEventArgs e)
+        {
+            pdf_renderer_control.ReconsiderOperationMode(PDFRendererControl.OperationMode.TextSentenceSelect);
+        }
+
+        private JumpToSectionPopup jtsp = null;
+
+        private void ButtonJumpToSection_Click(object sender, RoutedEventArgs e)
+        {
+            if (null == jtsp)
+            {
+                Logging.Info("Building popup for first time");
+                jtsp = new JumpToSectionPopup(this);
+            }
+
+            jtsp.Open();
+        }
+
+        private void ButtonAnnotation_Click(object sender, RoutedEventArgs e)
+        {
+            pdf_renderer_control.ReconsiderOperationMode(PDFRendererControl.OperationMode.Annotation);
+        }
+
+        private void ButtonHighlighter_Click(object sender, RoutedEventArgs e)
+        {
+            pdf_renderer_control.ReconsiderOperationMode(PDFRendererControl.OperationMode.Highlighter);
+        }
+
+        private void ButtonInk_Click(object sender, RoutedEventArgs e)
+        {
+            pdf_renderer_control.ReconsiderOperationMode(PDFRendererControl.OperationMode.Ink);
+        }
+
+        private void ButtonCamera_Click(object sender, RoutedEventArgs e)
+        {
+            pdf_renderer_control.ReconsiderOperationMode(PDFRendererControl.OperationMode.Camera);
+        }
+
+        private void ButtonHand_Click(object sender, RoutedEventArgs e)
+        {
+            pdf_renderer_control.ReconsiderOperationMode(PDFRendererControl.OperationMode.Hand);
+        }
+
+        private void ButtonExploreInBrainstorm_Click(object sender, RoutedEventArgs e)
+        {
+            using (AugmentedPopupAutoCloser apac = new AugmentedPopupAutoCloser(ButtonExplorePopup))
+            {
+                FeatureTrackingManager.Instance.UseFeature(Features.Document_ExploreDocumentInBrainstorm);
+
+                PDFDocument pdf_document = GetPDFDocument();
+                ASSERT.Test(pdf_document != null);
+
+                if (pdf_document != null)
+                {
+                    MainWindowServiceDispatcher.Instance.ExploreDocumentInBrainstorm(pdf_document);
+                }
+            }
+        }
+
+        private void ButtonPrint_Click(object sender, RoutedEventArgs e)
+        {
+            PDFDocument pdf_document = GetPDFDocument();
+            ASSERT.Test(pdf_document != null);
+
+            if (null != pdf_document)
+            {
+                PDFPrinter.Print(pdf_document, pdf_document.PDFRenderer, "PDFRenderer");
+            }
+        }
+
+        private void ButtonDocumentSave_Click(object sender, RoutedEventArgs e)
+        {
+            FeatureTrackingManager.Instance.UseFeature(Features.Document_Save);
+
+            PDFDocument pdf_document = GetPDFDocument();
+            ASSERT.Test(pdf_document != null);
+
+            if (pdf_document != null)
+            {
+                string filename = ExportingTools.MakeExportFilename(pdf_document);
+
+                //string desktop_directory = System.Environment.GetFolderPath(Environment.SpecialFolder.DesktopDirectory);
+                //filename = Path.GetFullPath(Path.Combine(desktop_directory, filename));
+
+                SaveFileDialog save_file_dialog = new SaveFileDialog();
+                save_file_dialog.AddExtension = true;
+                save_file_dialog.CheckPathExists = true;
+                save_file_dialog.DereferenceLinks = true;
+                save_file_dialog.OverwritePrompt = true;
+                save_file_dialog.ValidateNames = true;
+                save_file_dialog.DefaultExt = "pdf";
+                save_file_dialog.Filter = "PDF files|*.pdf" + "|" + "All files|*.*";
+                save_file_dialog.FileName = filename;
+
+                if (true == save_file_dialog.ShowDialog())
+                {
+                    Logging.Info("Saving PDF with fingerprint {1} file to {0}", save_file_dialog.FileName, pdf_document.Fingerprint);
+                    File.Copy(pdf_document.DocumentPath, save_file_dialog.FileName);
+                }
+            }
+        }
+
+        private void TagCloud_TagClick(List<string> tags)
+        {
+            string search_terms = ArrayFormatter.ListElements(tags, " ", "\"", "\"");
+            SetSearchKeywords(search_terms);
+        }
+
+        private void TextBoxFind_OnHardSearch()
+        {
+            SetSearchKeywords();
+        }
+
+        private void ListSearchDetails_SearchSelectionChanged(PDFSearchResult search_result)
+        {
+            pdf_renderer_control.FlashSelectedSearchItem(search_result);
+        }
+
+        public void SetSearchKeywords(string keywords)
+        {
+            TextBoxFind.Text = keywords;
+            SetSearchKeywords();
+        }
+
+        public void SetSearchKeywords()
+        {
+            TextBoxFind.FocusSearchArea();
+            SetSearchKeywords_EXECUTE(TextBoxFind.Text);
+        }
+
+        private string previous_search_string = null;
+        private PDFSearchResultSet previous_search_result_set = null;
+
+        private void SetSearchKeywords_EXECUTE(string search_string)
+        {
+            // Check if we are repeating the search or not...
+            if (previous_search_string != search_string)
+            {
+                FeatureTrackingManager.Instance.UseFeature(Features.Document_Search);
+                previous_search_string = search_string;
+
+                PDFDocument pdf_document = GetPDFDocument();
+                ASSERT.Test(pdf_document != null);
+
+                if (pdf_document != null)
+                {
+                    previous_search_result_set = PDFSearcher.Search(pdf_document, search_string);
+                }
+            }
+            else
+            {
+                FeatureTrackingManager.Instance.UseFeature(Features.Document_SearchAgain);
+            }
+
+            PDFSearchResultSet search_result_set = previous_search_result_set;
+
+            // Set the PDF viewer search results
+            pdf_renderer_control.SetSearchKeywords(search_result_set);
+
+            // Set the bottom list box search results
+            if (null != search_result_set && search_result_set.Count > 0)
+            {
+                GridBOTTOM.Visibility = Visibility.Visible;
+            }
+            else
+            {
+                GridBOTTOM.Visibility = Visibility.Collapsed;
+            }
+
+            ListSearchDetails.DataContext = search_result_set.AsList();
+        }
+
+        public void SelectPage(int page)
+        {
+            pdf_renderer_control.SelectPage(page);
+        }
+
+#endregion
+
+#region --- Page navigation --------------------------------------------------------------------------------------------------------
+
+        private void ButtonPreviousPage_Click(object sender, RoutedEventArgs e)
+        {
+            pdf_renderer_control.MoveSelectedPageDelta(-1);
+        }
+
+        private void ButtonNextPage_Click(object sender, RoutedEventArgs e)
+        {
+            pdf_renderer_control.MoveSelectedPageDelta(+1);
+        }
+
+#endregion
+
+        private void Button1Up_Click(object sender, RoutedEventArgs e)
+        {
+            pdf_renderer_control.PageZoom(PDFRendererControl.ZoomType.Zoom1Up);
+        }
+
+        private void Button2Up_Click(object sender, RoutedEventArgs e)
+        {
+            pdf_renderer_control.PageZoom(PDFRendererControl.ZoomType.Zoom2Up);
+        }
+
+        private void ButtonNUp_Click(object sender, RoutedEventArgs e)
+        {
+            pdf_renderer_control.PageZoom(PDFRendererControl.ZoomType.ZoomNUp);
+        }
+
+        private void ButtonWholeUp_Click(object sender, RoutedEventArgs e)
+        {
+            pdf_renderer_control.PageZoom(PDFRendererControl.ZoomType.ZoomWholeUp);
+        }
+
+        private void ButtonZoomOut_Click(object sender, RoutedEventArgs e)
+        {
+            pdf_renderer_control.IncrementalZoom(-1);
+        }
+
+        private void ButtonZoomIn_Click(object sender, RoutedEventArgs e)
+        {
+            pdf_renderer_control.IncrementalZoom(+1);
+        }
+
+        private void ButtonInvertColours_Click(object sender, RoutedEventArgs e)
+        {
+            pdf_renderer_control.InvertColours(ButtonInvertColours.IsChecked.Value);
+        }
+
+        private void ButtonRotate_Click(object sender, RoutedEventArgs e)
+        {
+            pdf_renderer_control.RotatePage();
+        }
+
+        private void ButtonRotateAll_Click(object sender, RoutedEventArgs e)
+        {
+            pdf_renderer_control.RotateAllPages();
+        }
+
+        private void ButtonMoreMenus_Click(object sender, RoutedEventArgs e)
+        {
+            PDFDocument pdf_document = GetPDFDocument();
+            ASSERT.Test(pdf_document != null);
+
+            if (pdf_document != null)
+            {
+                LibraryCatalogPopup popup = new LibraryCatalogPopup(new List<PDFDocument> { pdf_document });
+                popup.Open();
+            }
+
+            e.Handled = true;
+        }
+
+#region --- Export-to-text ------------------------------------------------------------------------------------------------------------------------------------------
+
+        private void ButtonExportToText_Click(object sender, RoutedEventArgs e)
+        {
+            PDFDocument pdf_document = GetPDFDocument();
+            ASSERT.Test(pdf_document != null);
+
+            if (pdf_document != null)
+            {
+#if SYNCFUSION_ANTIQUE
+                //ExportToText.ExportToTextAndLaunch(pdf_document);
+                ExportToWord.ExportToTextAndLaunch(pdf_document);
+#endif
+            }
+
+            e.Handled = true;
+        }
+
+#endregion
+
+#region --- Speed read and text-to-speech ------------------------------------------------------------------------------------------------------------------------------------------
+
+        private void GetCombinedWordsList(List<string> words, List<int> page_word_offsets, int single_page_only = -1)
+        {
+            PDFDocument pdf_document = GetPDFDocument();
+            ASSERT.Test(pdf_document != null);
+
+            if (null != pdf_document)
+            {
+                int start_page = 0;
+                int end_page = pdf_document.SafePageCount - 1;
+
+                if (-1 != single_page_only)
+                {
+                    start_page = single_page_only;
+                    end_page = single_page_only;
+                }
+
+                for (int page = start_page; page <= end_page; ++page)
+                {
+                    WordList words_on_page = pdf_document.PDFRenderer.GetOCRText(page + 1);
+                    page_word_offsets.Add(words.Count);
+                    if (null != words_on_page)
+                    {
+                        foreach (Word word in words_on_page)
+                        {
+                            words.Add(word.Text);
+                        }
+                    }
+                }
+            }
+        }
+
+        private void ButtonSpeedRead_Click(object sender, RoutedEventArgs e)
+        {
+            FeatureTrackingManager.Instance.UseFeature(Features.Document_SpeedRead);
+
+            List<string> words = new List<string>();
+            List<int> page_word_offsets = new List<int>();
+            GetCombinedWordsList(words, page_word_offsets);
+
+            SpeedReadControl src = MainWindowServiceDispatcher.Instance.OpenSpeedRead();
+            src.UseText(words);
+        }
+
+        private void ButtonReadOutLoud_Click(object sender, RoutedEventArgs e)
+        {
+            FeatureTrackingManager.Instance.UseFeature(Features.Document_ReadOutLoud);
+
+            AugmentedToggleButton button = (AugmentedToggleButton)sender;
+
+            if (null != button.IsChecked && button.IsChecked.Value)
+            {
+                if (null != pdf_renderer_control.SelectedPage)
+                {
+                    PDFDocument pdf_document = GetPDFDocument();
+                    ASSERT.Test(pdf_document != null);
+
+                    if (pdf_document != null)
+                    {
+                        int page = pdf_renderer_control.SelectedPage.PageNumber;
+                        WordList words = pdf_document.PDFRenderer.GetOCRText(page);
+                        if (null != words)
+                        {
+                            StringBuilder sb = new StringBuilder();
+                            foreach (var word in words)
+                            {
+                                sb.Append(word.Text);
+                                sb.Append(' ');
+                            }
+
+                            ReadOutLoudManager.Instance.Read(sb.ToString());
+                        }
+                        else
+                        {
+                            Logging.Info("No OCR to read");
+                            ReadOutLoudManager.Instance.Read("Please run OCR on this page before it can be read.");
+                        }
+                    }
+                    else
+                    {
+                        Logging.Info("No document to read");
+                        ReadOutLoudManager.Instance.Read("INTERNAL ERROR: no document to read.");
+                    }
+                }
+                else
+                {
+                    Logging.Info("No page selected to read");
+                    ReadOutLoudManager.Instance.Read("Please select the page that you wish to have read to you.");
+                }
+            }
+            else
+            {
+                ReadOutLoudManager.Instance.Pause();
+            }
+        }
+
+#endregion
+
+#region --- Full screen mode -------------------------------------------------------------------------------------------------------------
+
+        private void ToggleFullScreen()
+        {
+            ButtonFullScreen.IsChecked = !(ButtonFullScreen.IsChecked ?? false);
+            ReevaluateFullScreen();
+        }
+
+        private void ReevaluateFullScreen()
+        {
+            if (ButtonFullScreen.IsChecked ?? false)
+            {
+                // Go full screen
+                GridLEFT.Collapse();
+                GridRIGHT.Collapse();
+                pdf_renderer_control.PageZoom(PDFRendererControl.ZoomType.Zoom1Up);
+            }
+            else
+            {
+                // Revert
+                GridLEFT.Restore();
+                GridRIGHT.Restore();
+            }
+        }
+
+        private void ButtonFullScreen_Click(object sender, RoutedEventArgs e)
+        {
+            ReevaluateFullScreen();
+        }
+
+#endregion
+
+        internal void EnableGuestMoveNotification(PDFDocument potential_attachment_pdf_document = null)
+        {
+            ObjGuestPreviewMove.Visibility = Visibility.Visible;
+
+            // Get the MRU web library details
+            ObjHyperlinkGuestPreviewMoveDefault.Visibility = Visibility.Collapsed;
+            List<WebLibraryDetail> web_library_details = new List<WebLibraryDetail>();
+            web_library_details.AddRange(WebLibraryManager.Instance.WebLibraryDetails_All_IncludingDeleted);
+            WebLibraryManager.Instance.SortWebLibraryDetailsByLastAccessed(web_library_details);
+            if (0 < web_library_details.Count)
+            {
+                WebLibraryDetail web_library_detail = web_library_details[0];
+                if (WebLibraryManager.Instance.Library_Guest != web_library_detail)
+                {
+                    ObjHyperlinkGuestPreviewMoveDefault.Content = "Move to " + web_library_detail.Title;
+                    ObjHyperlinkGuestPreviewMoveDefault.Tag = web_library_detail;
+                    ObjHyperlinkGuestPreviewMoveDefault.Visibility = Visibility.Visible;
+                }
+            }
+
+            ObjHyperlinkGuestPreviewVanillaAttach.Visibility = System.Windows.Visibility.Collapsed;
+            if (null != potential_attachment_pdf_document)
+            {
+                ObjHyperlinkGuestPreviewVanillaAttach.Content = String.Format("Attach to Vanilla Reference '{0}'", potential_attachment_pdf_document.TitleCombined);
+                ObjHyperlinkGuestPreviewVanillaAttach.Tag = potential_attachment_pdf_document;
+                ObjHyperlinkGuestPreviewVanillaAttach.Visibility = System.Windows.Visibility.Visible;
+            }
+        }
+
+        private void ObjHyperlinkGuestPreviewMoveDefault_Click(object sender, RoutedEventArgs e)
+        {
+            WebLibraryDetail web_library_detail = ObjHyperlinkGuestPreviewMoveDefault.Tag as WebLibraryDetail;
+            if (null != web_library_detail)
+            {
+                MoveGuestPreviewPDFDocument(web_library_detail);
+            }
+        }
+
+        private void ObjHyperlinkGuestPreviewVanillaAttach_Click(object sender, RoutedEventArgs e)
+        {
+            PDFDocument potential_attachment_pdf_document = ObjHyperlinkGuestPreviewVanillaAttach.Tag as PDFDocument;
+            if (null != potential_attachment_pdf_document)
+            {
+                FeatureTrackingManager.Instance.UseFeature(Features.Library_AttachToVanilla_Web);
+
+                PDFDocument pdf_document = GetPDFDocument();
+                ASSERT.Test(pdf_document != null);
+
+                if (pdf_document != null)
+                {
+                    PDFDocument source_pdf_document = pdf_document;
+                    PDFDocument cloned_pdf_document = potential_attachment_pdf_document.AssociatePDFWithVanillaReference(pdf_document.DocumentPath);
+
+                    // Close the old
+                    MainWindowServiceDispatcher.Instance.ClosePDFReadingControl(this);
+
+                    // Delete the old
+                    if (cloned_pdf_document != source_pdf_document)
+                    {
+                        source_pdf_document.Deleted = true;
+                        source_pdf_document.Bindable.NotifyPropertyChanged(nameof(source_pdf_document.Deleted));
+                    }
+                }
+
+#if XULRUNNER_GECKO_ANTIQUE
+                // Forget the target attachment
+                PDFInterceptor.Instance.PotentialAttachmentPDFDocument = null;
+#endif
+            }
+        }
+
+        private void ObjHyperlinkGuestPreviewMoveOther_Click(object sender, RoutedEventArgs e)
+        {
+            WebLibraryDetail web_library_detail = WebLibraryPicker.PickWebLibrary();
+            if (null != web_library_detail)
+            {
+                MoveGuestPreviewPDFDocument(web_library_detail);
+            }
+        }
+
+        private void MoveGuestPreviewPDFDocument(WebLibraryDetail web_library_detail)
+        {
+            PDFDocument pdf_document = GetPDFDocument();
+            ASSERT.Test(pdf_document != null);
+
+            if (pdf_document != null)
+            {
+                PDFDocument source_pdf_document = pdf_document;
+
+                SafeThreadPool.QueueUserWorkItem(o =>
+                {
+                    PDFDocument cloned_pdf_document = ImportingIntoLibrary.ClonePDFDocumentsFromOtherLibrary_SYNCHRONOUS(source_pdf_document, web_library_detail);
+                    ASSERT.Test(cloned_pdf_document != null);
+
+                    WPFDoEvents.InvokeInUIThread(() =>
+                    {
+                        // Open the new
+                        if (null != cloned_pdf_document)
+                        {
+                            MainWindowServiceDispatcher.Instance.OpenDocument(cloned_pdf_document);
+                        }
+                        else
+                        {
+                            MessageBoxes.Warn("There was a problem moving this document to another library.");
+                        }
+
+                        // Close the old
+                        MainWindowServiceDispatcher.Instance.ClosePDFReadingControl(this);
+
+                        // Delete the old
+                        if (cloned_pdf_document != null && cloned_pdf_document != source_pdf_document)
+                        {
+                            source_pdf_document.Deleted = true;
+                            source_pdf_document.Bindable.NotifyPropertyChanged(nameof(source_pdf_document.Deleted));
+                        }
+                    });
+                });
+            }
+        }
+    }
+}