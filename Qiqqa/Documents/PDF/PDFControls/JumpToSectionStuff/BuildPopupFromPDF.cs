﻿using System;
#if SYNCFUSION_ANTIQUE
using Syncfusion.Pdf.Interactive;
#endif
using Utilities;
using Utilities.GUI;
using Utilities.Misc;
using Utilities.PDF;

namespace Qiqqa.Documents.PDF.PDFControls.JumpToSectionStuff
{
    internal class BuildPopupFromPDF
    {
        static internal void BuildMenu(JumpToSectionPopup popup, PDFReadingControl pdf_reading_control)
        {
            WPFDoEvents.AssertThisCodeIs_NOT_RunningInTheUIThread();

            PDFDocument pdf_document = pdf_reading_control.GetPDFDocument();
            ASSERT.Test(pdf_document != null);

<<<<<<< HEAD
#if SYNCFUSION_ANTIQUE
        internal void BuildMenu()
        {
=======
>>>>>>> fec3e01e
            try
            {
                using (AugmentedPdfLoadedDocument doc = new AugmentedPdfLoadedDocument(pdf_document.DocumentPath))
                {
                    if (null != doc.Bookmarks)
                    {
                        GenerateBookmarks(popup, pdf_reading_control, doc, doc.Bookmarks, 0);
                    }
                }
            }
            catch (Exception ex)
            {
                Logging.Warn(ex, "Problem while generating bookmarks from the PDF file");
            }
        }

        static private void GenerateBookmarks(JumpToSectionPopup popup, PDFReadingControl pdf_reading_control, AugmentedPdfLoadedDocument doc, PdfBookmarkBase bookmark_base, int depth)
        {
            // Don't go too deep in the bookmark hierarchy
            if (depth > 0)
            {
                return;
            }

            int last_start_page = 0;

            for (int i = 0; i < bookmark_base.Count; ++i)
            {
                PdfBookmark bookmark = bookmark_base[i];
                int page_number = -1;
                if (null != bookmark.Destination)
                {
                    if (-1 == page_number)
                    {
                        for (int j = last_start_page; j < doc.Pages.Count; ++j)
                        {
                            if (doc.Pages[j] == bookmark.Destination.Page)
                            {
                                page_number = j;
                                last_start_page = j;
                                break;
                            }
                        }
                    }

                    if (-1 == page_number)
                    {
                        for (int j = 0; j < last_start_page; ++j)
                        {
                            if (doc.Pages[j] == bookmark.Destination.Page)
                            {
                                page_number = j;
                                last_start_page = j;
                                break;
                            }
                        }
                    }
                }

                if (-1 != page_number)
                {
                    WPFDoEvents.InvokeInUIThread(() =>
                    {
                        popup.Children.Add(new JumpToSectionItem(popup, pdf_reading_control, bookmark.Title, page_number + 1));
                    });
                }

                GenerateBookmarks(popup, pdf_reading_control, doc, bookmark, depth + 1);
            }
        }
#endif
    }
}

<|MERGE_RESOLUTION|>--- conflicted
+++ resolved
@@ -1,100 +1,101 @@
-﻿using System;
-#if SYNCFUSION_ANTIQUE
-using Syncfusion.Pdf.Interactive;
-#endif
-using Utilities;
-using Utilities.GUI;
-using Utilities.Misc;
-using Utilities.PDF;
-
-namespace Qiqqa.Documents.PDF.PDFControls.JumpToSectionStuff
-{
-    internal class BuildPopupFromPDF
-    {
-        static internal void BuildMenu(JumpToSectionPopup popup, PDFReadingControl pdf_reading_control)
-        {
-            WPFDoEvents.AssertThisCodeIs_NOT_RunningInTheUIThread();
-
-            PDFDocument pdf_document = pdf_reading_control.GetPDFDocument();
-            ASSERT.Test(pdf_document != null);
-
-<<<<<<< HEAD
-#if SYNCFUSION_ANTIQUE
-        internal void BuildMenu()
-        {
-=======
->>>>>>> fec3e01e
-            try
-            {
-                using (AugmentedPdfLoadedDocument doc = new AugmentedPdfLoadedDocument(pdf_document.DocumentPath))
-                {
-                    if (null != doc.Bookmarks)
-                    {
-                        GenerateBookmarks(popup, pdf_reading_control, doc, doc.Bookmarks, 0);
-                    }
-                }
-            }
-            catch (Exception ex)
-            {
-                Logging.Warn(ex, "Problem while generating bookmarks from the PDF file");
-            }
-        }
-
-        static private void GenerateBookmarks(JumpToSectionPopup popup, PDFReadingControl pdf_reading_control, AugmentedPdfLoadedDocument doc, PdfBookmarkBase bookmark_base, int depth)
-        {
-            // Don't go too deep in the bookmark hierarchy
-            if (depth > 0)
-            {
-                return;
-            }
-
-            int last_start_page = 0;
-
-            for (int i = 0; i < bookmark_base.Count; ++i)
-            {
-                PdfBookmark bookmark = bookmark_base[i];
-                int page_number = -1;
-                if (null != bookmark.Destination)
-                {
-                    if (-1 == page_number)
-                    {
-                        for (int j = last_start_page; j < doc.Pages.Count; ++j)
-                        {
-                            if (doc.Pages[j] == bookmark.Destination.Page)
-                            {
-                                page_number = j;
-                                last_start_page = j;
-                                break;
-                            }
-                        }
-                    }
-
-                    if (-1 == page_number)
-                    {
-                        for (int j = 0; j < last_start_page; ++j)
-                        {
-                            if (doc.Pages[j] == bookmark.Destination.Page)
-                            {
-                                page_number = j;
-                                last_start_page = j;
-                                break;
-                            }
-                        }
-                    }
-                }
-
-                if (-1 != page_number)
-                {
-                    WPFDoEvents.InvokeInUIThread(() =>
-                    {
-                        popup.Children.Add(new JumpToSectionItem(popup, pdf_reading_control, bookmark.Title, page_number + 1));
-                    });
-                }
-
-                GenerateBookmarks(popup, pdf_reading_control, doc, bookmark, depth + 1);
-            }
-        }
-#endif
-    }
-}
-
+﻿using System;
+#if SYNCFUSION_ANTIQUE
+using Syncfusion.Pdf.Interactive;
+#endif
+using Utilities;
+using Utilities.GUI;
+using Utilities.Misc;
+using Utilities.PDF;
+
+namespace Qiqqa.Documents.PDF.PDFControls.JumpToSectionStuff
+{
+    internal class BuildPopupFromPDF
+    {
+        internal BuildPopupFromPDF(JumpToSectionPopup popup, PDFDocument pdf_document)
+        {
+            this.popup = popup;
+            this.pdf_document = pdf_document;
+        }
+
+#if SYNCFUSION_ANTIQUE
+        static internal void BuildMenu(JumpToSectionPopup popup, PDFReadingControl pdf_reading_control)
+        {
+            WPFDoEvents.AssertThisCodeIs_NOT_RunningInTheUIThread();
+
+            PDFDocument pdf_document = pdf_reading_control.GetPDFDocument();
+            ASSERT.Test(pdf_document != null);
+
+            try
+            {
+                using (AugmentedPdfLoadedDocument doc = new AugmentedPdfLoadedDocument(pdf_document.DocumentPath))
+                {
+                    if (null != doc.Bookmarks)
+                    {
+                        GenerateBookmarks(popup, pdf_reading_control, doc, doc.Bookmarks, 0);
+                    }
+                }
+            }
+            catch (Exception ex)
+            {
+                Logging.Warn(ex, "Problem while generating bookmarks from the PDF file");
+            }
+        }
+
+        static private void GenerateBookmarks(JumpToSectionPopup popup, PDFReadingControl pdf_reading_control, AugmentedPdfLoadedDocument doc, PdfBookmarkBase bookmark_base, int depth)
+        {
+            // Don't go too deep in the bookmark hierarchy
+            if (depth > 0)
+            {
+                return;
+            }
+
+            int last_start_page = 0;
+
+            for (int i = 0; i < bookmark_base.Count; ++i)
+            {
+                PdfBookmark bookmark = bookmark_base[i];
+                int page_number = -1;
+                if (null != bookmark.Destination)
+                {
+                    if (-1 == page_number)
+                    {
+                        for (int j = last_start_page; j < doc.Pages.Count; ++j)
+                        {
+                            if (doc.Pages[j] == bookmark.Destination.Page)
+                            {
+                                page_number = j;
+                                last_start_page = j;
+                                break;
+                            }
+                        }
+                    }
+
+                    if (-1 == page_number)
+                    {
+                        for (int j = 0; j < last_start_page; ++j)
+                        {
+                            if (doc.Pages[j] == bookmark.Destination.Page)
+                            {
+                                page_number = j;
+                                last_start_page = j;
+                                break;
+                            }
+                        }
+                    }
+                }
+
+                if (-1 != page_number)
+                {
+                    WPFDoEvents.InvokeInUIThread(() =>
+                    {
+                        popup.Children.Add(new JumpToSectionItem(popup, pdf_reading_control, bookmark.Title, page_number + 1));
+                    });
+                }
+
+                GenerateBookmarks(popup, pdf_reading_control, doc, bookmark, depth + 1);
+            }
+        }
+#endif
+    }
+}
+