--- conflicted
+++ resolved
@@ -1,143 +1,64 @@
-﻿using System;
-using System.Diagnostics;
-using System.IO;
-using System.Text.RegularExpressions;
-using Utilities;
-using Utilities.GUI;
-using Utilities.PDF;
-using Utilities.PDF.MuPDF;
-using Directory = Alphaleonis.Win32.Filesystem.Directory;
-using File = Alphaleonis.Win32.Filesystem.File;
-using Path = Alphaleonis.Win32.Filesystem.Path;
-
-
-namespace Qiqqa.Documents.PDF.PDFRendering
-{
-    public static class PDFTools
-    {
-        public static int CountPDFPages(string filename, string password)
-        {
-            WPFDoEvents.AssertThisCodeIs_NOT_RunningInTheUIThread();
-
-<<<<<<< HEAD
-            // Try multiple approaches because each fails in their own special way........
-            int pages = 0;
-
-#if false
-            if (0 == pages)
-                {
-                    pages = CountPDFPages_Sorax(filename);
-                }
-            Logging.Debug("-CountPDFPages #1 = Sorax :: {0} : {1}", filename, pages);
-#endif
-#if SYNCFUSION_ANTIQUE
-            if (0 == pages)
-            {
-                pages = CountPDFPages_Syncfusion(filename);
-            }
-            Logging.Debug("-CountPDFPages #2 = Syncfusion :: {0} : {1}", filename, pages);
-#endif
-            if (0 == pages)
-            {
-                pages = CountPDFPages_Jimme_MEGA(filename);
-            }
-            Logging.Debug("-CountPDFPages #3 = Jimme :: {0} : {1}", filename, pages);
-
-            return pages;
-        }
-
-#if false
-        private static int CountPDFPages_Sorax(string filename)
-        {
-            WPFDoEvents.AssertThisCodeIs_NOT_RunningInTheUIThread();
-
-            try
-            {
-                Logging.Debug("+CountPDFPages_Sorax: {0}", filename);
-                int page_count = SoraxPDFRendererDLLWrapper.GetPageCount(filename, null, null);
-                Logging.Debug("-CountPDFPages_Sorax ({0} pages)", page_count);
-                return page_count;
-            }
-            catch (Exception ex)
-            {
-                Logging.Warn(ex, "Error while counting pages in CountPDFPages_Sorax for file: {0}", filename);
-                return 0;
-            }
-        }
-#endif
-
-        private static int CountPDFPages_Jimme_MEGA(string filename)
-        {
-            try
-            {
-                Logging.Debug("+CountPDFPages_Jimme_MEGA");
-                string pdf_text = File.ReadAllText(filename);
-                Logging.Debug("+CountPDFPages_Jimme_MEGA....read");
-                Regex regex = new Regex(@"/Type\s*/Page[^s]");
-                MatchCollection matches = regex.Matches(pdf_text);
-                Logging.Debug("-CountPDFPages_Jimme_MEGA ({0} pages)", matches.Count);
-                return matches.Count;
-            }
-            catch (Exception ex)
-            {
-                Logging.Warn(ex, "Error while counting pages in CountPDFPages_Jimme_MEGA for file: {0}", filename);
-                return 0;
-            }
-        }
-
-#if SYNCFUSION_ANTIQUE
-
-        private static int CountPDFPages_Syncfusion(string filename)
-        {
-            try
-            {
-                Logging.Debug("+CountPDFPages_Syncfusion: {0}", filename);
-                using (AugmentedPdfLoadedDocument doc = new AugmentedPdfLoadedDocument(filename))
-=======
-            try
-            {
-                Logging.Debug("+CountPDFPages_MuPDF: {0}", filename);
-                int page_count;
-                PDFDocumentMuPDFMetaInfo metadata = null;
-                if (!File.Exists(filename))
->>>>>>> fec3e01e
-                {
-                    page_count = PDFErrors.DOCUMENT_DOES_NOT_EXIST;
-                }
-                else
-                {
-                    metadata = MuPDFRenderer.GetDocumentMetaInfo(filename, password, ProcessPriorityClass.Normal);
-                    page_count = metadata?.PageCount ?? PDFErrors.PAGECOUNT_GENERAL_FAILURE;
-
-                    if (page_count <= 0)
-                    {
-                        if (metadata?.DocumentIsCorrupted ?? false)
-                        {
-                            if (metadata.DocumentErrorCode < 0)
-                            {
-                                page_count = metadata.DocumentErrorCode;
-                                Debug.Assert(page_count != PDFErrors.PAGECOUNT_PENDING);
-                                //Debug.Assert(false);
-                            }
-                            else
-                            {
-                                page_count = PDFErrors.DOCUMENT_IS_CORRUPTED;
-                            }
-                        }
-                    }
-                }
-                string error_report = metadata != null ? "\n" + String.Join("\n", metadata.errors.ToArray()) : "";
-                Logging.Debug($"-CountPDFPages_MuPDF '{ filename }' -> ({ page_count } pages){0}", error_report);
-                return page_count;
-            }
-            catch (Exception ex)
-            {
-                Logging.Warn(ex, "Error while counting pages in CountPDFPages_MuPDF for file: {0}", filename);
-                return PDFErrors.PAGECOUNT_GENERAL_FAILURE;
-            }
-        }
-
-#endif
-    
-    }
-}
+﻿using System;
+using System.Diagnostics;
+using System.IO;
+using System.Text.RegularExpressions;
+using Utilities;
+using Utilities.GUI;
+using Utilities.PDF;
+using Utilities.PDF.MuPDF;
+using Directory = Alphaleonis.Win32.Filesystem.Directory;
+using File = Alphaleonis.Win32.Filesystem.File;
+using Path = Alphaleonis.Win32.Filesystem.Path;
+
+
+namespace Qiqqa.Documents.PDF.PDFRendering
+{
+    public static class PDFTools
+    {
+        public static int CountPDFPages(string filename, string password)
+        {
+            WPFDoEvents.AssertThisCodeIs_NOT_RunningInTheUIThread();
+
+            try
+            {
+                Logging.Debug("+CountPDFPages_MuPDF: {0}", filename);
+                int page_count;
+                PDFDocumentMuPDFMetaInfo metadata = null;
+                if (!File.Exists(filename))
+                {
+                    page_count = PDFErrors.DOCUMENT_DOES_NOT_EXIST;
+                }
+                else
+                {
+                    metadata = MuPDFRenderer.GetDocumentMetaInfo(filename, password, ProcessPriorityClass.Normal);
+                    page_count = metadata?.PageCount ?? PDFErrors.PAGECOUNT_GENERAL_FAILURE;
+
+                    if (page_count <= 0)
+                    {
+                        if (metadata?.DocumentIsCorrupted ?? false)
+                        {
+                            if (metadata.DocumentErrorCode < 0)
+                            {
+                                page_count = metadata.DocumentErrorCode;
+                                Debug.Assert(page_count != PDFErrors.PAGECOUNT_PENDING);
+                                //Debug.Assert(false);
+                            }
+                            else
+                            {
+                                page_count = PDFErrors.DOCUMENT_IS_CORRUPTED;
+                            }
+                        }
+                    }
+                }
+                string error_report = metadata != null ? "\n" + String.Join("\n", metadata.errors.ToArray()) : "";
+                Logging.Debug($"-CountPDFPages_MuPDF '{ filename }' -> ({ page_count } pages){0}", error_report);
+                return page_count;
+            }
+            catch (Exception ex)
+            {
+                Logging.Warn(ex, "Error while counting pages in CountPDFPages_MuPDF for file: {0}", filename);
+                return PDFErrors.PAGECOUNT_GENERAL_FAILURE;
+            }
+        }
+    }
+}