﻿using System;
using System.Collections.Generic;
using System.ComponentModel;
using System.IO;
using System.Reflection;
using System.Windows.Media;
using Qiqqa.Common.TagManagement;
using Qiqqa.DocumentLibrary;
using Qiqqa.Documents.Common;
using Qiqqa.Documents.PDF.CitationManagerStuff;
using Qiqqa.Documents.PDF.DiskSerialisation;
using Qiqqa.Documents.PDF.PDFControls.Page.Tools;
using Qiqqa.Documents.PDF.PDFRendering;
using Qiqqa.UtilisationTracking;
using Utilities;
using Utilities.BibTex;
using Utilities.BibTex.Parsing;
using Utilities.Files;
using Utilities.GUI;
using Utilities.Misc;
using Utilities.Reflection;

namespace Qiqqa.Documents.PDF
{
    /// <summary>
    /// ******************* NB NB NB NB NB NB NB NB NB NB NB ********************************
    /// 
    /// ALL PROPERTIES STORED IN THE DICTIONARY MUST BE SIMPLE TYPES - string, int or double.  
    /// NO DATES, NO COLORS, NO STRUCTs.  
    /// If you want to store Color and DateTime, then there are helper methods on the DictionaryBasedObject to convert TO/FROM.  Use those!
    /// Otherwise platform independent serialisation will break!
    /// 
    /// ******************* NB NB NB NB NB NB NB NB NB NB NB ********************************
    /// </summary>

    public class PDFDocument
    {
        private const string VANILLA_REFERENCE_FILETYPE = "VANILLA_REFERENCE";

        public Library Library
        { get; }

        //[NonSerialized]
        //private DictionaryBasedObject dictionary = new DictionaryBasedObject();

        //internal DictionaryBasedObject Dictionary
        //{
        //    get { return dictionary; }
        //}

        static readonly PropertyDependencies property_dependencies = new PropertyDependencies();

        static PDFDocument()
        {
            PDFDocument p = null;

            property_dependencies.Add(() => p.TitleCombined, () => p.Title);
            property_dependencies.Add(() => p.TitleCombined, () => p.BibTex);
            property_dependencies.Add(() => p.AuthorsCombined, () => p.Authors);
            property_dependencies.Add(() => p.AuthorsCombined, () => p.BibTex);
            property_dependencies.Add(() => p.YearCombined, () => p.Year);
            property_dependencies.Add(() => p.YearCombined, () => p.BibTex);

            property_dependencies.Add(() => p.Publication, () => p.BibTex);
            property_dependencies.Add(() => p.BibTex, () => p.Publication);

            property_dependencies.Add(() => p.Title, () => p.TitleCombined);
            property_dependencies.Add(() => p.Title, () => p.TitleCombinedReason);
            property_dependencies.Add(() => p.BibTex, () => p.TitleCombined);
            property_dependencies.Add(() => p.BibTex, () => p.TitleCombinedReason);
            property_dependencies.Add(() => p.TitleSuggested, () => p.TitleCombined);
            property_dependencies.Add(() => p.TitleSuggested, () => p.TitleCombinedReason);
            property_dependencies.Add(() => p.DownloadLocation, () => p.TitleCombined);
            property_dependencies.Add(() => p.DownloadLocation, () => p.TitleCombinedReason);
            property_dependencies.Add(() => p.TitleCombined, () => p.TitleCombinedReason);

            property_dependencies.Add(() => p.Authors, () => p.AuthorsCombined);
            property_dependencies.Add(() => p.Authors, () => p.AuthorsCombinedReason);
            property_dependencies.Add(() => p.BibTex, () => p.AuthorsCombined);
            property_dependencies.Add(() => p.BibTex, () => p.AuthorsCombinedReason);
            property_dependencies.Add(() => p.AuthorsSuggested, () => p.AuthorsCombined);
            property_dependencies.Add(() => p.AuthorsSuggested, () => p.AuthorsCombinedReason);
            property_dependencies.Add(() => p.AuthorsCombined, () => p.AuthorsCombinedReason);

            property_dependencies.Add(() => p.Year, () => p.YearCombined);
            property_dependencies.Add(() => p.Year, () => p.YearCombinedReason);
            property_dependencies.Add(() => p.BibTex, () => p.YearCombined);
            property_dependencies.Add(() => p.BibTex, () => p.YearCombinedReason);
            property_dependencies.Add(() => p.YearSuggested, () => p.YearCombined);
            property_dependencies.Add(() => p.YearSuggested, () => p.YearCombinedReason);
            property_dependencies.Add(() => p.YearCombined, () => p.YearCombinedReason);

            property_dependencies.Add(() => p.BibTex, () => p.Publication);
            property_dependencies.Add(() => p.BibTex, () => p.Abstract);
        }

        private PDFDocument(Library library)
        {
            this.Library = library;
        }

        [NonSerialized]
        PDFRenderer pdf_renderer;
        public PDFRenderer PDFRenderer
        {
            get
            {
                if (null == pdf_renderer)
                {
                    pdf_renderer = new PDFRenderer(Fingerprint, DocumentPath, this.Library.PasswordManager.GetPassword(this), this.Library.PasswordManager.GetPassword(this));
                }

                return pdf_renderer;
            }
        }

        [NonSerialized]
        PDFRendererFileLayer pdf_renderer_file_layer;
        public PDFRendererFileLayer PDFRendererFileLayer
        {
            get
            {
                if (null == pdf_renderer_file_layer)
                {
                    pdf_renderer_file_layer = new PDFRendererFileLayer(Fingerprint, DocumentPath);
                }

                return pdf_renderer_file_layer;
            }
        }

        public int SafePageCount
        {
            get
            {
                if (DocumentExists)
                {
                    return PDFRenderer.PageCount;
                }
                else
                {
                    return 0;
                }
            }
        }

        /// <summary>
        /// This is an approximate response: it takes a *fast* shortcut to check if the given
        /// PDF has been OCR'd in the past.
        /// 
        /// The emphasis here is on NOT triggering a new OCR action! Just taking a peek, *quickly*.
        /// 
        /// The cost: one(1) I/O per check.
        /// </summary>
        public bool HasOCRdata
        {
            get
            {
                // do not check if DocumentExists: our pagecount cache check is sufficient and one I/O per check.
                return PDFRendererFileLayer.HasOCRdata(Fingerprint);
            }
        }

        [NonSerialized]
        AugmentedBindable<PDFDocument> bindable = null;
        public AugmentedBindable<PDFDocument> Bindable
        {
            get
            {
                if (null == bindable)
                {
                    bindable = new AugmentedBindable<PDFDocument>(this, property_dependencies);
                    bindable.PropertyChanged += bindable_PropertyChanged;
                }

                return bindable;
            }
        }

        public string Fingerprint
        { get; set; }

        /// <summary>
        /// Unique id for both this document and the library that it exists in.
        /// </summary>
        public string UniqueId
        {
            get
            {
                return string.Format("{0}_{1}", Fingerprint, this.Library.WebLibraryDetail.Id);
            }
        }

        [NonSerialized]
        private string _FileType;
        public string FileType
        {
            get
            {
                return _FileType;
            }
            set
            {
                _FileType = value.TrimStart('.').ToLower();
            }
        }

        public BibTexItem BibTex
        { get; private set; }

        public bool UpdateBibTex(BibTexItem fresh, bool replace = true)
        {
            if (fresh == null || fresh.IsEmpty() || fresh.IsContentIdenticalTo(fresh))
            {
                return false;
            }

            // TODO: check and heuristic for merge/update

            // Store the new value
            BibTex = fresh;

            // If the bibtex contains title, author or year, use those by clearing out any overriding values
            if (fresh.HasTitle())
            {
                Title = null;
            }
            if (fresh.HasAuthor())
            {
                Authors = null;
            }
            if (fresh.HasYear())
            {
                Year = null;
            }

            return true;
        }

        public string Title
        { get; private set; }

        public string TitleSuggested
        { get; set; }

        public string TitleCombinedReason
        {
            get
            {
                return String.Format(
                    "Final decision: {0}\n\nYour override: {1}\nBibTeX: {2}\nSuggested: {3}\nSource: {4}",
                    TitleCombined,
                    Title,
                    BibTex.GetTitle(),
                    TitleSuggested,
                    DownloadLocation
                    );
            }
        }

        public static readonly string TITLE_UNKNOWN = "(unknown title)";
        public string TitleCombined
        {
            get
            {
                if (!String.IsNullOrEmpty(Title)) return Title;

                if (BibTex.HasTitle()) return BibTex.GetTitle();

                if (!String.IsNullOrEmpty(TitleSuggested)) return TitleSuggested;

                if (!String.IsNullOrEmpty(DownloadLocation)) return DownloadLocation;

                return TITLE_UNKNOWN;
            }
            set
            {
                string old_combined = TitleCombined;
                if (null != old_combined && 0 == old_combined.CompareTo(value))
                {
                    return;
                }

                // If they are clearing out a value, clear the title
                if (String.IsNullOrEmpty(value))
                {
                    Title = null;
                    return;
                }

                // Then see if they are updating bibtex
                if (String.IsNullOrEmpty(Title) && BibTex.HasTitle())
                {
                    BibTex.SetTitle(value);
                    return;
                }

                // If we get here, they are changing the Title cos there is no bibtex to update...
                Title = value;
            }
        }

        /// <summary>
        /// Is true if the user made this title by hand (e.g. typed it in or got some BibTeX)
        /// </summary>
        public bool IsTitleGeneratedByUser
        {
            get
            {
                if (!String.IsNullOrEmpty(Title)) return true;
                return BibTex.HasTitle();
            }
        }

        public string Authors
        { get; private set; }

        public string AuthorsSuggested
        { get; set; }

        public string AuthorsCombinedReason
        {
            get
            {
                return String.Format(
                    "Final decision: {0}\n\nYour override: {1}\nBibTeX: {2}\nSuggested: {3}",
                    AuthorsCombined,
                    Authors,
                    BibTex.GetAuthor(),
                    AuthorsSuggested
                    );
            }
        }

        public string AuthorsCombined
        {
            get
            {
                if (!String.IsNullOrEmpty(Authors)) return Authors;

                if (BibTex.HasAuthor()) return BibTex.GetAuthor();

                if (!String.IsNullOrEmpty(AuthorsSuggested)) return AuthorsSuggested;

                return Utilities.Language.NameTools.UNKNOWN_AUTHORS;
            }
            set
            {
                string old_combined = AuthorsCombined;
                if (null != old_combined && 0 == old_combined.CompareTo(value))
                {
                    return;
                }

                // If they are clearing out a value, clear the authors override
                if (String.IsNullOrEmpty(value))
                {
                    Authors = null;
                    return;
                }

                // Then see if they are updating bibtex
                if (String.IsNullOrEmpty(Authors) && BibTex.HasAuthor())
                {
                    BibTex.SetAuthor(value);
                    return;
                }

                // If we get here, they are changing the Authors cos there is no bibtex to update...
                Authors = value;
            }
        }

        public string Year
        { get; private set; }

        public string YearSuggested
        { get; set; }

        public string YearCombinedReason
        {
            get
            {
                return String.Format(
                    "Final decision: {0}\n\nYour override: {1}\nBibTeX: {2}\nSuggested: {3}",
                    YearCombined,
                    Year,
                    BibTex.GetYear(),
                    YearSuggested
                    );
            }
        }

        public static readonly string UNKNOWN_YEAR = "(unknown year)";
        public string YearCombined
        {
            get
            {
                if (!String.IsNullOrEmpty(Year)) return Year;

                if (BibTex.HasYear()) return BibTex.GetYear();

                if (!String.IsNullOrEmpty(YearSuggested)) return YearSuggested;

                return UNKNOWN_YEAR;
            }
            set
            {
                string old_combined = YearCombined;
                if (null != old_combined && 0 == old_combined.CompareTo(value))
                {
                    return;
                }

                // If they are clearing out a value, clear the year override
                if (String.IsNullOrEmpty(value))
                {
                    Year = null;
                    return;
                }

                // Then see if they are updating bibtex
                if (String.IsNullOrEmpty(Year) && BibTex.HasYear())
                {
                    BibTex.SetYear(value);
                    return;
                }

                // If we get here, they are changing the Year cos there is no bibtex to update...
                Year = value;
            }
        }

        public string Publication
        {
            get
            {
                return BibTex.GetGenericPublication();
            }

            set
            {
                    this.BibTex.SetGenericPublication(value);
            }
        }

        public string DownloadLocation
        { get; set; }

        public DateTime DateAddedToDatabase
        { get; set; }

        public DateTime DateLastModified
        { get; set; }

        public DateTime DateLastRead
        { get; set; }

        public DateTime DateLastCited
        { get; set; }

        public void MarkAsModified()
        {
            DateLastModified = DateTime.UtcNow;
        }

        public string ReadingStage
        { get; set; }

        public bool? HaveHardcopy
        { get; set; }

        public bool? IsFavourite
        { get; set; }

        public string Rating
        { get; set; }

        public string Comments
        { get; set; }

        private string _AbstractOverride;
        public string Abstract
        {
            get
            {
                // First check if there is an abstract override
                {
                    string abstract_override = _AbstractOverride;
                    if (!String.IsNullOrEmpty(abstract_override))
                    {
                        return abstract_override;
                    }
                }

                // Then check if there is an abstract in the bibtex
                {
                    string abstract_bibtex = this.BibTex["abstract"];
                    if (!String.IsNullOrEmpty(abstract_bibtex))
                    {
                        return abstract_bibtex;
                    }
                }

                // Otherwise try get the abstract from the doc itself
                return PDFAbstractExtraction.GetAbstractForDocument(this);
            }
            set
            {
                _AbstractOverride = value;
            }
        }

        public string Bookmarks
        { get; set; }

        public Color Color
        { get; set; }

        public int PageLastRead
        { get; set; }

        public bool Deleted
        { get; set; }

        #region --- AutoSuggested ------------------------------------------------------------------------------

        public bool AutoSuggested_PDFMetadata
        { get; set; }

        public bool AutoSuggested_OCRFrontPage
        { get; set; }

        public bool AutoSuggested_BibTeXSearch
        { get; set; }

        #endregion

        #region --- Tags ------------------------------------------------------------------------------

        public void AddTag(string new_tag_bundle)
        {
            HashSet<string> new_tags = TagTools.ConvertTagBundleToTags(new_tag_bundle);

            HashSet<string> tags = TagTools.ConvertTagBundleToTags(Tags);
            int tag_count_old = tags.Count;
            tags.UnionWith(new_tags);
            int tag_count_new = tags.Count;

            // Update listeners if we changed anything
            if (tag_count_old != tag_count_new)
            {
                Tags = TagTools.ConvertTagListToTagBundle(tags);
                Bindable.NotifyPropertyChanged(() => Tags);
                TagManager.Instance.ProcessDocument(this);
            }
        }

        public void RemoveTag(string dead_tag_bundle)
        {
            HashSet<string> dead_tags = TagTools.ConvertTagBundleToTags(dead_tag_bundle);

            HashSet<string> tags = TagTools.ConvertTagBundleToTags(Tags);
            int tag_count_old = tags.Count;
            foreach (string dead_tag in dead_tags)
            {
                tags.Remove(dead_tag);
            }
            int tag_count_new = tags.Count;

            if (tag_count_old != tag_count_new)
            {
                Tags = TagTools.ConvertTagListToTagBundle(tags);
                Bindable.NotifyPropertyChanged(() => Tags);
                TagManager.Instance.ProcessDocument(this);
            }
        }

        [NonSerialized]
        private HashSet<string> tags_list = new HashSet<string>();
        public string Tags
        {
            get
            {
                if (tags_list.Count > 0)
                {
                    FeatureTrackingManager.Instance.UseFeature(Features.Legacy_DocumentTagsList);
                    return TagTools.ConvertTagListToTagBundle(tags_list);
                }

                // If we get this far, then there are no tags!  So create some blanks...
                return "";
            }

            set
            {
                tags_list = TagTools.ConvertTagBundleToTags(value);
            }
        }

        #endregion ----------------------------------------------------------------------------------------------------

        public string DocumentBasePath
        {
            get
            {
                return PDFDocumentFileLocations.DocumentBasePath(this.Library, Fingerprint);
            }
        }

        /// <summary>
        /// The location of the PDF on disk.
        /// </summary>
        public string DocumentPath
        {
            get
            {
                return PDFDocumentFileLocations.DocumentPath(this.Library, Fingerprint, FileType);
            }
        }

        [NonSerialized]
        bool document_exists = false;
        public bool DocumentExists
        {
            get
            {
                if (document_exists) return true;

                document_exists = File.Exists(DocumentPath);
                return document_exists;
            }
        }

        public bool IsVanillaReference
        {
            get
            {
                return String.Compare(this.FileType, VANILLA_REFERENCE_FILETYPE, StringComparison.OrdinalIgnoreCase) == 0;
            }
        }

        #region --- Annotations / highlights / ink ----------------------------------------------------------------------

        [NonSerialized]
        PDFAnnotationList annotations = null;
        public PDFAnnotationList Annotations
        {
            get
            {
                return GetAnnotations(null);
            }
        }

        public PDFAnnotationList GetAnnotations(Dictionary<string, byte[]> library_items_annotations_cache)
        {
            if (null == annotations)
            {
                annotations = new PDFAnnotationList();
                PDFAnnotationSerializer.ReadFromDisk(this, annotations, library_items_annotations_cache);
                annotations.OnPDFAnnotationListChanged += annotations_OnPDFAnnotationListChanged;
            }

            return annotations;
        }

        public void QueueToStorage()
        {
            DocumentQueuedStorer.Instance.Queue(this);
        }

        void annotations_OnPDFAnnotationListChanged()
        {
            QueueToStorage();
            this.Library.LibraryIndex.ReIndexDocument(this);
        }

        [NonSerialized]
        PDFHightlightList highlights = null;
        public PDFHightlightList Highlights
        {
            get
            {
                return GetHighlights(null);
            }
        }

        internal PDFHightlightList GetHighlights(Dictionary<string, byte[]> library_items_highlights_cache)
        {
            if (null == highlights)
            {
                highlights = new PDFHightlightList();
                PDFHighlightSerializer.ReadFromStream(this, highlights, library_items_highlights_cache);
                highlights.OnPDFHighlightListChanged += highlights_OnPDFHighlightListChanged;
            }

            return highlights;
        }


        void highlights_OnPDFHighlightListChanged()
        {
            QueueToStorage();
            this.Library.LibraryIndex.ReIndexDocument(this);
        }

        [NonSerialized]
        PDFInkList inks = null;
        public PDFInkList Inks
        {
            get
            {
                return GetInks(null);
            }
        }

        internal PDFInkList GetInks(Dictionary<string, byte[]> library_items_inks_cache)
        {
            if (null == inks)
            {
                inks = new PDFInkList();
                PDFInkSerializer.ReadFromDisk(this, inks, library_items_inks_cache);
                inks.OnPDFInkListChanged += inks_OnPDFInkListChanged;
            }

            return inks;
        }

        void inks_OnPDFInkListChanged()
        {
            Logging.Info("Document has changed inks");
            QueueToStorage();
            this.Library.LibraryIndex.ReIndexDocument(this);
        }


        #endregion -------------------------------------------------------------------------------------------------

        #region --- Managers ----------------------------------------------------------------------

        [NonSerialized]
        PDFDocumentCitationManager _pdf_document_citation_manager = null;
        public PDFDocumentCitationManager PDFDocumentCitationManager
        {
            get
            {
                if (null == _pdf_document_citation_manager)
                {
                    _pdf_document_citation_manager = new PDFDocumentCitationManager(this);
                }
                return _pdf_document_citation_manager;
            }
        }

        #endregion -------------------------------------------------------------------------------------------------

        public void SaveToMetaData()
        {
            // Save the metadata            
            PDFMetadataSerializer.WriteToDisk(this);

            // Save the annotations
            if (null != annotations && annotations.Count > 0)
            {
                PDFAnnotationSerializer.WriteToDisk(this);
            }

            // Save the highlights
            if (null != highlights && highlights.Count > 0)
            {
                PDFHighlightSerializer.WriteToDisk(this);
            }

            // Save the inks
            if (null != inks)
            {
                PDFInkSerializer.WriteToDisk(this);
            }
        }

        void bindable_PropertyChanged(object sender, PropertyChangedEventArgs e)
        {
            QueueToStorage();
            this.Library.LibraryIndex.ReIndexDocument(this);
        }

        /// <summary>
        /// Throws exception when metadata could not be converted to a valid PDFDocument instance.
        /// </summary>
        /// <param name="library"></param>
        /// <param name="data"></param>
        /// <param name="library_items_annotations_cache"></param>
        /// <returns></returns>
        public static PDFDocument LoadFromMetaData(Library library, byte[] data, Dictionary<string, byte[]> /* can be null */ library_items_annotations_cache)
        {
            PDFDocument pdf_document = PDFMetadataSerializer.ReadFromStream(library, data);
            pdf_document.GetAnnotations(library_items_annotations_cache);
            return pdf_document;
        }

        public static PDFDocument CreateFromPDF(Library library, string filename, string precalculated_fingerprint__can_be_null)
        {
            string fingerprint = precalculated_fingerprint__can_be_null;
            if (String.IsNullOrEmpty(fingerprint))
            {
                fingerprint = StreamFingerprint.FromFile(filename);
            }

            PDFDocument pdf_document = new PDFDocument(library);

            // Store the most important information
            pdf_document.FileType = Path.GetExtension(filename);
            pdf_document.Fingerprint = fingerprint;
            pdf_document.DateAddedToDatabase = DateTime.UtcNow;
            pdf_document.DateLastModified = DateTime.UtcNow;

            Directory.CreateDirectory(pdf_document.DocumentBasePath);

            pdf_document.StoreAssociatedPDFInRepository(filename);

            List<LibraryDB.LibraryItem> library_items = library.LibraryDB.GetLibraryItems(pdf_document.Fingerprint, PDFDocumentFileLocations.METADATA);
            if (0 == library_items.Count)
            {
                DocumentQueuedStorer.Instance.Queue(pdf_document);
            }
            else
            {
                try
                {
                    LibraryDB.LibraryItem library_item = library_items[0];
                    pdf_document = LoadFromMetaData(library, library_item.data, null);
                }
                catch (Exception ex)
                {
                    Logging.Error(ex, "There was a problem reloading an existing PDF from existing metadata, so overwriting it! (Fingerprint: {0})", pdf_document.Fingerprint);
                    DocumentQueuedStorer.Instance.Queue(pdf_document);
                    //pdf_document.SaveToMetaData();
                }
            }

            return pdf_document;
        }

        public static PDFDocument CreateFromVanillaReference(Library library)
        {
            PDFDocument pdf_document = new PDFDocument(library);

            // Store the most important information
            pdf_document.FileType = VANILLA_REFERENCE_FILETYPE;
            pdf_document.Fingerprint = VanillaReferenceCreating.CreateVanillaReferenceFingerprint();
            pdf_document.DateAddedToDatabase = DateTime.UtcNow;
            pdf_document.DateLastModified = DateTime.UtcNow;

            Directory.CreateDirectory(pdf_document.DocumentBasePath);

            List<LibraryDB.LibraryItem> library_items = library.LibraryDB.GetLibraryItems(pdf_document.Fingerprint, PDFDocumentFileLocations.METADATA);
            if (0 == library_items.Count)
            {
                DocumentQueuedStorer.Instance.Queue(pdf_document);
            }
            else
            {
                try
                {
                    LibraryDB.LibraryItem library_item = library_items[0];
                    pdf_document = LoadFromMetaData(library, library_item.data, null);
                }
                catch (Exception ex)
                {
                    Logging.Error(ex, "There was a problem reloading an existing PDF from existing metadata, so overwriting it! (Fingerprint: {0})", pdf_document.Fingerprint);
                    DocumentQueuedStorer.Instance.Queue(pdf_document);
                }
            }

            return pdf_document;
        }


        /// <summary>
        /// NB: only call this as part of document creation.
        /// </summary>
        public void CloneMetaData(PDFDocument existing_pdf_document)
        {
            bindable = null;

            Logging.Info("Cloning metadata from {0}: {1}", existing_pdf_document.Fingerprint, existing_pdf_document.TitleCombined);
            //dictionary = (DictionaryBasedObject)existing_pdf_document.dictionary.Clone();
            annotations = (PDFAnnotationList)existing_pdf_document.Annotations.Clone();
            highlights = (PDFHightlightList)existing_pdf_document.Highlights.Clone();
            inks = (PDFInkList)existing_pdf_document.Inks.Clone();
            SaveToMetaData();

            // Copy the citations
            PDFDocumentCitationManager.CloneFrom(existing_pdf_document.PDFDocumentCitationManager);

            //  Now clear out the references for the annotations and highlights, so that when they are reloaded the events are resubscribed
            annotations = null;
            highlights = null;
            inks = null;
        }

        public void StoreAssociatedPDFInRepository(string filename)
        {
            if (File.Exists(filename) && !File.Exists(DocumentPath))
            {
                Directory.CreateDirectory(Path.GetDirectoryName(DocumentPath));
                Alphaleonis.Win32.Filesystem.File.Copy(filename, DocumentPath);
            }
        }

        public override string ToString()
        {
            return Fingerprint;
        }

        internal PDFAnnotation GetAnnotationByGuid(Guid guid)
        {
            foreach (PDFAnnotation pdf_annotation in Annotations)
            {
                if (pdf_annotation.Guid == guid)
                {
                    return pdf_annotation;
                }
            }

            return null;
        }

        internal PDFDocument AssociatePDFWithVanillaReference(string pdf_filename)
        {
            // Only works with vanilla references
            if (!IsVanillaReference)
            {
                throw new Exception("You can only associate a PDF with a vanilla reference.");
            }

            // Create the new PDF document
<<<<<<< HEAD
            PDFDocument new_pdf_document = this.Library.AddNewDocumentToLibrary_SYNCHRONOUS(pdf_filename, pdf_filename, pdf_filename, null, null, null, false, true);
=======
            PDFDocument new_pdf_document = library.AddNewDocumentToLibrary_SYNCHRONOUS(new FilenameWithMetadataImport
            {
                filename = pdf_filename,
                original_filename = pdf_filename,
                suggested_download_source_uri = pdf_filename
            }, false);
>>>>>>> cf2309ec

            // Overwrite the new document's metadata with that of the vanilla reference...
            if (null != new_pdf_document)
            {
                string fingerprint = new_pdf_document.Fingerprint;
                //new_pdf_document.dictionary = (DictionaryBasedObject)this.dictionary.Clone();
                new_pdf_document.Fingerprint = fingerprint;
                new_pdf_document.FileType = Path.GetExtension(pdf_filename);

                DocumentQueuedStorer.Instance.Queue(new_pdf_document);

                // Delete this one
                this.Deleted = true;
                QueueToStorage();

                // Tell library to refresh
                this.Library.SignalThatDocumentsHaveChanged(new_pdf_document);
            }
            else
            {
                MessageBoxes.Warn("The reference has not been associated with {0}", pdf_filename);
            }

            return new_pdf_document;
        }
    }
}
<|MERGE_RESOLUTION|>--- conflicted
+++ resolved
@@ -1,974 +1,970 @@
-﻿using System;
-using System.Collections.Generic;
-using System.ComponentModel;
-using System.IO;
-using System.Reflection;
-using System.Windows.Media;
-using Qiqqa.Common.TagManagement;
-using Qiqqa.DocumentLibrary;
-using Qiqqa.Documents.Common;
-using Qiqqa.Documents.PDF.CitationManagerStuff;
-using Qiqqa.Documents.PDF.DiskSerialisation;
-using Qiqqa.Documents.PDF.PDFControls.Page.Tools;
-using Qiqqa.Documents.PDF.PDFRendering;
-using Qiqqa.UtilisationTracking;
-using Utilities;
-using Utilities.BibTex;
-using Utilities.BibTex.Parsing;
-using Utilities.Files;
-using Utilities.GUI;
-using Utilities.Misc;
-using Utilities.Reflection;
-
-namespace Qiqqa.Documents.PDF
-{
-    /// <summary>
-    /// ******************* NB NB NB NB NB NB NB NB NB NB NB ********************************
-    /// 
-    /// ALL PROPERTIES STORED IN THE DICTIONARY MUST BE SIMPLE TYPES - string, int or double.  
-    /// NO DATES, NO COLORS, NO STRUCTs.  
-    /// If you want to store Color and DateTime, then there are helper methods on the DictionaryBasedObject to convert TO/FROM.  Use those!
-    /// Otherwise platform independent serialisation will break!
-    /// 
-    /// ******************* NB NB NB NB NB NB NB NB NB NB NB ********************************
-    /// </summary>
-
-    public class PDFDocument
-    {
-        private const string VANILLA_REFERENCE_FILETYPE = "VANILLA_REFERENCE";
-
-        public Library Library
-        { get; }
-
-        //[NonSerialized]
-        //private DictionaryBasedObject dictionary = new DictionaryBasedObject();
-
-        //internal DictionaryBasedObject Dictionary
-        //{
-        //    get { return dictionary; }
-        //}
-
-        static readonly PropertyDependencies property_dependencies = new PropertyDependencies();
-
-        static PDFDocument()
-        {
-            PDFDocument p = null;
-
-            property_dependencies.Add(() => p.TitleCombined, () => p.Title);
-            property_dependencies.Add(() => p.TitleCombined, () => p.BibTex);
-            property_dependencies.Add(() => p.AuthorsCombined, () => p.Authors);
-            property_dependencies.Add(() => p.AuthorsCombined, () => p.BibTex);
-            property_dependencies.Add(() => p.YearCombined, () => p.Year);
-            property_dependencies.Add(() => p.YearCombined, () => p.BibTex);
-
-            property_dependencies.Add(() => p.Publication, () => p.BibTex);
-            property_dependencies.Add(() => p.BibTex, () => p.Publication);
-
-            property_dependencies.Add(() => p.Title, () => p.TitleCombined);
-            property_dependencies.Add(() => p.Title, () => p.TitleCombinedReason);
-            property_dependencies.Add(() => p.BibTex, () => p.TitleCombined);
-            property_dependencies.Add(() => p.BibTex, () => p.TitleCombinedReason);
-            property_dependencies.Add(() => p.TitleSuggested, () => p.TitleCombined);
-            property_dependencies.Add(() => p.TitleSuggested, () => p.TitleCombinedReason);
-            property_dependencies.Add(() => p.DownloadLocation, () => p.TitleCombined);
-            property_dependencies.Add(() => p.DownloadLocation, () => p.TitleCombinedReason);
-            property_dependencies.Add(() => p.TitleCombined, () => p.TitleCombinedReason);
-
-            property_dependencies.Add(() => p.Authors, () => p.AuthorsCombined);
-            property_dependencies.Add(() => p.Authors, () => p.AuthorsCombinedReason);
-            property_dependencies.Add(() => p.BibTex, () => p.AuthorsCombined);
-            property_dependencies.Add(() => p.BibTex, () => p.AuthorsCombinedReason);
-            property_dependencies.Add(() => p.AuthorsSuggested, () => p.AuthorsCombined);
-            property_dependencies.Add(() => p.AuthorsSuggested, () => p.AuthorsCombinedReason);
-            property_dependencies.Add(() => p.AuthorsCombined, () => p.AuthorsCombinedReason);
-
-            property_dependencies.Add(() => p.Year, () => p.YearCombined);
-            property_dependencies.Add(() => p.Year, () => p.YearCombinedReason);
-            property_dependencies.Add(() => p.BibTex, () => p.YearCombined);
-            property_dependencies.Add(() => p.BibTex, () => p.YearCombinedReason);
-            property_dependencies.Add(() => p.YearSuggested, () => p.YearCombined);
-            property_dependencies.Add(() => p.YearSuggested, () => p.YearCombinedReason);
-            property_dependencies.Add(() => p.YearCombined, () => p.YearCombinedReason);
-
-            property_dependencies.Add(() => p.BibTex, () => p.Publication);
-            property_dependencies.Add(() => p.BibTex, () => p.Abstract);
-        }
-
-        private PDFDocument(Library library)
-        {
-            this.Library = library;
-        }
-
-        [NonSerialized]
-        PDFRenderer pdf_renderer;
-        public PDFRenderer PDFRenderer
-        {
-            get
-            {
-                if (null == pdf_renderer)
-                {
-                    pdf_renderer = new PDFRenderer(Fingerprint, DocumentPath, this.Library.PasswordManager.GetPassword(this), this.Library.PasswordManager.GetPassword(this));
-                }
-
-                return pdf_renderer;
-            }
-        }
-
-        [NonSerialized]
-        PDFRendererFileLayer pdf_renderer_file_layer;
-        public PDFRendererFileLayer PDFRendererFileLayer
-        {
-            get
-            {
-                if (null == pdf_renderer_file_layer)
-                {
-                    pdf_renderer_file_layer = new PDFRendererFileLayer(Fingerprint, DocumentPath);
-                }
-
-                return pdf_renderer_file_layer;
-            }
-        }
-
-        public int SafePageCount
-        {
-            get
-            {
-                if (DocumentExists)
-                {
-                    return PDFRenderer.PageCount;
-                }
-                else
-                {
-                    return 0;
-                }
-            }
-        }
-
-        /// <summary>
-        /// This is an approximate response: it takes a *fast* shortcut to check if the given
-        /// PDF has been OCR'd in the past.
-        /// 
-        /// The emphasis here is on NOT triggering a new OCR action! Just taking a peek, *quickly*.
-        /// 
-        /// The cost: one(1) I/O per check.
-        /// </summary>
-        public bool HasOCRdata
-        {
-            get
-            {
-                // do not check if DocumentExists: our pagecount cache check is sufficient and one I/O per check.
-                return PDFRendererFileLayer.HasOCRdata(Fingerprint);
-            }
-        }
-
-        [NonSerialized]
-        AugmentedBindable<PDFDocument> bindable = null;
-        public AugmentedBindable<PDFDocument> Bindable
-        {
-            get
-            {
-                if (null == bindable)
-                {
-                    bindable = new AugmentedBindable<PDFDocument>(this, property_dependencies);
-                    bindable.PropertyChanged += bindable_PropertyChanged;
-                }
-
-                return bindable;
-            }
-        }
-
-        public string Fingerprint
-        { get; set; }
-
-        /// <summary>
-        /// Unique id for both this document and the library that it exists in.
-        /// </summary>
-        public string UniqueId
-        {
-            get
-            {
-                return string.Format("{0}_{1}", Fingerprint, this.Library.WebLibraryDetail.Id);
-            }
-        }
-
-        [NonSerialized]
-        private string _FileType;
-        public string FileType
-        {
-            get
-            {
-                return _FileType;
-            }
-            set
-            {
-                _FileType = value.TrimStart('.').ToLower();
-            }
-        }
-
-        public BibTexItem BibTex
-        { get; private set; }
-
-        public bool UpdateBibTex(BibTexItem fresh, bool replace = true)
-        {
-            if (fresh == null || fresh.IsEmpty() || fresh.IsContentIdenticalTo(fresh))
-            {
-                return false;
-            }
-
-            // TODO: check and heuristic for merge/update
-
-            // Store the new value
-            BibTex = fresh;
-
-            // If the bibtex contains title, author or year, use those by clearing out any overriding values
-            if (fresh.HasTitle())
-            {
-                Title = null;
-            }
-            if (fresh.HasAuthor())
-            {
-                Authors = null;
-            }
-            if (fresh.HasYear())
-            {
-                Year = null;
-            }
-
-            return true;
-        }
-
-        public string Title
-        { get; private set; }
-
-        public string TitleSuggested
-        { get; set; }
-
-        public string TitleCombinedReason
-        {
-            get
-            {
-                return String.Format(
-                    "Final decision: {0}\n\nYour override: {1}\nBibTeX: {2}\nSuggested: {3}\nSource: {4}",
-                    TitleCombined,
-                    Title,
-                    BibTex.GetTitle(),
-                    TitleSuggested,
-                    DownloadLocation
-                    );
-            }
-        }
-
-        public static readonly string TITLE_UNKNOWN = "(unknown title)";
-        public string TitleCombined
-        {
-            get
-            {
-                if (!String.IsNullOrEmpty(Title)) return Title;
-
-                if (BibTex.HasTitle()) return BibTex.GetTitle();
-
-                if (!String.IsNullOrEmpty(TitleSuggested)) return TitleSuggested;
-
-                if (!String.IsNullOrEmpty(DownloadLocation)) return DownloadLocation;
-
-                return TITLE_UNKNOWN;
-            }
-            set
-            {
-                string old_combined = TitleCombined;
-                if (null != old_combined && 0 == old_combined.CompareTo(value))
-                {
-                    return;
-                }
-
-                // If they are clearing out a value, clear the title
-                if (String.IsNullOrEmpty(value))
-                {
-                    Title = null;
-                    return;
-                }
-
-                // Then see if they are updating bibtex
-                if (String.IsNullOrEmpty(Title) && BibTex.HasTitle())
-                {
-                    BibTex.SetTitle(value);
-                    return;
-                }
-
-                // If we get here, they are changing the Title cos there is no bibtex to update...
-                Title = value;
-            }
-        }
-
-        /// <summary>
-        /// Is true if the user made this title by hand (e.g. typed it in or got some BibTeX)
-        /// </summary>
-        public bool IsTitleGeneratedByUser
-        {
-            get
-            {
-                if (!String.IsNullOrEmpty(Title)) return true;
-                return BibTex.HasTitle();
-            }
-        }
-
-        public string Authors
-        { get; private set; }
-
-        public string AuthorsSuggested
-        { get; set; }
-
-        public string AuthorsCombinedReason
-        {
-            get
-            {
-                return String.Format(
-                    "Final decision: {0}\n\nYour override: {1}\nBibTeX: {2}\nSuggested: {3}",
-                    AuthorsCombined,
-                    Authors,
-                    BibTex.GetAuthor(),
-                    AuthorsSuggested
-                    );
-            }
-        }
-
-        public string AuthorsCombined
-        {
-            get
-            {
-                if (!String.IsNullOrEmpty(Authors)) return Authors;
-
-                if (BibTex.HasAuthor()) return BibTex.GetAuthor();
-
-                if (!String.IsNullOrEmpty(AuthorsSuggested)) return AuthorsSuggested;
-
-                return Utilities.Language.NameTools.UNKNOWN_AUTHORS;
-            }
-            set
-            {
-                string old_combined = AuthorsCombined;
-                if (null != old_combined && 0 == old_combined.CompareTo(value))
-                {
-                    return;
-                }
-
-                // If they are clearing out a value, clear the authors override
-                if (String.IsNullOrEmpty(value))
-                {
-                    Authors = null;
-                    return;
-                }
-
-                // Then see if they are updating bibtex
-                if (String.IsNullOrEmpty(Authors) && BibTex.HasAuthor())
-                {
-                    BibTex.SetAuthor(value);
-                    return;
-                }
-
-                // If we get here, they are changing the Authors cos there is no bibtex to update...
-                Authors = value;
-            }
-        }
-
-        public string Year
-        { get; private set; }
-
-        public string YearSuggested
-        { get; set; }
-
-        public string YearCombinedReason
-        {
-            get
-            {
-                return String.Format(
-                    "Final decision: {0}\n\nYour override: {1}\nBibTeX: {2}\nSuggested: {3}",
-                    YearCombined,
-                    Year,
-                    BibTex.GetYear(),
-                    YearSuggested
-                    );
-            }
-        }
-
-        public static readonly string UNKNOWN_YEAR = "(unknown year)";
-        public string YearCombined
-        {
-            get
-            {
-                if (!String.IsNullOrEmpty(Year)) return Year;
-
-                if (BibTex.HasYear()) return BibTex.GetYear();
-
-                if (!String.IsNullOrEmpty(YearSuggested)) return YearSuggested;
-
-                return UNKNOWN_YEAR;
-            }
-            set
-            {
-                string old_combined = YearCombined;
-                if (null != old_combined && 0 == old_combined.CompareTo(value))
-                {
-                    return;
-                }
-
-                // If they are clearing out a value, clear the year override
-                if (String.IsNullOrEmpty(value))
-                {
-                    Year = null;
-                    return;
-                }
-
-                // Then see if they are updating bibtex
-                if (String.IsNullOrEmpty(Year) && BibTex.HasYear())
-                {
-                    BibTex.SetYear(value);
-                    return;
-                }
-
-                // If we get here, they are changing the Year cos there is no bibtex to update...
-                Year = value;
-            }
-        }
-
-        public string Publication
-        {
-            get
-            {
-                return BibTex.GetGenericPublication();
-            }
-
-            set
-            {
-                    this.BibTex.SetGenericPublication(value);
-            }
-        }
-
-        public string DownloadLocation
-        { get; set; }
-
-        public DateTime DateAddedToDatabase
-        { get; set; }
-
-        public DateTime DateLastModified
-        { get; set; }
-
-        public DateTime DateLastRead
-        { get; set; }
-
-        public DateTime DateLastCited
-        { get; set; }
-
-        public void MarkAsModified()
-        {
-            DateLastModified = DateTime.UtcNow;
-        }
-
-        public string ReadingStage
-        { get; set; }
-
-        public bool? HaveHardcopy
-        { get; set; }
-
-        public bool? IsFavourite
-        { get; set; }
-
-        public string Rating
-        { get; set; }
-
-        public string Comments
-        { get; set; }
-
-        private string _AbstractOverride;
-        public string Abstract
-        {
-            get
-            {
-                // First check if there is an abstract override
-                {
-                    string abstract_override = _AbstractOverride;
-                    if (!String.IsNullOrEmpty(abstract_override))
-                    {
-                        return abstract_override;
-                    }
-                }
-
-                // Then check if there is an abstract in the bibtex
-                {
-                    string abstract_bibtex = this.BibTex["abstract"];
-                    if (!String.IsNullOrEmpty(abstract_bibtex))
-                    {
-                        return abstract_bibtex;
-                    }
-                }
-
-                // Otherwise try get the abstract from the doc itself
-                return PDFAbstractExtraction.GetAbstractForDocument(this);
-            }
-            set
-            {
-                _AbstractOverride = value;
-            }
-        }
-
-        public string Bookmarks
-        { get; set; }
-
-        public Color Color
-        { get; set; }
-
-        public int PageLastRead
-        { get; set; }
-
-        public bool Deleted
-        { get; set; }
-
-        #region --- AutoSuggested ------------------------------------------------------------------------------
-
-        public bool AutoSuggested_PDFMetadata
-        { get; set; }
-
-        public bool AutoSuggested_OCRFrontPage
-        { get; set; }
-
-        public bool AutoSuggested_BibTeXSearch
-        { get; set; }
-
-        #endregion
-
-        #region --- Tags ------------------------------------------------------------------------------
-
-        public void AddTag(string new_tag_bundle)
-        {
-            HashSet<string> new_tags = TagTools.ConvertTagBundleToTags(new_tag_bundle);
-
-            HashSet<string> tags = TagTools.ConvertTagBundleToTags(Tags);
-            int tag_count_old = tags.Count;
-            tags.UnionWith(new_tags);
-            int tag_count_new = tags.Count;
-
-            // Update listeners if we changed anything
-            if (tag_count_old != tag_count_new)
-            {
-                Tags = TagTools.ConvertTagListToTagBundle(tags);
-                Bindable.NotifyPropertyChanged(() => Tags);
-                TagManager.Instance.ProcessDocument(this);
-            }
-        }
-
-        public void RemoveTag(string dead_tag_bundle)
-        {
-            HashSet<string> dead_tags = TagTools.ConvertTagBundleToTags(dead_tag_bundle);
-
-            HashSet<string> tags = TagTools.ConvertTagBundleToTags(Tags);
-            int tag_count_old = tags.Count;
-            foreach (string dead_tag in dead_tags)
-            {
-                tags.Remove(dead_tag);
-            }
-            int tag_count_new = tags.Count;
-
-            if (tag_count_old != tag_count_new)
-            {
-                Tags = TagTools.ConvertTagListToTagBundle(tags);
-                Bindable.NotifyPropertyChanged(() => Tags);
-                TagManager.Instance.ProcessDocument(this);
-            }
-        }
-
-        [NonSerialized]
-        private HashSet<string> tags_list = new HashSet<string>();
-        public string Tags
-        {
-            get
-            {
-                if (tags_list.Count > 0)
-                {
-                    FeatureTrackingManager.Instance.UseFeature(Features.Legacy_DocumentTagsList);
-                    return TagTools.ConvertTagListToTagBundle(tags_list);
-                }
-
-                // If we get this far, then there are no tags!  So create some blanks...
-                return "";
-            }
-
-            set
-            {
-                tags_list = TagTools.ConvertTagBundleToTags(value);
-            }
-        }
-
-        #endregion ----------------------------------------------------------------------------------------------------
-
-        public string DocumentBasePath
-        {
-            get
-            {
-                return PDFDocumentFileLocations.DocumentBasePath(this.Library, Fingerprint);
-            }
-        }
-
-        /// <summary>
-        /// The location of the PDF on disk.
-        /// </summary>
-        public string DocumentPath
-        {
-            get
-            {
-                return PDFDocumentFileLocations.DocumentPath(this.Library, Fingerprint, FileType);
-            }
-        }
-
-        [NonSerialized]
-        bool document_exists = false;
-        public bool DocumentExists
-        {
-            get
-            {
-                if (document_exists) return true;
-
-                document_exists = File.Exists(DocumentPath);
-                return document_exists;
-            }
-        }
-
-        public bool IsVanillaReference
-        {
-            get
-            {
-                return String.Compare(this.FileType, VANILLA_REFERENCE_FILETYPE, StringComparison.OrdinalIgnoreCase) == 0;
-            }
-        }
-
-        #region --- Annotations / highlights / ink ----------------------------------------------------------------------
-
-        [NonSerialized]
-        PDFAnnotationList annotations = null;
-        public PDFAnnotationList Annotations
-        {
-            get
-            {
-                return GetAnnotations(null);
-            }
-        }
-
-        public PDFAnnotationList GetAnnotations(Dictionary<string, byte[]> library_items_annotations_cache)
-        {
-            if (null == annotations)
-            {
-                annotations = new PDFAnnotationList();
-                PDFAnnotationSerializer.ReadFromDisk(this, annotations, library_items_annotations_cache);
-                annotations.OnPDFAnnotationListChanged += annotations_OnPDFAnnotationListChanged;
-            }
-
-            return annotations;
-        }
-
-        public void QueueToStorage()
-        {
-            DocumentQueuedStorer.Instance.Queue(this);
-        }
-
-        void annotations_OnPDFAnnotationListChanged()
-        {
-            QueueToStorage();
-            this.Library.LibraryIndex.ReIndexDocument(this);
-        }
-
-        [NonSerialized]
-        PDFHightlightList highlights = null;
-        public PDFHightlightList Highlights
-        {
-            get
-            {
-                return GetHighlights(null);
-            }
-        }
-
-        internal PDFHightlightList GetHighlights(Dictionary<string, byte[]> library_items_highlights_cache)
-        {
-            if (null == highlights)
-            {
-                highlights = new PDFHightlightList();
-                PDFHighlightSerializer.ReadFromStream(this, highlights, library_items_highlights_cache);
-                highlights.OnPDFHighlightListChanged += highlights_OnPDFHighlightListChanged;
-            }
-
-            return highlights;
-        }
-
-
-        void highlights_OnPDFHighlightListChanged()
-        {
-            QueueToStorage();
-            this.Library.LibraryIndex.ReIndexDocument(this);
-        }
-
-        [NonSerialized]
-        PDFInkList inks = null;
-        public PDFInkList Inks
-        {
-            get
-            {
-                return GetInks(null);
-            }
-        }
-
-        internal PDFInkList GetInks(Dictionary<string, byte[]> library_items_inks_cache)
-        {
-            if (null == inks)
-            {
-                inks = new PDFInkList();
-                PDFInkSerializer.ReadFromDisk(this, inks, library_items_inks_cache);
-                inks.OnPDFInkListChanged += inks_OnPDFInkListChanged;
-            }
-
-            return inks;
-        }
-
-        void inks_OnPDFInkListChanged()
-        {
-            Logging.Info("Document has changed inks");
-            QueueToStorage();
-            this.Library.LibraryIndex.ReIndexDocument(this);
-        }
-
-
-        #endregion -------------------------------------------------------------------------------------------------
-
-        #region --- Managers ----------------------------------------------------------------------
-
-        [NonSerialized]
-        PDFDocumentCitationManager _pdf_document_citation_manager = null;
-        public PDFDocumentCitationManager PDFDocumentCitationManager
-        {
-            get
-            {
-                if (null == _pdf_document_citation_manager)
-                {
-                    _pdf_document_citation_manager = new PDFDocumentCitationManager(this);
-                }
-                return _pdf_document_citation_manager;
-            }
-        }
-
-        #endregion -------------------------------------------------------------------------------------------------
-
-        public void SaveToMetaData()
-        {
-            // Save the metadata            
-            PDFMetadataSerializer.WriteToDisk(this);
-
-            // Save the annotations
-            if (null != annotations && annotations.Count > 0)
-            {
-                PDFAnnotationSerializer.WriteToDisk(this);
-            }
-
-            // Save the highlights
-            if (null != highlights && highlights.Count > 0)
-            {
-                PDFHighlightSerializer.WriteToDisk(this);
-            }
-
-            // Save the inks
-            if (null != inks)
-            {
-                PDFInkSerializer.WriteToDisk(this);
-            }
-        }
-
-        void bindable_PropertyChanged(object sender, PropertyChangedEventArgs e)
-        {
-            QueueToStorage();
-            this.Library.LibraryIndex.ReIndexDocument(this);
-        }
-
-        /// <summary>
-        /// Throws exception when metadata could not be converted to a valid PDFDocument instance.
-        /// </summary>
-        /// <param name="library"></param>
-        /// <param name="data"></param>
-        /// <param name="library_items_annotations_cache"></param>
-        /// <returns></returns>
-        public static PDFDocument LoadFromMetaData(Library library, byte[] data, Dictionary<string, byte[]> /* can be null */ library_items_annotations_cache)
-        {
-            PDFDocument pdf_document = PDFMetadataSerializer.ReadFromStream(library, data);
-            pdf_document.GetAnnotations(library_items_annotations_cache);
-            return pdf_document;
-        }
-
-        public static PDFDocument CreateFromPDF(Library library, string filename, string precalculated_fingerprint__can_be_null)
-        {
-            string fingerprint = precalculated_fingerprint__can_be_null;
-            if (String.IsNullOrEmpty(fingerprint))
-            {
-                fingerprint = StreamFingerprint.FromFile(filename);
-            }
-
-            PDFDocument pdf_document = new PDFDocument(library);
-
-            // Store the most important information
-            pdf_document.FileType = Path.GetExtension(filename);
-            pdf_document.Fingerprint = fingerprint;
-            pdf_document.DateAddedToDatabase = DateTime.UtcNow;
-            pdf_document.DateLastModified = DateTime.UtcNow;
-
-            Directory.CreateDirectory(pdf_document.DocumentBasePath);
-
-            pdf_document.StoreAssociatedPDFInRepository(filename);
-
-            List<LibraryDB.LibraryItem> library_items = library.LibraryDB.GetLibraryItems(pdf_document.Fingerprint, PDFDocumentFileLocations.METADATA);
-            if (0 == library_items.Count)
-            {
-                DocumentQueuedStorer.Instance.Queue(pdf_document);
-            }
-            else
-            {
-                try
-                {
-                    LibraryDB.LibraryItem library_item = library_items[0];
-                    pdf_document = LoadFromMetaData(library, library_item.data, null);
-                }
-                catch (Exception ex)
-                {
-                    Logging.Error(ex, "There was a problem reloading an existing PDF from existing metadata, so overwriting it! (Fingerprint: {0})", pdf_document.Fingerprint);
-                    DocumentQueuedStorer.Instance.Queue(pdf_document);
-                    //pdf_document.SaveToMetaData();
-                }
-            }
-
-            return pdf_document;
-        }
-
-        public static PDFDocument CreateFromVanillaReference(Library library)
-        {
-            PDFDocument pdf_document = new PDFDocument(library);
-
-            // Store the most important information
-            pdf_document.FileType = VANILLA_REFERENCE_FILETYPE;
-            pdf_document.Fingerprint = VanillaReferenceCreating.CreateVanillaReferenceFingerprint();
-            pdf_document.DateAddedToDatabase = DateTime.UtcNow;
-            pdf_document.DateLastModified = DateTime.UtcNow;
-
-            Directory.CreateDirectory(pdf_document.DocumentBasePath);
-
-            List<LibraryDB.LibraryItem> library_items = library.LibraryDB.GetLibraryItems(pdf_document.Fingerprint, PDFDocumentFileLocations.METADATA);
-            if (0 == library_items.Count)
-            {
-                DocumentQueuedStorer.Instance.Queue(pdf_document);
-            }
-            else
-            {
-                try
-                {
-                    LibraryDB.LibraryItem library_item = library_items[0];
-                    pdf_document = LoadFromMetaData(library, library_item.data, null);
-                }
-                catch (Exception ex)
-                {
-                    Logging.Error(ex, "There was a problem reloading an existing PDF from existing metadata, so overwriting it! (Fingerprint: {0})", pdf_document.Fingerprint);
-                    DocumentQueuedStorer.Instance.Queue(pdf_document);
-                }
-            }
-
-            return pdf_document;
-        }
-
-
-        /// <summary>
-        /// NB: only call this as part of document creation.
-        /// </summary>
-        public void CloneMetaData(PDFDocument existing_pdf_document)
-        {
-            bindable = null;
-
-            Logging.Info("Cloning metadata from {0}: {1}", existing_pdf_document.Fingerprint, existing_pdf_document.TitleCombined);
-            //dictionary = (DictionaryBasedObject)existing_pdf_document.dictionary.Clone();
-            annotations = (PDFAnnotationList)existing_pdf_document.Annotations.Clone();
-            highlights = (PDFHightlightList)existing_pdf_document.Highlights.Clone();
-            inks = (PDFInkList)existing_pdf_document.Inks.Clone();
-            SaveToMetaData();
-
-            // Copy the citations
-            PDFDocumentCitationManager.CloneFrom(existing_pdf_document.PDFDocumentCitationManager);
-
-            //  Now clear out the references for the annotations and highlights, so that when they are reloaded the events are resubscribed
-            annotations = null;
-            highlights = null;
-            inks = null;
-        }
-
-        public void StoreAssociatedPDFInRepository(string filename)
-        {
-            if (File.Exists(filename) && !File.Exists(DocumentPath))
-            {
-                Directory.CreateDirectory(Path.GetDirectoryName(DocumentPath));
-                Alphaleonis.Win32.Filesystem.File.Copy(filename, DocumentPath);
-            }
-        }
-
-        public override string ToString()
-        {
-            return Fingerprint;
-        }
-
-        internal PDFAnnotation GetAnnotationByGuid(Guid guid)
-        {
-            foreach (PDFAnnotation pdf_annotation in Annotations)
-            {
-                if (pdf_annotation.Guid == guid)
-                {
-                    return pdf_annotation;
-                }
-            }
-
-            return null;
-        }
-
-        internal PDFDocument AssociatePDFWithVanillaReference(string pdf_filename)
-        {
-            // Only works with vanilla references
-            if (!IsVanillaReference)
-            {
-                throw new Exception("You can only associate a PDF with a vanilla reference.");
-            }
-
-            // Create the new PDF document
-<<<<<<< HEAD
-            PDFDocument new_pdf_document = this.Library.AddNewDocumentToLibrary_SYNCHRONOUS(pdf_filename, pdf_filename, pdf_filename, null, null, null, false, true);
-=======
-            PDFDocument new_pdf_document = library.AddNewDocumentToLibrary_SYNCHRONOUS(new FilenameWithMetadataImport
-            {
-                filename = pdf_filename,
-                original_filename = pdf_filename,
-                suggested_download_source_uri = pdf_filename
-            }, false);
->>>>>>> cf2309ec
-
-            // Overwrite the new document's metadata with that of the vanilla reference...
-            if (null != new_pdf_document)
-            {
-                string fingerprint = new_pdf_document.Fingerprint;
-                //new_pdf_document.dictionary = (DictionaryBasedObject)this.dictionary.Clone();
-                new_pdf_document.Fingerprint = fingerprint;
-                new_pdf_document.FileType = Path.GetExtension(pdf_filename);
-
-                DocumentQueuedStorer.Instance.Queue(new_pdf_document);
-
-                // Delete this one
-                this.Deleted = true;
-                QueueToStorage();
-
-                // Tell library to refresh
-                this.Library.SignalThatDocumentsHaveChanged(new_pdf_document);
-            }
-            else
-            {
-                MessageBoxes.Warn("The reference has not been associated with {0}", pdf_filename);
-            }
-
-            return new_pdf_document;
-        }
-    }
-}
+﻿using System;
+using System.Collections.Generic;
+using System.ComponentModel;
+using System.IO;
+using System.Reflection;
+using System.Windows.Media;
+using Qiqqa.Common.TagManagement;
+using Qiqqa.DocumentLibrary;
+using Qiqqa.Documents.Common;
+using Qiqqa.Documents.PDF.CitationManagerStuff;
+using Qiqqa.Documents.PDF.DiskSerialisation;
+using Qiqqa.Documents.PDF.PDFControls.Page.Tools;
+using Qiqqa.Documents.PDF.PDFRendering;
+using Qiqqa.UtilisationTracking;
+using Utilities;
+using Utilities.BibTex;
+using Utilities.BibTex.Parsing;
+using Utilities.Files;
+using Utilities.GUI;
+using Utilities.Misc;
+using Utilities.Reflection;
+
+namespace Qiqqa.Documents.PDF
+{
+    /// <summary>
+    /// ******************* NB NB NB NB NB NB NB NB NB NB NB ********************************
+    /// 
+    /// ALL PROPERTIES STORED IN THE DICTIONARY MUST BE SIMPLE TYPES - string, int or double.  
+    /// NO DATES, NO COLORS, NO STRUCTs.  
+    /// If you want to store Color and DateTime, then there are helper methods on the DictionaryBasedObject to convert TO/FROM.  Use those!
+    /// Otherwise platform independent serialisation will break!
+    /// 
+    /// ******************* NB NB NB NB NB NB NB NB NB NB NB ********************************
+    /// </summary>
+
+    public class PDFDocument
+    {
+        private const string VANILLA_REFERENCE_FILETYPE = "VANILLA_REFERENCE";
+
+        public Library Library
+        { get; }
+
+        //[NonSerialized]
+        //private DictionaryBasedObject dictionary = new DictionaryBasedObject();
+
+        //internal DictionaryBasedObject Dictionary
+        //{
+        //    get { return dictionary; }
+        //}
+
+        static readonly PropertyDependencies property_dependencies = new PropertyDependencies();
+
+        static PDFDocument()
+        {
+            PDFDocument p = null;
+
+            property_dependencies.Add(() => p.TitleCombined, () => p.Title);
+            property_dependencies.Add(() => p.TitleCombined, () => p.BibTex);
+            property_dependencies.Add(() => p.AuthorsCombined, () => p.Authors);
+            property_dependencies.Add(() => p.AuthorsCombined, () => p.BibTex);
+            property_dependencies.Add(() => p.YearCombined, () => p.Year);
+            property_dependencies.Add(() => p.YearCombined, () => p.BibTex);
+
+            property_dependencies.Add(() => p.Publication, () => p.BibTex);
+            property_dependencies.Add(() => p.BibTex, () => p.Publication);
+
+            property_dependencies.Add(() => p.Title, () => p.TitleCombined);
+            property_dependencies.Add(() => p.Title, () => p.TitleCombinedReason);
+            property_dependencies.Add(() => p.BibTex, () => p.TitleCombined);
+            property_dependencies.Add(() => p.BibTex, () => p.TitleCombinedReason);
+            property_dependencies.Add(() => p.TitleSuggested, () => p.TitleCombined);
+            property_dependencies.Add(() => p.TitleSuggested, () => p.TitleCombinedReason);
+            property_dependencies.Add(() => p.DownloadLocation, () => p.TitleCombined);
+            property_dependencies.Add(() => p.DownloadLocation, () => p.TitleCombinedReason);
+            property_dependencies.Add(() => p.TitleCombined, () => p.TitleCombinedReason);
+
+            property_dependencies.Add(() => p.Authors, () => p.AuthorsCombined);
+            property_dependencies.Add(() => p.Authors, () => p.AuthorsCombinedReason);
+            property_dependencies.Add(() => p.BibTex, () => p.AuthorsCombined);
+            property_dependencies.Add(() => p.BibTex, () => p.AuthorsCombinedReason);
+            property_dependencies.Add(() => p.AuthorsSuggested, () => p.AuthorsCombined);
+            property_dependencies.Add(() => p.AuthorsSuggested, () => p.AuthorsCombinedReason);
+            property_dependencies.Add(() => p.AuthorsCombined, () => p.AuthorsCombinedReason);
+
+            property_dependencies.Add(() => p.Year, () => p.YearCombined);
+            property_dependencies.Add(() => p.Year, () => p.YearCombinedReason);
+            property_dependencies.Add(() => p.BibTex, () => p.YearCombined);
+            property_dependencies.Add(() => p.BibTex, () => p.YearCombinedReason);
+            property_dependencies.Add(() => p.YearSuggested, () => p.YearCombined);
+            property_dependencies.Add(() => p.YearSuggested, () => p.YearCombinedReason);
+            property_dependencies.Add(() => p.YearCombined, () => p.YearCombinedReason);
+
+            property_dependencies.Add(() => p.BibTex, () => p.Publication);
+            property_dependencies.Add(() => p.BibTex, () => p.Abstract);
+        }
+
+        private PDFDocument(Library library)
+        {
+            this.Library = library;
+        }
+
+        [NonSerialized]
+        PDFRenderer pdf_renderer;
+        public PDFRenderer PDFRenderer
+        {
+            get
+            {
+                if (null == pdf_renderer)
+                {
+                    pdf_renderer = new PDFRenderer(Fingerprint, DocumentPath, this.Library.PasswordManager.GetPassword(this), this.Library.PasswordManager.GetPassword(this));
+                }
+
+                return pdf_renderer;
+            }
+        }
+
+        [NonSerialized]
+        PDFRendererFileLayer pdf_renderer_file_layer;
+        public PDFRendererFileLayer PDFRendererFileLayer
+        {
+            get
+            {
+                if (null == pdf_renderer_file_layer)
+                {
+                    pdf_renderer_file_layer = new PDFRendererFileLayer(Fingerprint, DocumentPath);
+                }
+
+                return pdf_renderer_file_layer;
+            }
+        }
+
+        public int SafePageCount
+        {
+            get
+            {
+                if (DocumentExists)
+                {
+                    return PDFRenderer.PageCount;
+                }
+                else
+                {
+                    return 0;
+                }
+            }
+        }
+
+        /// <summary>
+        /// This is an approximate response: it takes a *fast* shortcut to check if the given
+        /// PDF has been OCR'd in the past.
+        /// 
+        /// The emphasis here is on NOT triggering a new OCR action! Just taking a peek, *quickly*.
+        /// 
+        /// The cost: one(1) I/O per check.
+        /// </summary>
+        public bool HasOCRdata
+        {
+            get
+            {
+                // do not check if DocumentExists: our pagecount cache check is sufficient and one I/O per check.
+                return PDFRendererFileLayer.HasOCRdata(Fingerprint);
+            }
+        }
+
+        [NonSerialized]
+        AugmentedBindable<PDFDocument> bindable = null;
+        public AugmentedBindable<PDFDocument> Bindable
+        {
+            get
+            {
+                if (null == bindable)
+                {
+                    bindable = new AugmentedBindable<PDFDocument>(this, property_dependencies);
+                    bindable.PropertyChanged += bindable_PropertyChanged;
+                }
+
+                return bindable;
+            }
+        }
+
+        public string Fingerprint
+        { get; set; }
+
+        /// <summary>
+        /// Unique id for both this document and the library that it exists in.
+        /// </summary>
+        public string UniqueId
+        {
+            get
+            {
+                return string.Format("{0}_{1}", Fingerprint, this.Library.WebLibraryDetail.Id);
+            }
+        }
+
+        [NonSerialized]
+        private string _FileType;
+        public string FileType
+        {
+            get
+            {
+                return _FileType;
+            }
+            set
+            {
+                _FileType = value.TrimStart('.').ToLower();
+            }
+        }
+
+        public BibTexItem BibTex
+        { get; private set; }
+
+        public bool UpdateBibTex(BibTexItem fresh, bool replace = true)
+        {
+            if (fresh == null || fresh.IsEmpty() || fresh.IsContentIdenticalTo(fresh))
+            {
+                return false;
+            }
+
+            // TODO: check and heuristic for merge/update
+
+            // Store the new value
+            BibTex = fresh;
+
+            // If the bibtex contains title, author or year, use those by clearing out any overriding values
+            if (fresh.HasTitle())
+            {
+                Title = null;
+            }
+            if (fresh.HasAuthor())
+            {
+                Authors = null;
+            }
+            if (fresh.HasYear())
+            {
+                Year = null;
+            }
+
+            return true;
+        }
+
+        public string Title
+        { get; private set; }
+
+        public string TitleSuggested
+        { get; set; }
+
+        public string TitleCombinedReason
+        {
+            get
+            {
+                return String.Format(
+                    "Final decision: {0}\n\nYour override: {1}\nBibTeX: {2}\nSuggested: {3}\nSource: {4}",
+                    TitleCombined,
+                    Title,
+                    BibTex.GetTitle(),
+                    TitleSuggested,
+                    DownloadLocation
+                    );
+            }
+        }
+
+        public static readonly string TITLE_UNKNOWN = "(unknown title)";
+        public string TitleCombined
+        {
+            get
+            {
+                if (!String.IsNullOrEmpty(Title)) return Title;
+
+                if (BibTex.HasTitle()) return BibTex.GetTitle();
+
+                if (!String.IsNullOrEmpty(TitleSuggested)) return TitleSuggested;
+
+                if (!String.IsNullOrEmpty(DownloadLocation)) return DownloadLocation;
+
+                return TITLE_UNKNOWN;
+            }
+            set
+            {
+                string old_combined = TitleCombined;
+                if (null != old_combined && 0 == old_combined.CompareTo(value))
+                {
+                    return;
+                }
+
+                // If they are clearing out a value, clear the title
+                if (String.IsNullOrEmpty(value))
+                {
+                    Title = null;
+                    return;
+                }
+
+                // Then see if they are updating bibtex
+                if (String.IsNullOrEmpty(Title) && BibTex.HasTitle())
+                {
+                    BibTex.SetTitle(value);
+                    return;
+                }
+
+                // If we get here, they are changing the Title cos there is no bibtex to update...
+                Title = value;
+            }
+        }
+
+        /// <summary>
+        /// Is true if the user made this title by hand (e.g. typed it in or got some BibTeX)
+        /// </summary>
+        public bool IsTitleGeneratedByUser
+        {
+            get
+            {
+                if (!String.IsNullOrEmpty(Title)) return true;
+                return BibTex.HasTitle();
+            }
+        }
+
+        public string Authors
+        { get; private set; }
+
+        public string AuthorsSuggested
+        { get; set; }
+
+        public string AuthorsCombinedReason
+        {
+            get
+            {
+                return String.Format(
+                    "Final decision: {0}\n\nYour override: {1}\nBibTeX: {2}\nSuggested: {3}",
+                    AuthorsCombined,
+                    Authors,
+                    BibTex.GetAuthor(),
+                    AuthorsSuggested
+                    );
+            }
+        }
+
+        public string AuthorsCombined
+        {
+            get
+            {
+                if (!String.IsNullOrEmpty(Authors)) return Authors;
+
+                if (BibTex.HasAuthor()) return BibTex.GetAuthor();
+
+                if (!String.IsNullOrEmpty(AuthorsSuggested)) return AuthorsSuggested;
+
+                return Utilities.Language.NameTools.UNKNOWN_AUTHORS;
+            }
+            set
+            {
+                string old_combined = AuthorsCombined;
+                if (null != old_combined && 0 == old_combined.CompareTo(value))
+                {
+                    return;
+                }
+
+                // If they are clearing out a value, clear the authors override
+                if (String.IsNullOrEmpty(value))
+                {
+                    Authors = null;
+                    return;
+                }
+
+                // Then see if they are updating bibtex
+                if (String.IsNullOrEmpty(Authors) && BibTex.HasAuthor())
+                {
+                    BibTex.SetAuthor(value);
+                    return;
+                }
+
+                // If we get here, they are changing the Authors cos there is no bibtex to update...
+                Authors = value;
+            }
+        }
+
+        public string Year
+        { get; private set; }
+
+        public string YearSuggested
+        { get; set; }
+
+        public string YearCombinedReason
+        {
+            get
+            {
+                return String.Format(
+                    "Final decision: {0}\n\nYour override: {1}\nBibTeX: {2}\nSuggested: {3}",
+                    YearCombined,
+                    Year,
+                    BibTex.GetYear(),
+                    YearSuggested
+                    );
+            }
+        }
+
+        public static readonly string UNKNOWN_YEAR = "(unknown year)";
+        public string YearCombined
+        {
+            get
+            {
+                if (!String.IsNullOrEmpty(Year)) return Year;
+
+                if (BibTex.HasYear()) return BibTex.GetYear();
+
+                if (!String.IsNullOrEmpty(YearSuggested)) return YearSuggested;
+
+                return UNKNOWN_YEAR;
+            }
+            set
+            {
+                string old_combined = YearCombined;
+                if (null != old_combined && 0 == old_combined.CompareTo(value))
+                {
+                    return;
+                }
+
+                // If they are clearing out a value, clear the year override
+                if (String.IsNullOrEmpty(value))
+                {
+                    Year = null;
+                    return;
+                }
+
+                // Then see if they are updating bibtex
+                if (String.IsNullOrEmpty(Year) && BibTex.HasYear())
+                {
+                    BibTex.SetYear(value);
+                    return;
+                }
+
+                // If we get here, they are changing the Year cos there is no bibtex to update...
+                Year = value;
+            }
+        }
+
+        public string Publication
+        {
+            get
+            {
+                return BibTex.GetGenericPublication();
+            }
+
+            set
+            {
+                    this.BibTex.SetGenericPublication(value);
+            }
+        }
+
+        public string DownloadLocation
+        { get; set; }
+
+        public DateTime DateAddedToDatabase
+        { get; set; }
+
+        public DateTime DateLastModified
+        { get; set; }
+
+        public DateTime DateLastRead
+        { get; set; }
+
+        public DateTime DateLastCited
+        { get; set; }
+
+        public void MarkAsModified()
+        {
+            DateLastModified = DateTime.UtcNow;
+        }
+
+        public string ReadingStage
+        { get; set; }
+
+        public bool? HaveHardcopy
+        { get; set; }
+
+        public bool? IsFavourite
+        { get; set; }
+
+        public string Rating
+        { get; set; }
+
+        public string Comments
+        { get; set; }
+
+        private string _AbstractOverride;
+        public string Abstract
+        {
+            get
+            {
+                // First check if there is an abstract override
+                {
+                    string abstract_override = _AbstractOverride;
+                    if (!String.IsNullOrEmpty(abstract_override))
+                    {
+                        return abstract_override;
+                    }
+                }
+
+                // Then check if there is an abstract in the bibtex
+                {
+                    string abstract_bibtex = this.BibTex["abstract"];
+                    if (!String.IsNullOrEmpty(abstract_bibtex))
+                    {
+                        return abstract_bibtex;
+                    }
+                }
+
+                // Otherwise try get the abstract from the doc itself
+                return PDFAbstractExtraction.GetAbstractForDocument(this);
+            }
+            set
+            {
+                _AbstractOverride = value;
+            }
+        }
+
+        public string Bookmarks
+        { get; set; }
+
+        public Color Color
+        { get; set; }
+
+        public int PageLastRead
+        { get; set; }
+
+        public bool Deleted
+        { get; set; }
+
+        #region --- AutoSuggested ------------------------------------------------------------------------------
+
+        public bool AutoSuggested_PDFMetadata
+        { get; set; }
+
+        public bool AutoSuggested_OCRFrontPage
+        { get; set; }
+
+        public bool AutoSuggested_BibTeXSearch
+        { get; set; }
+
+        #endregion
+
+        #region --- Tags ------------------------------------------------------------------------------
+
+        public void AddTag(string new_tag_bundle)
+        {
+            HashSet<string> new_tags = TagTools.ConvertTagBundleToTags(new_tag_bundle);
+
+            HashSet<string> tags = TagTools.ConvertTagBundleToTags(Tags);
+            int tag_count_old = tags.Count;
+            tags.UnionWith(new_tags);
+            int tag_count_new = tags.Count;
+
+            // Update listeners if we changed anything
+            if (tag_count_old != tag_count_new)
+            {
+                Tags = TagTools.ConvertTagListToTagBundle(tags);
+                Bindable.NotifyPropertyChanged(() => Tags);
+                TagManager.Instance.ProcessDocument(this);
+            }
+        }
+
+        public void RemoveTag(string dead_tag_bundle)
+        {
+            HashSet<string> dead_tags = TagTools.ConvertTagBundleToTags(dead_tag_bundle);
+
+            HashSet<string> tags = TagTools.ConvertTagBundleToTags(Tags);
+            int tag_count_old = tags.Count;
+            foreach (string dead_tag in dead_tags)
+            {
+                tags.Remove(dead_tag);
+            }
+            int tag_count_new = tags.Count;
+
+            if (tag_count_old != tag_count_new)
+            {
+                Tags = TagTools.ConvertTagListToTagBundle(tags);
+                Bindable.NotifyPropertyChanged(() => Tags);
+                TagManager.Instance.ProcessDocument(this);
+            }
+        }
+
+        [NonSerialized]
+        private HashSet<string> tags_list = new HashSet<string>();
+        public string Tags
+        {
+            get
+            {
+                if (tags_list.Count > 0)
+                {
+                    FeatureTrackingManager.Instance.UseFeature(Features.Legacy_DocumentTagsList);
+                    return TagTools.ConvertTagListToTagBundle(tags_list);
+                }
+
+                // If we get this far, then there are no tags!  So create some blanks...
+                return "";
+            }
+
+            set
+            {
+                tags_list = TagTools.ConvertTagBundleToTags(value);
+            }
+        }
+
+        #endregion ----------------------------------------------------------------------------------------------------
+
+        public string DocumentBasePath
+        {
+            get
+            {
+                return PDFDocumentFileLocations.DocumentBasePath(this.Library, Fingerprint);
+            }
+        }
+
+        /// <summary>
+        /// The location of the PDF on disk.
+        /// </summary>
+        public string DocumentPath
+        {
+            get
+            {
+                return PDFDocumentFileLocations.DocumentPath(this.Library, Fingerprint, FileType);
+            }
+        }
+
+        [NonSerialized]
+        bool document_exists = false;
+        public bool DocumentExists
+        {
+            get
+            {
+                if (document_exists) return true;
+
+                document_exists = File.Exists(DocumentPath);
+                return document_exists;
+            }
+        }
+
+        public bool IsVanillaReference
+        {
+            get
+            {
+                return String.Compare(this.FileType, VANILLA_REFERENCE_FILETYPE, StringComparison.OrdinalIgnoreCase) == 0;
+            }
+        }
+
+        #region --- Annotations / highlights / ink ----------------------------------------------------------------------
+
+        [NonSerialized]
+        PDFAnnotationList annotations = null;
+        public PDFAnnotationList Annotations
+        {
+            get
+            {
+                return GetAnnotations(null);
+            }
+        }
+
+        public PDFAnnotationList GetAnnotations(Dictionary<string, byte[]> library_items_annotations_cache)
+        {
+            if (null == annotations)
+            {
+                annotations = new PDFAnnotationList();
+                PDFAnnotationSerializer.ReadFromDisk(this, annotations, library_items_annotations_cache);
+                annotations.OnPDFAnnotationListChanged += annotations_OnPDFAnnotationListChanged;
+            }
+
+            return annotations;
+        }
+
+        public void QueueToStorage()
+        {
+            DocumentQueuedStorer.Instance.Queue(this);
+        }
+
+        void annotations_OnPDFAnnotationListChanged()
+        {
+            QueueToStorage();
+            this.Library.LibraryIndex.ReIndexDocument(this);
+        }
+
+        [NonSerialized]
+        PDFHightlightList highlights = null;
+        public PDFHightlightList Highlights
+        {
+            get
+            {
+                return GetHighlights(null);
+            }
+        }
+
+        internal PDFHightlightList GetHighlights(Dictionary<string, byte[]> library_items_highlights_cache)
+        {
+            if (null == highlights)
+            {
+                highlights = new PDFHightlightList();
+                PDFHighlightSerializer.ReadFromStream(this, highlights, library_items_highlights_cache);
+                highlights.OnPDFHighlightListChanged += highlights_OnPDFHighlightListChanged;
+            }
+
+            return highlights;
+        }
+
+
+        void highlights_OnPDFHighlightListChanged()
+        {
+            QueueToStorage();
+            this.Library.LibraryIndex.ReIndexDocument(this);
+        }
+
+        [NonSerialized]
+        PDFInkList inks = null;
+        public PDFInkList Inks
+        {
+            get
+            {
+                return GetInks(null);
+            }
+        }
+
+        internal PDFInkList GetInks(Dictionary<string, byte[]> library_items_inks_cache)
+        {
+            if (null == inks)
+            {
+                inks = new PDFInkList();
+                PDFInkSerializer.ReadFromDisk(this, inks, library_items_inks_cache);
+                inks.OnPDFInkListChanged += inks_OnPDFInkListChanged;
+            }
+
+            return inks;
+        }
+
+        void inks_OnPDFInkListChanged()
+        {
+            Logging.Info("Document has changed inks");
+            QueueToStorage();
+            this.Library.LibraryIndex.ReIndexDocument(this);
+        }
+
+
+        #endregion -------------------------------------------------------------------------------------------------
+
+        #region --- Managers ----------------------------------------------------------------------
+
+        [NonSerialized]
+        PDFDocumentCitationManager _pdf_document_citation_manager = null;
+        public PDFDocumentCitationManager PDFDocumentCitationManager
+        {
+            get
+            {
+                if (null == _pdf_document_citation_manager)
+                {
+                    _pdf_document_citation_manager = new PDFDocumentCitationManager(this);
+                }
+                return _pdf_document_citation_manager;
+            }
+        }
+
+        #endregion -------------------------------------------------------------------------------------------------
+
+        public void SaveToMetaData()
+        {
+            // Save the metadata            
+            PDFMetadataSerializer.WriteToDisk(this);
+
+            // Save the annotations
+            if (null != annotations && annotations.Count > 0)
+            {
+                PDFAnnotationSerializer.WriteToDisk(this);
+            }
+
+            // Save the highlights
+            if (null != highlights && highlights.Count > 0)
+            {
+                PDFHighlightSerializer.WriteToDisk(this);
+            }
+
+            // Save the inks
+            if (null != inks)
+            {
+                PDFInkSerializer.WriteToDisk(this);
+            }
+        }
+
+        void bindable_PropertyChanged(object sender, PropertyChangedEventArgs e)
+        {
+            QueueToStorage();
+            this.Library.LibraryIndex.ReIndexDocument(this);
+        }
+
+        /// <summary>
+        /// Throws exception when metadata could not be converted to a valid PDFDocument instance.
+        /// </summary>
+        /// <param name="library"></param>
+        /// <param name="data"></param>
+        /// <param name="library_items_annotations_cache"></param>
+        /// <returns></returns>
+        public static PDFDocument LoadFromMetaData(Library library, byte[] data, Dictionary<string, byte[]> /* can be null */ library_items_annotations_cache)
+        {
+            PDFDocument pdf_document = PDFMetadataSerializer.ReadFromStream(library, data);
+            pdf_document.GetAnnotations(library_items_annotations_cache);
+            return pdf_document;
+        }
+
+        public static PDFDocument CreateFromPDF(Library library, string filename, string precalculated_fingerprint__can_be_null)
+        {
+            string fingerprint = precalculated_fingerprint__can_be_null;
+            if (String.IsNullOrEmpty(fingerprint))
+            {
+                fingerprint = StreamFingerprint.FromFile(filename);
+            }
+
+            PDFDocument pdf_document = new PDFDocument(library);
+
+            // Store the most important information
+            pdf_document.FileType = Path.GetExtension(filename);
+            pdf_document.Fingerprint = fingerprint;
+            pdf_document.DateAddedToDatabase = DateTime.UtcNow;
+            pdf_document.DateLastModified = DateTime.UtcNow;
+
+            Directory.CreateDirectory(pdf_document.DocumentBasePath);
+
+            pdf_document.StoreAssociatedPDFInRepository(filename);
+
+            List<LibraryDB.LibraryItem> library_items = library.LibraryDB.GetLibraryItems(pdf_document.Fingerprint, PDFDocumentFileLocations.METADATA);
+            if (0 == library_items.Count)
+            {
+                DocumentQueuedStorer.Instance.Queue(pdf_document);
+            }
+            else
+            {
+                try
+                {
+                    LibraryDB.LibraryItem library_item = library_items[0];
+                    pdf_document = LoadFromMetaData(library, library_item.data, null);
+                }
+                catch (Exception ex)
+                {
+                    Logging.Error(ex, "There was a problem reloading an existing PDF from existing metadata, so overwriting it! (Fingerprint: {0})", pdf_document.Fingerprint);
+                    DocumentQueuedStorer.Instance.Queue(pdf_document);
+                    //pdf_document.SaveToMetaData();
+                }
+            }
+
+            return pdf_document;
+        }
+
+        public static PDFDocument CreateFromVanillaReference(Library library)
+        {
+            PDFDocument pdf_document = new PDFDocument(library);
+
+            // Store the most important information
+            pdf_document.FileType = VANILLA_REFERENCE_FILETYPE;
+            pdf_document.Fingerprint = VanillaReferenceCreating.CreateVanillaReferenceFingerprint();
+            pdf_document.DateAddedToDatabase = DateTime.UtcNow;
+            pdf_document.DateLastModified = DateTime.UtcNow;
+
+            Directory.CreateDirectory(pdf_document.DocumentBasePath);
+
+            List<LibraryDB.LibraryItem> library_items = library.LibraryDB.GetLibraryItems(pdf_document.Fingerprint, PDFDocumentFileLocations.METADATA);
+            if (0 == library_items.Count)
+            {
+                DocumentQueuedStorer.Instance.Queue(pdf_document);
+            }
+            else
+            {
+                try
+                {
+                    LibraryDB.LibraryItem library_item = library_items[0];
+                    pdf_document = LoadFromMetaData(library, library_item.data, null);
+                }
+                catch (Exception ex)
+                {
+                    Logging.Error(ex, "There was a problem reloading an existing PDF from existing metadata, so overwriting it! (Fingerprint: {0})", pdf_document.Fingerprint);
+                    DocumentQueuedStorer.Instance.Queue(pdf_document);
+                }
+            }
+
+            return pdf_document;
+        }
+
+
+        /// <summary>
+        /// NB: only call this as part of document creation.
+        /// </summary>
+        public void CloneMetaData(PDFDocument existing_pdf_document)
+        {
+            bindable = null;
+
+            Logging.Info("Cloning metadata from {0}: {1}", existing_pdf_document.Fingerprint, existing_pdf_document.TitleCombined);
+            //dictionary = (DictionaryBasedObject)existing_pdf_document.dictionary.Clone();
+            annotations = (PDFAnnotationList)existing_pdf_document.Annotations.Clone();
+            highlights = (PDFHightlightList)existing_pdf_document.Highlights.Clone();
+            inks = (PDFInkList)existing_pdf_document.Inks.Clone();
+            SaveToMetaData();
+
+            // Copy the citations
+            PDFDocumentCitationManager.CloneFrom(existing_pdf_document.PDFDocumentCitationManager);
+
+            //  Now clear out the references for the annotations and highlights, so that when they are reloaded the events are resubscribed
+            annotations = null;
+            highlights = null;
+            inks = null;
+        }
+
+        public void StoreAssociatedPDFInRepository(string filename)
+        {
+            if (File.Exists(filename) && !File.Exists(DocumentPath))
+            {
+                Directory.CreateDirectory(Path.GetDirectoryName(DocumentPath));
+                Alphaleonis.Win32.Filesystem.File.Copy(filename, DocumentPath);
+            }
+        }
+
+        public override string ToString()
+        {
+            return Fingerprint;
+        }
+
+        internal PDFAnnotation GetAnnotationByGuid(Guid guid)
+        {
+            foreach (PDFAnnotation pdf_annotation in Annotations)
+            {
+                if (pdf_annotation.Guid == guid)
+                {
+                    return pdf_annotation;
+                }
+            }
+
+            return null;
+        }
+
+        internal PDFDocument AssociatePDFWithVanillaReference(string pdf_filename)
+        {
+            // Only works with vanilla references
+            if (!IsVanillaReference)
+            {
+                throw new Exception("You can only associate a PDF with a vanilla reference.");
+            }
+
+            // Create the new PDF document
+            PDFDocument new_pdf_document = library.AddNewDocumentToLibrary_SYNCHRONOUS(new FilenameWithMetadataImport
+            {
+                filename = pdf_filename,
+                original_filename = pdf_filename,
+                suggested_download_source_uri = pdf_filename
+            }, false);
+
+            // Overwrite the new document's metadata with that of the vanilla reference...
+            if (null != new_pdf_document)
+            {
+                string fingerprint = new_pdf_document.Fingerprint;
+                //new_pdf_document.dictionary = (DictionaryBasedObject)this.dictionary.Clone();
+                new_pdf_document.Fingerprint = fingerprint;
+                new_pdf_document.FileType = Path.GetExtension(pdf_filename);
+
+                DocumentQueuedStorer.Instance.Queue(new_pdf_document);
+
+                // Delete this one
+                this.Deleted = true;
+                QueueToStorage();
+
+                // Tell library to refresh
+                this.Library.SignalThatDocumentsHaveChanged(new_pdf_document);
+            }
+            else
+            {
+                MessageBoxes.Warn("The reference has not been associated with {0}", pdf_filename);
+            }
+
+            return new_pdf_document;
+        }
+    }
+}