﻿using System;
using System.Collections.Generic;
using System.ComponentModel;
using System.Windows.Media;
using Qiqqa.DocumentLibrary;
using Qiqqa.Documents.Common;
using Qiqqa.Documents.PDF.CitationManagerStuff;
using Qiqqa.Documents.PDF.DiskSerialisation;
using Qiqqa.Documents.PDF.PDFRendering;
using Qiqqa.Documents.PDF.ThreadUnsafe;
using Utilities;
using Utilities.BibTex;
using Utilities.BibTex.Parsing;
using Utilities.Files;
using Utilities.GUI;
using Utilities.Misc;
using Utilities.Reflection;
using Utilities.Strings;
using Directory = Alphaleonis.Win32.Filesystem.Directory;
using File = Alphaleonis.Win32.Filesystem.File;
using Path = Alphaleonis.Win32.Filesystem.Path;


<<<<<<< HEAD
namespace Qiqqa.Documents.PDF.ThreadUnsafe
{
    /// <summary>
    /// ******************* NB NB NB NB NB NB NB NB NB NB NB ********************************
    /// 
    /// ALL PROPERTIES STORED IN THE DICTIONARY MUST BE SIMPLE TYPES - string, int or double.  
    /// NO DATES, NO COLORS, NO STRUCTs.  
    /// If you want to store Color and DateTime, then there are helper methods on the DictionaryBasedObject to convert TO/FROM.  Use those!
    /// Otherwise platform independent serialisation will break!
    /// 
    /// ******************* NB NB NB NB NB NB NB NB NB NB NB ********************************
    /// </summary>

    public class PDFDocument_ThreadUnsafe
    {
        private Library library;
        public Library Library => library;

        private DictionaryBasedObject dictionary = new DictionaryBasedObject();

        public string GetAttributesAsJSON()
        {
            string json = JsonConvert.SerializeObject(dictionary.Attributes, Formatting.Indented);
            return json;
        }

        internal static readonly PropertyDependencies property_dependencies = new PropertyDependencies();

        static PDFDocument_ThreadUnsafe()
        {
            PDFDocument_ThreadUnsafe p = null;

            property_dependencies.Add(() => p.TitleCombined, () => p.Title);
            property_dependencies.Add(() => p.TitleCombined, () => p.BibTex);
            property_dependencies.Add(() => p.AuthorsCombined, () => p.Authors);
            property_dependencies.Add(() => p.AuthorsCombined, () => p.BibTex);
            property_dependencies.Add(() => p.YearCombined, () => p.Year);
            property_dependencies.Add(() => p.YearCombined, () => p.BibTex);

            property_dependencies.Add(() => p.Publication, () => p.BibTex);
            property_dependencies.Add(() => p.BibTex, () => p.Publication);

            property_dependencies.Add(() => p.Title, () => p.TitleCombined);
            property_dependencies.Add(() => p.Title, () => p.TitleCombinedReason);
            property_dependencies.Add(() => p.BibTex, () => p.TitleCombined);
            property_dependencies.Add(() => p.BibTex, () => p.TitleCombinedReason);
            property_dependencies.Add(() => p.TitleSuggested, () => p.TitleCombined);
            property_dependencies.Add(() => p.TitleSuggested, () => p.TitleCombinedReason);
            property_dependencies.Add(() => p.DownloadLocation, () => p.TitleCombined);
            property_dependencies.Add(() => p.DownloadLocation, () => p.TitleCombinedReason);
            property_dependencies.Add(() => p.TitleCombined, () => p.TitleCombinedReason);

            property_dependencies.Add(() => p.Authors, () => p.AuthorsCombined);
            property_dependencies.Add(() => p.Authors, () => p.AuthorsCombinedReason);
            property_dependencies.Add(() => p.BibTex, () => p.AuthorsCombined);
            property_dependencies.Add(() => p.BibTex, () => p.AuthorsCombinedReason);
            property_dependencies.Add(() => p.AuthorsSuggested, () => p.AuthorsCombined);
            property_dependencies.Add(() => p.AuthorsSuggested, () => p.AuthorsCombinedReason);
            property_dependencies.Add(() => p.AuthorsCombined, () => p.AuthorsCombinedReason);

            property_dependencies.Add(() => p.Year, () => p.YearCombined);
            property_dependencies.Add(() => p.Year, () => p.YearCombinedReason);
            property_dependencies.Add(() => p.BibTex, () => p.YearCombined);
            property_dependencies.Add(() => p.BibTex, () => p.YearCombinedReason);
            property_dependencies.Add(() => p.YearSuggested, () => p.YearCombined);
            property_dependencies.Add(() => p.YearSuggested, () => p.YearCombinedReason);
            property_dependencies.Add(() => p.YearCombined, () => p.YearCombinedReason);

            property_dependencies.Add(() => p.BibTex, () => p.Publication);
            property_dependencies.Add(() => p.BibTex, () => p.Id);
            property_dependencies.Add(() => p.BibTex, () => p.Abstract);
        }

        internal PDFDocument_ThreadUnsafe(Library library)
        {
            this.library = library;
            dictionary = new DictionaryBasedObject();
        }

        internal PDFDocument_ThreadUnsafe(Library library, DictionaryBasedObject dictionary)
        {
            this.library = library;
            this.dictionary = dictionary;
        }

        [NonSerialized]
        private PDFRenderer pdf_renderer;
        public PDFRenderer PDFRenderer
        {
            get
            {
                if (null == pdf_renderer)
                {
                    pdf_renderer = new PDFRenderer(Fingerprint, DocumentPath, Library.PasswordManager.GetPassword(this), Library.PasswordManager.GetPassword(this));
                }

                return pdf_renderer;
            }
        }

        [NonSerialized]
        private PDFRendererFileLayer pdf_renderer_file_layer;
        public PDFRendererFileLayer PDFRendererFileLayer
        {
            get
            {
                if (null == pdf_renderer_file_layer)
                {
                    pdf_renderer_file_layer = new PDFRendererFileLayer(Fingerprint, DocumentPath);
                }

                return pdf_renderer_file_layer;
            }
        }

        public int SafePageCount
        {
            get
            {
                if (DocumentExists)
                {
                    return PDFRenderer.PageCount;
                }
                else
                {
                    return 0;
                }
            }
        }

        /// <summary>
        /// This is an approximate response: it takes a *fast* shortcut to check if the given
        /// PDF has been OCR'd in the past.
        /// 
        /// The emphasis here is on NOT triggering a new OCR action! Just taking a peek, *quickly*.
        /// 
        /// The cost: one(1) I/O per check.
        /// </summary>
        public bool HasOCRdata =>
                // do not check if DocumentExists: our pagecount cache check is sufficient and one I/O per check.
                PDFRendererFileLayer.HasOCRdata(Fingerprint);

        public string Fingerprint
        {
            get => dictionary["Fingerprint"] as string;
            /* protected */
            set => dictionary["Fingerprint"] = value;
        }

        /// <summary>
        /// Unique id for both this document and the library that it exists in.
        /// </summary>
        public string UniqueId => string.Format("{0}_{1}", Fingerprint, library.WebLibraryDetail.Id);

        public string FileType
        {
            get => dictionary["FileType"] as string;
            set => dictionary["FileType"] = value.ToLower();
        }

        private BibTexItem bibtex_item = null;
        private bool bibtex_item_parsed = false;
        public BibTexItem BibTexItem
        {
            get
            {
                if (!bibtex_item_parsed)
                {
                    bibtex_item = BibTexParser.ParseOne(BibTex, true);
                    bibtex_item_parsed = true;

                    if (null != bibtex_item)
                    {
                        // if the bibtex is ill formatted, make sure some basic sanity is provided:
                        if (String.IsNullOrWhiteSpace(BibTexItem.Type))
                        {
                            BibTexItem.Type = "empty_and_erroneous";
                        }
                        if (String.IsNullOrWhiteSpace(BibTexItem.Key))
                        {
                            BibTexItem.Key = BibTexTools.GenerateRandomBibTeXKey();
                        }
                    }
                }

                return bibtex_item;
            }
        }

        public bool UpdateBibTex(BibTexItem fresh, bool replace = true)
        {
            if (fresh == null || fresh.IsEmpty() || fresh.IsContentIdenticalTo(BibTex))
            {
                return false;
            }

            // TODO: check and heuristic for merge/update

                // Store the new value
                dictionary["BibTex"] = value;

                // If the bibtex contains title, author or year, use those by clearing out any overriding values
                if (!String.IsNullOrEmpty(BibTexTools.GetTitle(BibTexItem)))
                {
                    Title = null;
                }
                if (!String.IsNullOrEmpty(BibTexTools.GetAuthor(BibTexItem)))
                {
                    Authors = null;
                }
                if (!String.IsNullOrEmpty(BibTexTools.GetYear(BibTexItem)))
                {
                    Year = null;
                }

            return true;
        }


        public string BibTex
        {
            get => dictionary["BibTex"] as string;
            set
            {
                // Clear the cached item
                bibtex_item = null;
                bibtex_item_parsed = false;

		        UpdateBibTex(value, replace: true);
            }
        }

        public string BibTexKey
        {
            get
            {
                try
                {
                    BibTexItem item = BibTexItem;
                    if (null != item)
                    {
                        return item.Key;
                    }
                }
                catch (Exception ex)
                {
                    Logging.Error(ex, "exception in BibTexKey");
                }

                return null;
            }
        }

        public string Title
        {
            get => dictionary["Title"] as string;
            set => dictionary["Title"] = value;
        }
        public string TitleSuggested
        {
            get => dictionary["TitleSuggested"] as string;
            set => dictionary["TitleSuggested"] = value;
        }
        public string TitleCombinedReason => String.Format(
                    "Final decision: {0}\n\nYour override: {1}\nBibTeX: {2}\nSuggested: {3}\nSource: {4}",
                    TitleCombined,
                    Title,
                    BibTexTools.GetTitle(BibTexItem),
                    TitleSuggested,
                    DownloadLocation
                    );

        public string TitleCombined
        {
            get
            {
                if (!String.IsNullOrEmpty(Title)) return Title;

                string bibtex = BibTexTools.GetTitle(BibTexItem);
                if (!String.IsNullOrEmpty(bibtex)) return bibtex;

                if (!String.IsNullOrEmpty(TitleSuggested)) return TitleSuggested;

                if (!String.IsNullOrEmpty(DownloadLocation)) return DownloadLocation;

                return Constants.TITLE_UNKNOWN;
            }
            set
            {
                string old_combined = TitleCombined;
                if (null != old_combined && 0 == old_combined.CompareTo(value))
                {
                    return;
                }

                // If they are clearing out a value, clear the title
                if (String.IsNullOrEmpty(value))
                {
                    Title = null;
                    return;
                }

                // Then see if they are updating bibtex
                if (String.IsNullOrEmpty(Title) && !String.IsNullOrEmpty(BibTexTools.GetTitle(BibTexItem)))
                {
                    BibTex = BibTexTools.SetTitle(BibTex, value);
                    return;
                }

                // If we get here, they are changing the Title cos there is no bibtex to update...
                Title = value;
            }
        }

        /// <summary>
        /// Is true if the user made this title by hand (e.g. typed it in or got some BibTeX)
        /// </summary>
        public bool IsTitleGeneratedByUser
        {
            get
            {
                if (!String.IsNullOrEmpty(Title)) return true;
                string bibtex = BibTexTools.GetTitle(BibTexItem);
                if (!String.IsNullOrEmpty(bibtex)) return true;

                return false;
            }
        }

        public string Authors
        {
            get => dictionary["Authors"] as string;
            set => dictionary["Authors"] = value;
        }
        public string AuthorsSuggested
        {
            get => dictionary["AuthorsSuggested"] as string;
            set => dictionary["AuthorsSuggested"] = value;
        }
        public string AuthorsCombinedReason => String.Format(
                    "Final decision: {0}\n\nYour override: {1}\nBibTeX: {2}\nSuggested: {3}",
                    AuthorsCombined,
                    Authors,
                    BibTexTools.GetAuthor(BibTexItem),
                    AuthorsSuggested
                    );

        public string AuthorsCombined
        {
            get
            {
                if (!String.IsNullOrEmpty(Authors)) return Authors;

                string bibtex = BibTexTools.GetAuthor(BibTexItem);
                if (!String.IsNullOrEmpty(bibtex)) return bibtex;

                if (!String.IsNullOrEmpty(AuthorsSuggested)) return AuthorsSuggested;

                return Constants.UNKNOWN_AUTHORS;
            }
            set
            {
                string old_combined = AuthorsCombined;
                if (null != old_combined && 0 == old_combined.CompareTo(value))
                {
                    return;
                }

                // If they are clearing out a value, clear the authors override
                if (String.IsNullOrEmpty(value))
                {
                    Authors = null;
                    return;
                }

                // Then see if they are updating bibtex
                if (String.IsNullOrEmpty(Authors) && !String.IsNullOrEmpty(BibTexTools.GetAuthor(BibTexItem)))
                {
                    BibTex = BibTexTools.SetAuthor(BibTex, value);
                    return;
                }

                // If we get here, they are changing the Authors cos there is no bibtex to update...
                Authors = value;
            }
        }

        public string Year
        {
            get => dictionary["Year"] as string;
            set => dictionary["Year"] = value;
        }
        public string YearSuggested
        {
            get => dictionary["YearSuggested"] as string;
            set => dictionary["YearSuggested"] = value;
        }
        public string YearCombinedReason => String.Format(
                    "Final decision: {0}\n\nYour override: {1}\nBibTeX: {2}\nSuggested: {3}",
                    YearCombined,
                    Year,
                    BibTexTools.GetYear(BibTexItem),
                    YearSuggested
                    );

        /// <summary>
        /// Produce the document's year of publication.
        /// 
        /// When producing (getting) this value, the priority is:
        /// 
        /// - check the BibTeX `year` field and return that one when it's non-empty
        /// - check the manual-entry `year` field (@xref Year)
        /// - check the suggested year field (@xref YearSuggested)
        /// - if also else fails, return the UNKNOWN_YEAR value.
        /// 
        /// When setting this value, the first action in this prioirty list is executed, where the conditions pass:
        /// 
        /// - check if there's a non-empty (partial) BibTeX record: when there is, add/update the `year` field
        /// - update the manual-entry Year field (@xref Year)
        /// </summary>
        public string YearCombined
        {
            get
            {
                if (!String.IsNullOrEmpty(Year)) return Year;

                string bibtex_year = BibTexTools.GetYear(BibTexItem);
                if (!String.IsNullOrEmpty(bibtex_year)) return bibtex_year;

                if (!String.IsNullOrEmpty(YearSuggested)) return YearSuggested;

                return Constants.UNKNOWN_YEAR;
            }
            set
            {
               // one can NEVER set the value to UNKNOWN_YEAR:
                 string old_combined = YearCombined;
                if (null != old_combined && 0 == old_combined.CompareTo(value))
                {
                    return;
                }

                // If they are clearing out a value, clear the year override
                if (String.IsNullOrEmpty(value))
                {
                    Year = null;
                    return;
                }

                // BibTeX has precedence when available (complete or partial)
                if (String.IsNullOrEmpty(Year) && !String.IsNullOrEmpty(BibTexTools.GetYear(BibTexItem)))
                {
                    BibTex = BibTexTools.SetYear(BibTex, value);
                    return;
                }

                // If we get here, they are changing the Year cos there is no bibtex to update...
                Year = value;
            }
        }

        public string Publication
        {
            get => BibTexTools.GetGenericPublication(BibTexItem);

            set
            {
                BibTexItem bibtex_item = BibTexItem;
                if (null != bibtex_item)
                {
                    BibTexTools.SetGenericPublication(bibtex_item, value);
                    BibTex = bibtex_item.ToBibTex();
                }
            }
        }

        public string Id
        {
            get
            {
                BibTexItem bibtex_item = BibTexItem;
                if (null != bibtex_item)
                {
                    return bibtex_item.Key;
                }
                else
                {
                    return "";
                }
            }
        }

        public string DownloadLocation
        {
            get => dictionary["DownloadLocation"] as string;
            set => dictionary["DownloadLocation"] = value;
        }

        [NonSerialized]
        private DateTime? date_added_to_db = null;
        public DateTime? DateAddedToDatabase
        {
            get
            {
                if (date_added_to_db.HasValue) return date_added_to_db.Value;

                date_added_to_db = dictionary.GetDateTime("DateAddedToDatabase");
                return date_added_to_db;
            }
            set
            {
                date_added_to_db = null;
                dictionary.SetDateTime("DateAddedToDatabase", value);
            }
        }

        [NonSerialized]
        private DateTime? date_last_modified = null;
        public DateTime? DateLastModified
        {
            get
            {
                if (date_last_modified.HasValue) return date_last_modified.Value;

                date_last_modified = dictionary.GetDateTime("DateLastModified");
                return date_last_modified;
            }
            set
            {
                date_last_modified = null;
                dictionary.SetDateTime("DateLastModified", value);
            }
        }

        [NonSerialized]
        private DateTime? date_last_read = null;
        public DateTime? DateLastRead
        {
            get
            {
                if (date_last_read.HasValue) return date_last_read.Value;

                date_last_read = dictionary.GetDateTime("DateLastRead");
                return date_last_read;
            }
            set
            {
                date_last_read = null;
                dictionary.SetDateTime("DateLastRead", value);
            }
        }

        public DateTime? DateLastCited
        {
            get => dictionary.GetDateTime("DateLastCited");
            set => dictionary.SetDateTime("DateLastCited", value);
        }

        public void MarkAsModified()
        {
            DateLastModified = DateTime.UtcNow;
        }

        public string ReadingStage
        {
            get => dictionary["ReadingStage"] as string;
            set => dictionary["ReadingStage"] = value as string;
        }

        public bool? HaveHardcopy
        {
            get => dictionary["HaveHardcopy"] as bool?;
            set => dictionary["HaveHardcopy"] = value as bool?;
        }

        public bool? IsFavourite
        {
            get => dictionary["IsFavourite"] as bool?;
            set => dictionary["IsFavourite"] = value as bool?;
        }

        public string Rating
        {
            get => dictionary["Rating"] as string;
            set => dictionary["Rating"] = value as string;
        }

        public string Comments
        {
            get => dictionary["Comments"] as string;
            set => dictionary["Comments"] = value as string;
        }

        public string Abstract
        {
            get
            {
                // First check if there is an abstract override
                {
                    string abstract_override = dictionary["AbstractOverride"] as string;
                    if (!String.IsNullOrEmpty(abstract_override))
                    {
                        return abstract_override;
                    }
                }

                // Then check if there is an abstract in the bibtex
                {
                    BibTexItem item = BibTexItem;
                    if (null != item)
                    {
                        string abstract_bibtex = item["abstract"];
                        if (!String.IsNullOrEmpty(abstract_bibtex))
                        {
                            return abstract_bibtex;
                        }
                    }
                }

                // Otherwise try get the abstract from the doc itself
                return PDFAbstractExtraction.GetAbstractForDocument(this);
            }
            set => dictionary["AbstractOverride"] = value as string;
        }

        public string Bookmarks
        {
            get => dictionary["Bookmarks"] as string;
            set => dictionary["Bookmarks"] = value as string;
        }

        public Color Color
        {
            get => dictionary.GetColor("ColorWrapper");
            set => dictionary.SetColor("ColorWrapper", value);
        }

        public int PageLastRead
        {
            get => Convert.ToInt32(dictionary["PageLastRead"] ?? 0);
            set => dictionary["PageLastRead"] = value;
        }

        public bool Deleted
        {
            get => (bool)(dictionary["Deleted"] ?? false);
            set => dictionary["Deleted"] = value;
        }

        #region --- AutoSuggested ------------------------------------------------------------------------------

        public bool AutoSuggested_PDFMetadata
        {
            get => (dictionary["AutoSuggested_PDFMetadata"] as bool?) ?? false;
            set => dictionary["AutoSuggested_PDFMetadata"] = value;
        }

        public bool AutoSuggested_OCRFrontPage
        {
            get => (dictionary["AutoSuggested_OCRFrontPage"] as bool?) ?? false;
            set => dictionary["AutoSuggested_OCRFrontPage"] = value;
        }

        public bool AutoSuggested_BibTeXSearch
        {
            get => (dictionary["AutoSuggested_BibTeXSearch"] as bool?) ?? false;
            set => dictionary["AutoSuggested_BibTeXSearch"] = value;
        }

        #endregion

        #region --- Tags ------------------------------------------------------------------------------

        public bool AddTag(string new_tag_bundle)
        {
            HashSet<string> new_tags = TagTools.ConvertTagBundleToTags(new_tag_bundle);

            HashSet<string> tags = TagTools.ConvertTagBundleToTags(Tags);
            int tag_count_old = tags.Count;
            tags.UnionWith(new_tags);
            int tag_count_new = tags.Count;

            // Update listeners if we changed anything
            if (tag_count_old != tag_count_new)
            {
                Tags = TagTools.ConvertTagListToTagBundle(tags);
                return true;
            }
            return false;
        }

        public bool RemoveTag(string dead_tag_bundle)
        {
            HashSet<string> dead_tags = TagTools.ConvertTagBundleToTags(dead_tag_bundle);

            HashSet<string> tags = TagTools.ConvertTagBundleToTags(Tags);
            int tag_count_old = tags.Count;
            foreach (string dead_tag in dead_tags)
            {
                tags.Remove(dead_tag);
            }
            int tag_count_new = tags.Count;

            if (tag_count_old != tag_count_new)
            {
                Tags = TagTools.ConvertTagListToTagBundle(tags);
                return true;
            }
            return false;
        }

        public string Tags
        {
            get
            {
                object obj = dictionary["Tags"];

                // Backwards compatibility
                {
                    List<string> tags_list = obj as List<string>;
                    if (null != tags_list)
                    {
                        FeatureTrackingManager.Instance.UseFeature(Features.Legacy_DocumentTagsList);
                        return TagTools.ConvertTagListToTagBundle(tags_list);
                    }
                }

                // Also the bundle version
                {
                    string tags_string = obj as string;
                    if (null != tags_string)
                    {
                        return tags_string;
                    }
                }

                // If we get this far, then there are no tags!  So create some blanks...
                {
                    return "";
                }
            }

            set => dictionary["Tags"] = value;
        }

        #endregion ----------------------------------------------------------------------------------------------------

        public string DocumentBasePath => PDFDocumentFileLocations.DocumentBasePath(library, Fingerprint);

        /// <summary>
        /// The location of the PDF on disk.
        /// </summary>
        public string DocumentPath => PDFDocumentFileLocations.DocumentPath(library, Fingerprint, FileType);

        [NonSerialized]
        private bool? document_exists = null;
        public bool DocumentExists
        {
            get
            {
                if (document_exists.HasValue) return document_exists.Value;

                document_exists = File.Exists(DocumentPath);
                return document_exists.Value;
            }
        }

        [NonSerialized]
        private long document_size = 0;
        public long GetDocumentSizeInBytes(long uncached_document_storage_size_override = -1)
        {
            // When the document does not exist, the size is reported as ZERO.
            // When we do not know yet whether the document exists, we'll have to go and check and find its size anyhow,
            // unless the override value is sensible, i.e. **non-negative**.
            if (!DocumentExists) return 0;
            if (document_size > 0) return document_size;

            // Note: do NOT cache the override value!
            if (uncached_document_storage_size_override >= 0) return uncached_document_storage_size_override;

            // Execute file system query and cache its result:
            document_size = File.GetSize(DocumentPath);
            return document_size;
        }

        public bool IsVanillaReference => String.Compare(FileType, Constants.VanillaReferenceFileType, StringComparison.OrdinalIgnoreCase) == 0;

        #region --- Annotations / highlights / ink ----------------------------------------------------------------------

        [NonSerialized]
        private PDFAnnotationList annotations = null;

        public PDFAnnotationList GetAnnotations(Dictionary<string, byte[]> library_items_annotations_cache = null)
        {
            if (null == annotations)
            {
                annotations = new PDFAnnotationList();
                PDFAnnotationSerializer.ReadFromDisk(this, ref annotations, library_items_annotations_cache);
#if false
                annotations.OnPDFAnnotationListChanged += annotations_OnPDFAnnotationListChanged;
#endif
            }

            return annotations;
        }

        public string GetAnnotationsAsJSON()
        {
            string json = String.Empty;

            if (null != annotations && annotations.Count > 0)
            {
                // A little hack to make sure the legacies are updated...
                foreach (PDFAnnotation annotation in annotations)
                {
                    annotation.Color = annotation.Color;
                    annotation.DateCreated = annotation.DateCreated;
                    annotation.FollowUpDate = annotation.FollowUpDate;
                }

                List<Dictionary<string, object>> attributes_list = new List<Dictionary<string, object>>();
                foreach (PDFAnnotation annotation in annotations)
                {
                    attributes_list.Add(annotation.Dictionary.Attributes);
                }
                json = JsonConvert.SerializeObject(attributes_list, Formatting.Indented);
            }
            return json;
        }

        //public void QueueToStorage()
        //{
        //    DocumentQueuedStorer.Instance.Queue(this);
        //}

        //void annotations_OnPDFAnnotationListChanged()
        //{
        //    QueueToStorage();
        //    this.library.LibraryIndex.ReIndexDocument(this);
        //}

        [NonSerialized]
        private PDFHightlightList highlights = null;
        public PDFHightlightList Highlights => GetHighlights(null);

        internal PDFHightlightList GetHighlights(Dictionary<string, byte[]> library_items_highlights_cache)
        {
            if (null == highlights)
            {
                highlights = new PDFHightlightList();
                PDFHighlightSerializer.ReadFromStream(this, highlights, library_items_highlights_cache);
#if false
                highlights.OnPDFHighlightListChanged += highlights_OnPDFHighlightListChanged;
#endif
                return highlights;
            }

            return highlights;
        }

        public string GetHighlightsAsJSON()
        {
            string json = String.Empty;

            if (null != highlights && highlights.Count > 0)
            {
                List<PDFHighlight> highlights_list = new List<PDFHighlight>();
                foreach (PDFHighlight highlight in highlights.GetAllHighlights())
                {
                    highlights_list.Add(highlight);
                }

                json = JsonConvert.SerializeObject(highlights_list, Formatting.Indented);

                Logging.Info("Wrote {0} highlights to JSON", highlights_list.Count);
            }
            return json;
        }

        //void highlights_OnPDFHighlightListChanged()
        //{
        //    QueueToStorage();
        //    this.library.LibraryIndex.ReIndexDocument(this);
        //}

        [NonSerialized]
        private PDFInkList inks = null;
        public PDFInkList Inks => GetInks(null);

        internal PDFInkList GetInks(Dictionary<string, byte[]> library_items_inks_cache)
        {
            if (null == inks)
            {
                inks = new PDFInkList();
                PDFInkSerializer.ReadFromDisk(this, inks, library_items_inks_cache);
#if false
                inks.OnPDFInkListChanged += inks_OnPDFInkListChanged;
#endif
            }

            return inks;
        }

        public byte[] GetInksAsJSON()
        {
            byte[] data = null;

            if (null != inks)
            {
                Dictionary<int, byte[]> page_ink_blobs = new Dictionary<int, byte[]>();
                foreach (var pair in inks.PageInkBlobs)
                {
                    page_ink_blobs.Add(pair.Key, pair.Value);
                }

                // We only write to disk if we have at least one page of blobbies to write...
                if (page_ink_blobs.Count > 0)
                {
                    data = SerializeFile.ProtoSaveToByteArray<Dictionary<int, byte[]>>(page_ink_blobs);
                }
            }
            return data;
        }

        #endregion -------------------------------------------------------------------------------------------------

        public void SaveToMetaData()
        {
            // Save the metadata            
            PDFMetadataSerializer.WriteToDisk(this);

            // Save the annotations
            PDFAnnotationSerializer.WriteToDisk(this);

            // Save the highlights
            PDFHighlightSerializer.WriteToDisk(this);

            // Save the inks
            PDFInkSerializer.WriteToDisk(this);
        }

        //void bindable_PropertyChanged(object sender, PropertyChangedEventArgs e)
        //{
        //    QueueToStorage();
        //    this.library.LibraryIndex.ReIndexDocument(this);
        //}

#if false
        /// <summary>
        /// Throws exception when metadata could not be converted to a valid PDFDocument instance.
        /// </summary>
        /// <param name="library"></param>
        /// <param name="data"></param>
        /// <param name="library_items_annotations_cache"></param>
        /// <returns></returns>
        public static PDFDocument LoadFromMetaData(Library library, byte[] data, Dictionary<string, byte[]> /* can be null */ library_items_annotations_cache)
        {
            DictionaryBasedObject dictionary = PDFMetadataSerializer.ReadFromStream(data);
            PDFDocument pdf_document = new PDFDocument(library, dictionary);
            pdf_document.GetAnnotations(library_items_annotations_cache);           
            return pdf_document;
        }

        public static PDFDocument CreateFromPDF(Library library, string filename, string precalculated_fingerprint__can_be_null)
        {
            string fingerprint = precalculated_fingerprint__can_be_null;
            if (String.IsNullOrEmpty(fingerprint))
            {
                fingerprint = StreamFingerprint.FromFile(filename);
            }

            PDFDocument pdf_document = new PDFDocument(library);

            // Store the most important information
            pdf_document.FileType = Path.GetExtension(filename).TrimStart('.');
            pdf_document.Fingerprint = fingerprint;
            pdf_document.DateAddedToDatabase = DateTime.UtcNow;
            pdf_document.DateLastModified = DateTime.UtcNow;

            Directory.CreateDirectory(pdf_document.DocumentBasePath);

            pdf_document.StoreAssociatedPDFInRepository(filename);

            List<LibraryDB.LibraryItem> library_items = library.LibraryDB.GetLibraryItems(pdf_document.Fingerprint, PDFDocumentFileLocations.METADATA);
            if (0 == library_items.Count)
            {
                pdf_document.QueueToStorage();
            }
            else
            {
                try
                {
                    LibraryDB.LibraryItem library_item = library_items[0];
                    pdf_document = LoadFromMetaData(library, library_item.data, null);
                }
                catch (Exception ex)
                {
                    Logging.Error(ex, "There was a problem reloading an existing PDF from existing metadata, so overwriting it! (Fingerprint: {0})", pdf_document.Fingerprint);
                    pdf_document.QueueToStorage();
                    //pdf_document.SaveToMetaData();
                }
            }

            return pdf_document;
        }

        public static PDFDocument CreateFromVanillaReference(Library library)
        {
            PDFDocument pdf_document = new PDFDocument(library);

            // Store the most important information
            pdf_document.FileType = Constants.VanillaReferenceFileType;
            pdf_document.Fingerprint = VanillaReferenceCreating.CreateVanillaReferenceFingerprint();
            pdf_document.DateAddedToDatabase = DateTime.UtcNow;
            pdf_document.DateLastModified = DateTime.UtcNow;

            Directory.CreateDirectory(pdf_document.DocumentBasePath);

            List<LibraryDB.LibraryItem> library_items = library.LibraryDB.GetLibraryItems(pdf_document.Fingerprint, PDFDocumentFileLocations.METADATA);
            if (0 == library_items.Count)
            {
                pdf_document.QueueToStorage();
            }
            else
            {
                try
                {
                    LibraryDB.LibraryItem library_item = library_items[0];
                    pdf_document = LoadFromMetaData(library, library_item.data, null);
                }
                catch (Exception ex)
                {
                    Logging.Error(ex, "There was a problem reloading an existing PDF from existing metadata, so overwriting it! (Fingerprint: {0})", pdf_document.Fingerprint);
                    pdf_document.QueueToStorage();
                }
            }

            return pdf_document;
        }
#endif

        public void CopyMetaData(PDFDocument_ThreadUnsafe pdf_document_template, bool copy_fingerprint = true)
        {
            // TODO: do a proper merge, based on flags from the caller about to do and what to pass:
            HashSet<string> keys = new HashSet<string>(dictionary.Keys);
            foreach (var k2 in pdf_document_template.dictionary.Keys)
            {
                keys.Add(k2);
            }
            // now go through the list and see where the clashes are:
            foreach (var k in keys)
            {
                if (null == dictionary[k])
                {
                    // no collision possible: overwriting NULL or empty/non-existing slot, so we're good
                }
                else
                {
                    object o1 = dictionary[k];
                    object o2 = pdf_document_template.dictionary[k];
                    string s1 = o1?.ToString();
                    string s2 = o2?.ToString();
                    string t1 = o1?.GetType().ToString();
                    string t2 = o2?.GetType().ToString();
                    if (s1 == s2 && t1 == t2)
                    {
                        // values match, so no change. We're golden.
                    }
                    else
                    {
                        Logging.Warn("Copying/Moving metadata into {0}: collision on key {1}: old value = ({4})'{2}', new value = ({5})'{3}'", this.Fingerprint, k, s1, s2, t1, t2);
                        
						// TODO: when this is used for merging metadata anyway...
						switch (k)
                        {
                            case "DateAddedToDatabase":
                                // take oldest date:
                                break;

                            case "DateLastModified":
                                // take latest, unless the last mod dates match the DateAddedToDatabase records: in that case, use the picked DateAddedToDatabase
                                break;
                        }
                    }
                }
            }

            dictionary["ColorWrapper"] = pdf_document_template.dictionary["ColorWrapper"];
            dictionary["DateAddedToDatabase"] = pdf_document_template.dictionary["DateAddedToDatabase"];
            dictionary["DateLastCited"] = pdf_document_template.dictionary["DateLastCited"];
            dictionary["DateLastModified"] = pdf_document_template.dictionary["DateLastModified"];
            dictionary["DateLastRead"] = pdf_document_template.dictionary["DateLastRead"];
            dictionary["AbstractOverride"] = pdf_document_template.dictionary["AbstractOverride"];
            dictionary["Authors"] = pdf_document_template.dictionary["Authors"];
            dictionary["AuthorsSuggested"] = pdf_document_template.dictionary["AuthorsSuggested"];
            dictionary["AutoSuggested_BibTeXSearch"] = pdf_document_template.dictionary["AutoSuggested_BibTeXSearch"];
            dictionary["AutoSuggested_OCRFrontPage"] = pdf_document_template.dictionary["AutoSuggested_OCRFrontPage"];
            dictionary["AutoSuggested_PDFMetadata"] = pdf_document_template.dictionary["AutoSuggested_PDFMetadata"];
            dictionary["BibTex"] = pdf_document_template.dictionary["BibTex"];
            dictionary["Bookmarks"] = pdf_document_template.dictionary["Bookmarks"];
            dictionary["Comments"] = pdf_document_template.dictionary["Comments"];
            dictionary["Deleted"] = pdf_document_template.dictionary["Deleted"];
            dictionary["DownloadLocation"] = pdf_document_template.dictionary["DownloadLocation"];
            dictionary["FileType"] = pdf_document_template.dictionary["FileType"];
            if (copy_fingerprint)
            {
                dictionary["Fingerprint"] = pdf_document_template.dictionary["Fingerprint"];
            }
            dictionary["HaveHardcopy"] = pdf_document_template.dictionary["HaveHardcopy"];
            dictionary["IsFavourite"] = pdf_document_template.dictionary["IsFavourite"];
            dictionary["PageLastRead"] = pdf_document_template.dictionary["PageLastRead"];
            dictionary["Rating"] = pdf_document_template.dictionary["Rating"];
            dictionary["ReadingStage"] = pdf_document_template.dictionary["ReadingStage"];
            dictionary["Tags"] = pdf_document_template.dictionary["Tags"];
            dictionary["Tags"] = pdf_document_template.dictionary["Tags"];
            dictionary["Title"] = pdf_document_template.dictionary["Title"];
            dictionary["TitleSuggested"] = pdf_document_template.dictionary["TitleSuggested"];
            dictionary["Year"] = pdf_document_template.dictionary["Year"];
            dictionary["YearSuggested"] = pdf_document_template.dictionary["YearSuggested"];

            annotations = (PDFAnnotationList)pdf_document_template.GetAnnotations(null).Clone();
            highlights = (PDFHightlightList)pdf_document_template.Highlights.Clone();
            inks = (PDFInkList)pdf_document_template.Inks.Clone();
        }

        /// <summary>
        /// NB: only call this as part of document creation.
        /// </summary>
        public void CloneMetaData(PDFDocument_ThreadUnsafe existing_pdf_document)
        {
            //bindable = null;

            Logging.Info("Cloning metadata from {0}: {1}", existing_pdf_document.Fingerprint, existing_pdf_document.TitleCombined);

            //dictionary = (DictionaryBasedObject)existing_pdf_document.dictionary.Clone();
            CopyMetaData(existing_pdf_document);

#if false
            // Copy the citations
            PDFDocumentCitationManager.CloneFrom(existing_pdf_document.PDFDocumentCitationManager);

            QueueToStorage();
#endif

#if false
            SaveToMetaData();

            //  Now clear out the references for the annotations and highlights, so that when they are reloaded the events are resubscribed
            annotations = null;
            highlights = null;
            inks = null;
#else
#if false
            annotations.OnPDFAnnotationListChanged += annotations_OnPDFAnnotationListChanged;
            highlights.OnPDFHighlightListChanged += highlights_OnPDFHighlightListChanged;
            inks.OnPDFInkListChanged += inks_OnPDFInkListChanged;
#endif
#endif
        }

        public void StoreAssociatedPDFInRepository(string filename)
        {
            if (File.Exists(filename) && !File.Exists(DocumentPath))
            {
                Directory.CreateDirectory(Path.GetDirectoryName(DocumentPath));
                Alphaleonis.Win32.Filesystem.File.Copy(filename, DocumentPath);
            }
        }

        public override string ToString()
        {
            return Fingerprint;
        }

        internal PDFAnnotation GetAnnotationByGuid(Guid guid)
        {
            foreach (PDFAnnotation pdf_annotation in GetAnnotations(null))
            {
                if (pdf_annotation.Guid == guid)
                {
                    return pdf_annotation;
                }
            }

            return null;
        }

        internal PDFDocument AssociatePDFWithVanillaReference_Part1(string pdf_filename)
        {
            // Only works with vanilla references
            if (!IsVanillaReference)
            {
                throw new Exception("You can only associate a PDF with a vanilla reference.");
            }

            // Create the new PDF document
            PDFDocument new_pdf_document = library.AddNewDocumentToLibrary_SYNCHRONOUS(new FilenameWithMetadataImport
            {
                Filename = pdf_filename,
                OriginalFilename = pdf_filename,
                SuggestedDownloadSourceURI = pdf_filename
            }, false);

            return new_pdf_document;
        }
    }
}



//=======================================================================================================
//=======================================================================================================
//=======================================================================================================
//=======================================================================================================
//=======================================================================================================



=======
>>>>>>> 78eef3e6
namespace Qiqqa.Documents.PDF
{
    internal class LockObject : object
    {
    }

    public class PDFDocument
    {
        private LockObject access_lock;

        private PDFDocument_ThreadUnsafe doc;

        public Library Library => doc.Library;

        public string GetAttributesAsJSON()
        {
            lock (access_lock)
            {
                return doc.GetAttributesAsJSON();
            }
        }

        private PDFDocument(LockObject _lock, Library library)
        {
            access_lock = _lock;
            doc = new PDFDocument_ThreadUnsafe(library);
        }

        private PDFDocument(LockObject _lock, Library library, DictionaryBasedObject dictionary)
        {
            access_lock = _lock;
            doc = new PDFDocument_ThreadUnsafe(library, dictionary);
        }

        public PDFRenderer PDFRenderer
        {
            get
            {
                lock (access_lock)
                {
                    return doc.PDFRenderer;
                }
            }
        }

        public PDFRendererFileLayer PDFRendererFileLayer
        {
            get
            {
                lock (access_lock)
                {
                    return doc.PDFRendererFileLayer;
                }
            }
        }

        public int SafePageCount
        {
            get
            {
                lock (access_lock)
                {
                    return doc.SafePageCount;
                }
            }
        }

        /// <summary>
        /// This is an approximate response: it takes a *fast* shortcut to check if the given
        /// PDF has been OCR'd in the past.
        /// 
        /// The emphasis here is on NOT triggering a new OCR action! Just taking a peek, *quickly*.
        /// 
        /// The cost: one(1) I/O per check.
        /// </summary>
        public bool HasOCRdata
        {
            get
            {
                lock (access_lock)
                {
                    return doc.HasOCRdata;
                }
            }
        }

        // TODO: has a cyclic link in the GC to PDFDocument due to PDFDocument being referenced as member of this bindable:
        // PDFDocument -> Bindable -> AugmentedBindable<PDFDocument> -> Underlying -> PDFDocument
        [NonSerialized]
        private AugmentedBindable<PDFDocument> bindable = null;
        public AugmentedBindable<PDFDocument> Bindable
        {
            get
            {
                lock (access_lock)
                {
                    if (null == bindable)
                    {
                        bindable = new AugmentedBindable<PDFDocument>(this, PDFDocument_ThreadUnsafe.property_dependencies);
                        bindable.PropertyChanged += bindable_PropertyChanged;
                    }

                    return bindable;
                }
            }
        }

        private void bindable_PropertyChanged(object sender, PropertyChangedEventArgs e)
        {
            QueueToStorage();
            Library.LibraryIndex.ReIndexDocument(this);
        }

        public string Fingerprint
        {
            get
            {
                lock (access_lock)
                {
                    return doc.Fingerprint;
                }
            }
            protected set
            {
                lock (access_lock)
                {
                    doc.Fingerprint = value;
                }
            }
        }

        /// <summary>
        /// Unique id for both this document and the library that it exists in.
        /// </summary>
        public string UniqueId
        {
            get
            {
                lock (access_lock)
                {
                    return doc.UniqueId;
                }
            }
        }

        public string FileType
        {
            get
            {
                lock (access_lock)
                {
                    return doc.FileType;
                }
            }
            set
            {
                lock (access_lock)
                {
                    doc.FileType = value;
                }
            }
        }

        public BibTexItem BibTexItem
        {
            get
            {
                lock (access_lock)
                {
                    return doc.BibTexItem;
                }
            }
        }

        public string BibTex
        {
            get
            {
                lock (access_lock)
                {
                    return doc.BibTex;
                }
            }
            set
            {
                lock (access_lock)
                {
                    doc.BibTex = value;
                }
            }
        }

        public string BibTexKey
        {
            get
            {
                lock (access_lock)
                {
                    return doc.BibTexKey;
                }
            }
        }

        public string Title
        {
            get
            {
                lock (access_lock)
                {
                    return doc.Title;
                }
            }
            set
            {
                lock (access_lock)
                {
                    doc.Title = value;
                }
            }
        }
        public string TitleSuggested
        {
            get
            {
                lock (access_lock)
                {
                    return doc.TitleSuggested;
                }
            }
            set
            {
                lock (access_lock)
                {
                    doc.TitleSuggested = value;
                }
            }
        }
        public string TitleCombinedReason
        {
            get
            {
                lock (access_lock)
                {
                    return doc.TitleCombinedReason;
                }
            }
        }

        public string TitleCombined
        {
            get
            {
                lock (access_lock)
                {
                    return doc.TitleCombined;
                }
            }
            set
            {
                lock (access_lock)
                {
                    doc.TitleCombined = value;
                }
            }
        }

        public string TitleCombinedTrimmed => StringTools.TrimToLengthWithEllipsis(TitleCombined, 200);

        /// <summary>
        /// Is true if the user made this title by hand (e.g. typed it in or got some BibTeX)
        /// </summary>
        public bool IsTitleGeneratedByUser
        {
            get
            {
                lock (access_lock)
                {
                    return doc.IsTitleGeneratedByUser;
                }
            }
        }

        public string Authors
        {
            get
            {
                lock (access_lock)
                {
                    return doc.Authors;
                }
            }
            set
            {
                lock (access_lock)
                {
                    doc.Authors = value;
                }
            }
        }
        public string AuthorsSuggested
        {
            get
            {
                lock (access_lock)
                {
                    return doc.AuthorsSuggested;
                }
            }
            set
            {
                lock (access_lock)
                {
                    doc.AuthorsSuggested = value;
                }
            }
        }
        public string AuthorsCombinedReason
        {
            get
            {
                lock (access_lock)
                {
                    return doc.AuthorsCombinedReason;
                }
            }
        }

        public string AuthorsCombined
        {
            get
            {
                lock (access_lock)
                {
                    return doc.AuthorsCombined;
                }
            }
            set
            {
                lock (access_lock)
                {
                    doc.AuthorsCombined = value;
                }
            }
        }

        public string AuthorsCombinedTrimmed => StringTools.TrimToLengthWithEllipsis(AuthorsCombined, 150);

        public string Year
        {
            get
            {
                lock (access_lock)
                {
                    return doc.Year;
                }
            }
            set
            {
                lock (access_lock)
                {
                    doc.Year = value;
                }
            }
        }
        public string YearSuggested
        {
            get
            {
                lock (access_lock)
                {
                    return doc.YearSuggested;
                }
            }
            set
            {
                lock (access_lock)
                {
                    doc.YearSuggested = value;
                }
            }
        }
        public string YearCombinedReason
        {
            get
            {
                lock (access_lock)
                {
                    return doc.YearCombinedReason;
                }
            }
        }

        /// <summary>
        /// Produce the document's year of publication.
        /// 
        /// When producing (getting) this value, the priority is:
        /// 
        /// - check the BibTeX `year` field and return that one when it's non-empty
        /// - check the manual-entry `year` field (@xref Year)
        /// - check the suggested year field (@xref YearSuggested)
        /// - if also else fails, return the UNKNOWN_YEAR value.
        /// 
        /// When setting this value, the first action in this prioirty list is executed, where the conditions pass:
        /// 
        /// - check if there's a non-empty (partial) BibTeX record: when there is, add/update the `year` field
        /// - update the manual-entry Year field (@xref Year)
        /// </summary>
        public string YearCombined
        {
            get
            {
                lock (access_lock)
                {
                    return doc.YearCombined;
                }
            }
            set
            {
                lock (access_lock)
                {
                    doc.YearCombined = value;
                }
            }
        }

        public string Publication
        {
            get
            {
                lock (access_lock)
                {
                    return doc.Publication;
                }
            }

            set
            {
                lock (access_lock)
                {
                    doc.Publication = value;
                }
            }
        }

        public string PublicationTrimmed => StringTools.TrimToLengthWithEllipsis(Publication, 100);

        public string Id
        {
            get
            {
                lock (access_lock)
                {
                    return doc.Id;
                }
            }
        }

        public string DownloadLocation
        {
            get
            {
                lock (access_lock)
                {
                    return doc.DownloadLocation;
                }
            }
            set
            {
                lock (access_lock)
                {
                    doc.DownloadLocation = value;
                }
            }
        }

        public DateTime? DateAddedToDatabase
        {
            get
            {
                lock (access_lock)
                {
                    return doc.DateAddedToDatabase;
                }
            }
            set
            {
                lock (access_lock)
                {
                    doc.DateAddedToDatabase = value;
                }
            }
        }

        public DateTime? DateLastModified
        {
            get
            {
                lock (access_lock)
                {
                    return doc.DateLastModified;
                }
            }
            set
            {
                lock (access_lock)
                {
                    doc.DateLastModified = value;
                }
            }
        }

        public DateTime? DateLastRead
        {
            get
            {
                lock (access_lock)
                {
                    return doc.DateLastRead;
                }
            }
            set
            {
                lock (access_lock)
                {
                    doc.DateLastRead = value;
                }
            }
        }

        public DateTime? DateLastCited
        {
            get
            {
                lock (access_lock)
                {
                    return doc.DateLastCited;
                }
            }
            set
            {
                lock (access_lock)
                {
                    doc.DateLastCited = value;
                }
            }
        }

        public void MarkAsModified()
        {
            lock (access_lock)
            {
                doc.MarkAsModified();
            }
        }

        public string ReadingStage
        {
            get
            {
                lock (access_lock)
                {
                    return doc.ReadingStage;
                }
            }
            set
            {
                lock (access_lock)
                {
                    doc.ReadingStage = value;
                }
            }
        }

        public bool? HaveHardcopy
        {
            get
            {
                lock (access_lock)
                {
                    return doc.HaveHardcopy;
                }
            }
            set
            {
                lock (access_lock)
                {
                    doc.HaveHardcopy = value;
                }
            }
        }

        public bool? IsFavourite
        {
            get
            {
                lock (access_lock)
                {
                    return doc.IsFavourite;
                }
            }
            set
            {
                lock (access_lock)
                {
                    doc.IsFavourite = value;
                }
            }
        }

        public string Rating
        {
            get
            {
                lock (access_lock)
                {
                    return doc.Rating;
                }
            }
            set
            {
                lock (access_lock)
                {
                    doc.Rating = value;
                }
            }
        }

        public string Comments
        {
            get
            {
                lock (access_lock)
                {
                    return doc.Comments;
                }
            }
            set
            {
                lock (access_lock)
                {
                    doc.Comments = value;
                }
            }
        }

        public string Abstract
        {
            get
            {
                lock (access_lock)
                {
                    return doc.Abstract;
                }
            }
            set
            {
                lock (access_lock)
                {
                    doc.Abstract = value;
                }
            }
        }

        public string Bookmarks
        {
            get
            {
                lock (access_lock)
                {
                    return doc.Bookmarks;
                }
            }
            set
            {
                lock (access_lock)
                {
                    doc.Bookmarks = value;
                }
            }
        }

        public Color Color
        {
            get
            {
                lock (access_lock)
                {
                    return doc.Color;
                }
            }
            set
            {
                lock (access_lock)
                {
                    doc.Color = value;
                }
            }
        }

        public int PageLastRead
        {
            get
            {
                lock (access_lock)
                {
                    return doc.PageLastRead;
                }
            }
            set
            {
                lock (access_lock)
                {
                    doc.PageLastRead = value;
                }
            }
        }

        public bool Deleted
        {
            get
            {
                lock (access_lock)
                {
                    return doc.Deleted;
                }
            }
            set
            {
                lock (access_lock)
                {
                    doc.Deleted = value;
                }
            }
        }

        #region --- AutoSuggested ------------------------------------------------------------------------------

        public bool AutoSuggested_PDFMetadata
        {
            get
            {
                lock (access_lock)
                {
                    return doc.AutoSuggested_PDFMetadata;
                }
            }
            set
            {
                lock (access_lock)
                {
                    doc.AutoSuggested_PDFMetadata = value;
                }
            }
        }

        public bool AutoSuggested_OCRFrontPage
        {
            get
            {
                lock (access_lock)
                {
                    return doc.AutoSuggested_OCRFrontPage;
                }
            }
            set
            {
                lock (access_lock)
                {
                    doc.AutoSuggested_OCRFrontPage = value;
                }
            }
        }

        public bool AutoSuggested_BibTeXSearch
        {
            get
            {
                lock (access_lock)
                {
                    return doc.AutoSuggested_BibTeXSearch;
                }
            }
            set
            {
                lock (access_lock)
                {
                    doc.AutoSuggested_BibTeXSearch = value;
                }
            }
        }

        #endregion

        #region --- Tags ------------------------------------------------------------------------------

        public void AddTag(string new_tag_bundle)
        {
            bool notify;
            lock (access_lock)
            {
                notify = doc.AddTag(new_tag_bundle);
            }

            if (notify)
            {
                Bindable.NotifyPropertyChanged(nameof(Tags));
                TagManager.Instance.ProcessDocument(this);
            }
        }

        public void RemoveTag(string dead_tag_bundle)
        {
            bool notify;

            lock (access_lock)
            {
                notify = doc.RemoveTag(dead_tag_bundle);
            }

            if (notify)
            {
                Bindable.NotifyPropertyChanged(nameof(Tags));
                TagManager.Instance.ProcessDocument(this);
            }
        }

        public string Tags
        {
            get
            {
                lock (access_lock)
                {
                    return doc.Tags;
                }
            }

            set
            {
                lock (access_lock)
                {
                    doc.Tags = value;
                }
            }
        }

        #endregion ----------------------------------------------------------------------------------------------------

        public string DocumentBasePath
        {
            get
            {
                lock (access_lock)
                {
                    return doc.DocumentBasePath;
                }
            }
        }

        /// <summary>
        /// The location of the PDF on disk.
        /// </summary>
        public string DocumentPath
        {
            get
            {
                lock (access_lock)
                {
                    return doc.DocumentPath;
                }
            }
        }

        public bool DocumentExists
        {
            get
            {
                lock (access_lock)
                {
                    return doc.DocumentExists;
                }
            }
        }

        public long GetDocumentSizeInBytes(long uncached_document_storage_size_override = -1)
        {
            lock (access_lock)
            {
                return doc.GetDocumentSizeInBytes(uncached_document_storage_size_override);
            }
        }

        public bool IsVanillaReference
        {
            get
            {
                lock (access_lock)
                {
                    return doc.IsVanillaReference;
                }
            }
        }

        #region --- Annotations / highlights / ink ----------------------------------------------------------------------

        public PDFAnnotationList GetAnnotations(Dictionary<string, byte[]> library_items_annotations_cache = null)
        {
            PDFAnnotationList annotations;

            lock (access_lock)
            {
                annotations = doc.GetAnnotations(library_items_annotations_cache);
            }

            annotations.OnPDFAnnotationListChanged += annotations_OnPDFAnnotationListChanged;

            return annotations;
        }

        private void annotations_OnPDFAnnotationListChanged()
        {
            QueueToStorage();
            Library.LibraryIndex.ReIndexDocument(this);
        }

        public string GetAnnotationsAsJSON()
        {
            lock (access_lock)
            {
                return doc.GetAnnotationsAsJSON();
            }
        }

        public void QueueToStorage()
        {
            DocumentQueuedStorer.Instance.Queue(this);
        }

        public PDFHightlightList Highlights
        {
            get
            {
                lock (access_lock)
                {
                    return doc.Highlights;
                }
            }
        }

        internal PDFHightlightList GetHighlights(Dictionary<string, byte[]> library_items_highlights_cache)
        {
            PDFHightlightList highlights;

            lock (access_lock)
            {
                highlights = doc.GetHighlights(library_items_highlights_cache);

                highlights.OnPDFHighlightListChanged += highlights_OnPDFHighlightListChanged;
            }

            return highlights;
        }

        private void highlights_OnPDFHighlightListChanged()
        {
            QueueToStorage();
            Library.LibraryIndex.ReIndexDocument(this);
        }

        public string GetHighlightsAsJSON()
        {
            lock (access_lock)
            {
                return doc.GetHighlightsAsJSON();
            }
        }

        public PDFInkList Inks
        {
            get
            {
                lock (access_lock)
                {
                    return doc.Inks;
                }
            }
        }

        internal PDFInkList GetInks(Dictionary<string, byte[]> library_items_inks_cache)
        {
            PDFInkList inks;

            lock (access_lock)
            {
                inks = doc.GetInks(library_items_inks_cache);

                inks.OnPDFInkListChanged += inks_OnPDFInkListChanged;
            }

            return inks;
        }

        private void inks_OnPDFInkListChanged()
        {
            Logging.Info("Document has changed inks");
            QueueToStorage();
            Library.LibraryIndex.ReIndexDocument(this);
        }

        public byte[] GetInksAsJSON()
        {
            lock (access_lock)
            {
                return doc.GetInksAsJSON();
            }
        }

        #endregion -------------------------------------------------------------------------------------------------

        #region --- Managers ----------------------------------------------------------------------

        [NonSerialized]
        private PDFDocumentCitationManager _pdf_document_citation_manager = null;
        public PDFDocumentCitationManager PDFDocumentCitationManager
        {
            get
            {
                lock (access_lock)
                {
                    if (null == _pdf_document_citation_manager)
                    {
                        _pdf_document_citation_manager = new PDFDocumentCitationManager(this);
                    }
                    return _pdf_document_citation_manager;
                }
            }
        }

        #endregion -------------------------------------------------------------------------------------------------

        public void SaveToMetaData()
        {
            lock (access_lock)
            {
                doc.SaveToMetaData();
            }
        }

        /// <summary>
        /// Throws exception when metadata could not be converted to a valid PDFDocument instance.
        /// </summary>
        /// <param name="library"></param>
        /// <param name="data"></param>
        /// <param name="library_items_annotations_cache"></param>
        /// <returns></returns>
        public static PDFDocument LoadFromMetaData(Library library, byte[] data, Dictionary<string, byte[]> /* can be null */ library_items_annotations_cache)
        {
            DictionaryBasedObject dictionary = PDFMetadataSerializer.ReadFromStream(data);
            LockObject _lock = new LockObject();
            PDFDocument pdf_document = new PDFDocument(_lock, library, dictionary);
            // thread-UNSAFE access is permitted as the PDF has just been created so there's no thread-safety risk yet.
            pdf_document.doc.GetAnnotations(library_items_annotations_cache);
            return pdf_document;
        }

        public static PDFDocument CreateFromPDF(Library library, string filename, string precalculated_fingerprint__can_be_null)
        {
            string fingerprint = precalculated_fingerprint__can_be_null;
            if (String.IsNullOrEmpty(fingerprint))
            {
                fingerprint = StreamFingerprint.FromFile(filename);
            }

            LockObject _lock = new LockObject();
            PDFDocument pdf_document = new PDFDocument(_lock, library);

            // Store the most important information
            //
            // thread-UNSAFE access is permitted as the PDF has just been created so there's no thread-safety risk yet.
            pdf_document.doc.FileType = Path.GetExtension(filename).TrimStart('.');
            pdf_document.doc.Fingerprint = fingerprint;
            pdf_document.doc.DateAddedToDatabase = DateTime.UtcNow;
            pdf_document.doc.DateLastModified = DateTime.UtcNow;

            Directory.CreateDirectory(pdf_document.DocumentBasePath);

            pdf_document.doc.StoreAssociatedPDFInRepository(filename);

            List<LibraryDB.LibraryItem> library_items = library.LibraryDB.GetLibraryItems(pdf_document.doc.Fingerprint, PDFDocumentFileLocations.METADATA);
            if (0 == library_items.Count)
            {
                pdf_document.QueueToStorage();
            }
            else
            {
                try
                {
                    LibraryDB.LibraryItem library_item = library_items[0];
                    pdf_document = LoadFromMetaData(library, library_item.data, null);
                }
                catch (Exception ex)
                {
                    Logging.Error(ex, "There was a problem reloading an existing PDF from existing metadata, so overwriting it!");

                    // TODO: WARNING: overwriting old (possibly corrupted) records like this can loose you old/corrupted/unsupported metadata content!
                    pdf_document.QueueToStorage();
                    //pdf_document.SaveToMetaData();
                }
            }

            return pdf_document;
        }

        public static PDFDocument CreateFromVanillaReference(Library library)
        {
            LockObject _lock = new LockObject();
            PDFDocument pdf_document = new PDFDocument(_lock, library);

            // Store the most important information
            //
            // thread-UNSAFE access is permitted as the PDF has just been created so there's no thread-safety risk yet.
            pdf_document.FileType = Constants.VanillaReferenceFileType;
            pdf_document.Fingerprint = VanillaReferenceCreating.CreateVanillaReferenceFingerprint();
            pdf_document.DateAddedToDatabase = DateTime.UtcNow;
            pdf_document.DateLastModified = DateTime.UtcNow;

            Directory.CreateDirectory(pdf_document.DocumentBasePath);

            List<LibraryDB.LibraryItem> library_items = library.LibraryDB.GetLibraryItems(pdf_document.Fingerprint, PDFDocumentFileLocations.METADATA);
            if (0 == library_items.Count)
            {
                pdf_document.QueueToStorage();
            }
            else
            {
                try
                {
                    LibraryDB.LibraryItem library_item = library_items[0];
                    pdf_document = LoadFromMetaData(library, library_item.data, null);
                }
                catch (Exception ex)
                {
                    Logging.Error(ex, "There was a problem reloading an existing PDF from existing metadata, so overwriting it!");

                    // TODO: WARNING: overwriting old (possibly corrupted) records like this can loose you old/corrupted/unsupported metadata content!
                    pdf_document.QueueToStorage();
                }
            }

            return pdf_document;
        }

        public void CopyMetaData(PDFDocument pdf_document_template, bool copy_fingerprint = true)
        {
            // prevent deadlock due to possible incorrect use of this API:
            if (pdf_document_template != this)
            {
                lock (access_lock)
                {
                    doc.CopyMetaData(pdf_document_template.doc, copy_fingerprint);
                }
            }
        }

        /// <summary>
        /// NB: only call this as part of document creation.
        /// </summary>
        public void CloneMetaData(PDFDocument existing_pdf_document)
        {
            // prevent deadlock due to possible incorrect use of this API:
            if (existing_pdf_document != this)
            {
                Logging.Warn("TODO: CloneMetaData: MERGE metadata for existing document and document which was copied/moved into this library. Target Document: {0}, Source Document: {1}", this.Fingerprint, existing_pdf_document.Library);

                lock (existing_pdf_document.access_lock)
                {
                    lock (access_lock)
                    {
                        bindable = null;

                        doc.CloneMetaData(existing_pdf_document.doc);

                        doc.GetAnnotations().OnPDFAnnotationListChanged += annotations_OnPDFAnnotationListChanged;
                        doc.Highlights.OnPDFHighlightListChanged += highlights_OnPDFHighlightListChanged;
                        doc.Inks.OnPDFInkListChanged += inks_OnPDFInkListChanged;

                        // Copy the citations
                        PDFDocumentCitationManager.CloneFrom(existing_pdf_document.PDFDocumentCitationManager);

                        QueueToStorage();
                    }
                }
            }
        }

        public void StoreAssociatedPDFInRepository(string filename)
        {
            lock (access_lock)
            {
                doc.StoreAssociatedPDFInRepository(filename);
            }
        }

        public override string ToString()
        {
            lock (access_lock)
            {
                return doc.ToString();
            }
        }

        internal PDFAnnotation GetAnnotationByGuid(Guid guid)
        {
            lock (access_lock)
            {
                return doc.GetAnnotationByGuid(guid);
            }
        }

        internal PDFDocument AssociatePDFWithVanillaReference(string pdf_filename)
        {
            PDFDocument new_pdf_document;

            lock (access_lock)
            {
                new_pdf_document = doc.AssociatePDFWithVanillaReference_Part1(pdf_filename);
            }

            // Prevent nasty things when the API is used in unintended ways, where the current document already happens to have that file
            // associated with it:
            if (this != new_pdf_document)
            {
                // Overwrite the new document's metadata with that of the vanilla reference...
                if (null != new_pdf_document)
                {
#if false
                    string fingerprint = new_pdf_document.Fingerprint;

                    new_pdf_document.dictionary = (DictionaryBasedObject)this.dictionary.Clone();

                    new_pdf_document.Fingerprint = fingerprint;
                    new_pdf_document.FileType = Path.GetExtension(pdf_filename).TrimStart('.');
#else
                    new_pdf_document.CopyMetaData(this, copy_fingerprint: false);
#endif
                    new_pdf_document.QueueToStorage();

                    // Delete this one
                    Deleted = true;
                    QueueToStorage();

                    // Tell library to refresh
                    Library.SignalThatDocumentsHaveChanged(this);
                    new_pdf_document.Library.SignalThatDocumentsHaveChanged(new_pdf_document);
                }
                else
                {
                    MessageBoxes.Warn("The reference has not been associated with {0}", pdf_filename);
                }
            }

            return new_pdf_document;
        }

        public void AddPassword(string password)
        {
            lock (access_lock)
            {
                doc.Library.PasswordManager.AddPassword(doc, password);
            }
        }

        public void RemovePassword()
        {
            lock (access_lock)
            {
                doc.Library.PasswordManager.RemovePassword(doc);
            }
        }

        public string GetPassword()
        {
            lock (access_lock)
            {
                return doc.Library.PasswordManager.GetPassword(doc);
            }
        }
    }
}
<|MERGE_RESOLUTION|>--- conflicted
+++ resolved
@@ -1,2532 +1,1311 @@
-﻿using System;
-using System.Collections.Generic;
-using System.ComponentModel;
-using System.Windows.Media;
-using Qiqqa.DocumentLibrary;
-using Qiqqa.Documents.Common;
-using Qiqqa.Documents.PDF.CitationManagerStuff;
-using Qiqqa.Documents.PDF.DiskSerialisation;
-using Qiqqa.Documents.PDF.PDFRendering;
-using Qiqqa.Documents.PDF.ThreadUnsafe;
-using Utilities;
-using Utilities.BibTex;
-using Utilities.BibTex.Parsing;
-using Utilities.Files;
-using Utilities.GUI;
-using Utilities.Misc;
-using Utilities.Reflection;
-using Utilities.Strings;
-using Directory = Alphaleonis.Win32.Filesystem.Directory;
-using File = Alphaleonis.Win32.Filesystem.File;
-using Path = Alphaleonis.Win32.Filesystem.Path;
-
-
-<<<<<<< HEAD
-namespace Qiqqa.Documents.PDF.ThreadUnsafe
-{
-    /// <summary>
-    /// ******************* NB NB NB NB NB NB NB NB NB NB NB ********************************
-    /// 
-    /// ALL PROPERTIES STORED IN THE DICTIONARY MUST BE SIMPLE TYPES - string, int or double.  
-    /// NO DATES, NO COLORS, NO STRUCTs.  
-    /// If you want to store Color and DateTime, then there are helper methods on the DictionaryBasedObject to convert TO/FROM.  Use those!
-    /// Otherwise platform independent serialisation will break!
-    /// 
-    /// ******************* NB NB NB NB NB NB NB NB NB NB NB ********************************
-    /// </summary>
-
-    public class PDFDocument_ThreadUnsafe
-    {
-        private Library library;
-        public Library Library => library;
-
-        private DictionaryBasedObject dictionary = new DictionaryBasedObject();
-
-        public string GetAttributesAsJSON()
-        {
-            string json = JsonConvert.SerializeObject(dictionary.Attributes, Formatting.Indented);
-            return json;
-        }
-
-        internal static readonly PropertyDependencies property_dependencies = new PropertyDependencies();
-
-        static PDFDocument_ThreadUnsafe()
-        {
-            PDFDocument_ThreadUnsafe p = null;
-
-            property_dependencies.Add(() => p.TitleCombined, () => p.Title);
-            property_dependencies.Add(() => p.TitleCombined, () => p.BibTex);
-            property_dependencies.Add(() => p.AuthorsCombined, () => p.Authors);
-            property_dependencies.Add(() => p.AuthorsCombined, () => p.BibTex);
-            property_dependencies.Add(() => p.YearCombined, () => p.Year);
-            property_dependencies.Add(() => p.YearCombined, () => p.BibTex);
-
-            property_dependencies.Add(() => p.Publication, () => p.BibTex);
-            property_dependencies.Add(() => p.BibTex, () => p.Publication);
-
-            property_dependencies.Add(() => p.Title, () => p.TitleCombined);
-            property_dependencies.Add(() => p.Title, () => p.TitleCombinedReason);
-            property_dependencies.Add(() => p.BibTex, () => p.TitleCombined);
-            property_dependencies.Add(() => p.BibTex, () => p.TitleCombinedReason);
-            property_dependencies.Add(() => p.TitleSuggested, () => p.TitleCombined);
-            property_dependencies.Add(() => p.TitleSuggested, () => p.TitleCombinedReason);
-            property_dependencies.Add(() => p.DownloadLocation, () => p.TitleCombined);
-            property_dependencies.Add(() => p.DownloadLocation, () => p.TitleCombinedReason);
-            property_dependencies.Add(() => p.TitleCombined, () => p.TitleCombinedReason);
-
-            property_dependencies.Add(() => p.Authors, () => p.AuthorsCombined);
-            property_dependencies.Add(() => p.Authors, () => p.AuthorsCombinedReason);
-            property_dependencies.Add(() => p.BibTex, () => p.AuthorsCombined);
-            property_dependencies.Add(() => p.BibTex, () => p.AuthorsCombinedReason);
-            property_dependencies.Add(() => p.AuthorsSuggested, () => p.AuthorsCombined);
-            property_dependencies.Add(() => p.AuthorsSuggested, () => p.AuthorsCombinedReason);
-            property_dependencies.Add(() => p.AuthorsCombined, () => p.AuthorsCombinedReason);
-
-            property_dependencies.Add(() => p.Year, () => p.YearCombined);
-            property_dependencies.Add(() => p.Year, () => p.YearCombinedReason);
-            property_dependencies.Add(() => p.BibTex, () => p.YearCombined);
-            property_dependencies.Add(() => p.BibTex, () => p.YearCombinedReason);
-            property_dependencies.Add(() => p.YearSuggested, () => p.YearCombined);
-            property_dependencies.Add(() => p.YearSuggested, () => p.YearCombinedReason);
-            property_dependencies.Add(() => p.YearCombined, () => p.YearCombinedReason);
-
-            property_dependencies.Add(() => p.BibTex, () => p.Publication);
-            property_dependencies.Add(() => p.BibTex, () => p.Id);
-            property_dependencies.Add(() => p.BibTex, () => p.Abstract);
-        }
-
-        internal PDFDocument_ThreadUnsafe(Library library)
-        {
-            this.library = library;
-            dictionary = new DictionaryBasedObject();
-        }
-
-        internal PDFDocument_ThreadUnsafe(Library library, DictionaryBasedObject dictionary)
-        {
-            this.library = library;
-            this.dictionary = dictionary;
-        }
-
-        [NonSerialized]
-        private PDFRenderer pdf_renderer;
-        public PDFRenderer PDFRenderer
-        {
-            get
-            {
-                if (null == pdf_renderer)
-                {
-                    pdf_renderer = new PDFRenderer(Fingerprint, DocumentPath, Library.PasswordManager.GetPassword(this), Library.PasswordManager.GetPassword(this));
-                }
-
-                return pdf_renderer;
-            }
-        }
-
-        [NonSerialized]
-        private PDFRendererFileLayer pdf_renderer_file_layer;
-        public PDFRendererFileLayer PDFRendererFileLayer
-        {
-            get
-            {
-                if (null == pdf_renderer_file_layer)
-                {
-                    pdf_renderer_file_layer = new PDFRendererFileLayer(Fingerprint, DocumentPath);
-                }
-
-                return pdf_renderer_file_layer;
-            }
-        }
-
-        public int SafePageCount
-        {
-            get
-            {
-                if (DocumentExists)
-                {
-                    return PDFRenderer.PageCount;
-                }
-                else
-                {
-                    return 0;
-                }
-            }
-        }
-
-        /// <summary>
-        /// This is an approximate response: it takes a *fast* shortcut to check if the given
-        /// PDF has been OCR'd in the past.
-        /// 
-        /// The emphasis here is on NOT triggering a new OCR action! Just taking a peek, *quickly*.
-        /// 
-        /// The cost: one(1) I/O per check.
-        /// </summary>
-        public bool HasOCRdata =>
-                // do not check if DocumentExists: our pagecount cache check is sufficient and one I/O per check.
-                PDFRendererFileLayer.HasOCRdata(Fingerprint);
-
-        public string Fingerprint
-        {
-            get => dictionary["Fingerprint"] as string;
-            /* protected */
-            set => dictionary["Fingerprint"] = value;
-        }
-
-        /// <summary>
-        /// Unique id for both this document and the library that it exists in.
-        /// </summary>
-        public string UniqueId => string.Format("{0}_{1}", Fingerprint, library.WebLibraryDetail.Id);
-
-        public string FileType
-        {
-            get => dictionary["FileType"] as string;
-            set => dictionary["FileType"] = value.ToLower();
-        }
-
-        private BibTexItem bibtex_item = null;
-        private bool bibtex_item_parsed = false;
-        public BibTexItem BibTexItem
-        {
-            get
-            {
-                if (!bibtex_item_parsed)
-                {
-                    bibtex_item = BibTexParser.ParseOne(BibTex, true);
-                    bibtex_item_parsed = true;
-
-                    if (null != bibtex_item)
-                    {
-                        // if the bibtex is ill formatted, make sure some basic sanity is provided:
-                        if (String.IsNullOrWhiteSpace(BibTexItem.Type))
-                        {
-                            BibTexItem.Type = "empty_and_erroneous";
-                        }
-                        if (String.IsNullOrWhiteSpace(BibTexItem.Key))
-                        {
-                            BibTexItem.Key = BibTexTools.GenerateRandomBibTeXKey();
-                        }
-                    }
-                }
-
-                return bibtex_item;
-            }
-        }
-
-        public bool UpdateBibTex(BibTexItem fresh, bool replace = true)
-        {
-            if (fresh == null || fresh.IsEmpty() || fresh.IsContentIdenticalTo(BibTex))
-            {
-                return false;
-            }
-
-            // TODO: check and heuristic for merge/update
-
-                // Store the new value
-                dictionary["BibTex"] = value;
-
-                // If the bibtex contains title, author or year, use those by clearing out any overriding values
-                if (!String.IsNullOrEmpty(BibTexTools.GetTitle(BibTexItem)))
-                {
-                    Title = null;
-                }
-                if (!String.IsNullOrEmpty(BibTexTools.GetAuthor(BibTexItem)))
-                {
-                    Authors = null;
-                }
-                if (!String.IsNullOrEmpty(BibTexTools.GetYear(BibTexItem)))
-                {
-                    Year = null;
-                }
-
-            return true;
-        }
-
-
-        public string BibTex
-        {
-            get => dictionary["BibTex"] as string;
-            set
-            {
-                // Clear the cached item
-                bibtex_item = null;
-                bibtex_item_parsed = false;
-
-		        UpdateBibTex(value, replace: true);
-            }
-        }
-
-        public string BibTexKey
-        {
-            get
-            {
-                try
-                {
-                    BibTexItem item = BibTexItem;
-                    if (null != item)
-                    {
-                        return item.Key;
-                    }
-                }
-                catch (Exception ex)
-                {
-                    Logging.Error(ex, "exception in BibTexKey");
-                }
-
-                return null;
-            }
-        }
-
-        public string Title
-        {
-            get => dictionary["Title"] as string;
-            set => dictionary["Title"] = value;
-        }
-        public string TitleSuggested
-        {
-            get => dictionary["TitleSuggested"] as string;
-            set => dictionary["TitleSuggested"] = value;
-        }
-        public string TitleCombinedReason => String.Format(
-                    "Final decision: {0}\n\nYour override: {1}\nBibTeX: {2}\nSuggested: {3}\nSource: {4}",
-                    TitleCombined,
-                    Title,
-                    BibTexTools.GetTitle(BibTexItem),
-                    TitleSuggested,
-                    DownloadLocation
-                    );
-
-        public string TitleCombined
-        {
-            get
-            {
-                if (!String.IsNullOrEmpty(Title)) return Title;
-
-                string bibtex = BibTexTools.GetTitle(BibTexItem);
-                if (!String.IsNullOrEmpty(bibtex)) return bibtex;
-
-                if (!String.IsNullOrEmpty(TitleSuggested)) return TitleSuggested;
-
-                if (!String.IsNullOrEmpty(DownloadLocation)) return DownloadLocation;
-
-                return Constants.TITLE_UNKNOWN;
-            }
-            set
-            {
-                string old_combined = TitleCombined;
-                if (null != old_combined && 0 == old_combined.CompareTo(value))
-                {
-                    return;
-                }
-
-                // If they are clearing out a value, clear the title
-                if (String.IsNullOrEmpty(value))
-                {
-                    Title = null;
-                    return;
-                }
-
-                // Then see if they are updating bibtex
-                if (String.IsNullOrEmpty(Title) && !String.IsNullOrEmpty(BibTexTools.GetTitle(BibTexItem)))
-                {
-                    BibTex = BibTexTools.SetTitle(BibTex, value);
-                    return;
-                }
-
-                // If we get here, they are changing the Title cos there is no bibtex to update...
-                Title = value;
-            }
-        }
-
-        /// <summary>
-        /// Is true if the user made this title by hand (e.g. typed it in or got some BibTeX)
-        /// </summary>
-        public bool IsTitleGeneratedByUser
-        {
-            get
-            {
-                if (!String.IsNullOrEmpty(Title)) return true;
-                string bibtex = BibTexTools.GetTitle(BibTexItem);
-                if (!String.IsNullOrEmpty(bibtex)) return true;
-
-                return false;
-            }
-        }
-
-        public string Authors
-        {
-            get => dictionary["Authors"] as string;
-            set => dictionary["Authors"] = value;
-        }
-        public string AuthorsSuggested
-        {
-            get => dictionary["AuthorsSuggested"] as string;
-            set => dictionary["AuthorsSuggested"] = value;
-        }
-        public string AuthorsCombinedReason => String.Format(
-                    "Final decision: {0}\n\nYour override: {1}\nBibTeX: {2}\nSuggested: {3}",
-                    AuthorsCombined,
-                    Authors,
-                    BibTexTools.GetAuthor(BibTexItem),
-                    AuthorsSuggested
-                    );
-
-        public string AuthorsCombined
-        {
-            get
-            {
-                if (!String.IsNullOrEmpty(Authors)) return Authors;
-
-                string bibtex = BibTexTools.GetAuthor(BibTexItem);
-                if (!String.IsNullOrEmpty(bibtex)) return bibtex;
-
-                if (!String.IsNullOrEmpty(AuthorsSuggested)) return AuthorsSuggested;
-
-                return Constants.UNKNOWN_AUTHORS;
-            }
-            set
-            {
-                string old_combined = AuthorsCombined;
-                if (null != old_combined && 0 == old_combined.CompareTo(value))
-                {
-                    return;
-                }
-
-                // If they are clearing out a value, clear the authors override
-                if (String.IsNullOrEmpty(value))
-                {
-                    Authors = null;
-                    return;
-                }
-
-                // Then see if they are updating bibtex
-                if (String.IsNullOrEmpty(Authors) && !String.IsNullOrEmpty(BibTexTools.GetAuthor(BibTexItem)))
-                {
-                    BibTex = BibTexTools.SetAuthor(BibTex, value);
-                    return;
-                }
-
-                // If we get here, they are changing the Authors cos there is no bibtex to update...
-                Authors = value;
-            }
-        }
-
-        public string Year
-        {
-            get => dictionary["Year"] as string;
-            set => dictionary["Year"] = value;
-        }
-        public string YearSuggested
-        {
-            get => dictionary["YearSuggested"] as string;
-            set => dictionary["YearSuggested"] = value;
-        }
-        public string YearCombinedReason => String.Format(
-                    "Final decision: {0}\n\nYour override: {1}\nBibTeX: {2}\nSuggested: {3}",
-                    YearCombined,
-                    Year,
-                    BibTexTools.GetYear(BibTexItem),
-                    YearSuggested
-                    );
-
-        /// <summary>
-        /// Produce the document's year of publication.
-        /// 
-        /// When producing (getting) this value, the priority is:
-        /// 
-        /// - check the BibTeX `year` field and return that one when it's non-empty
-        /// - check the manual-entry `year` field (@xref Year)
-        /// - check the suggested year field (@xref YearSuggested)
-        /// - if also else fails, return the UNKNOWN_YEAR value.
-        /// 
-        /// When setting this value, the first action in this prioirty list is executed, where the conditions pass:
-        /// 
-        /// - check if there's a non-empty (partial) BibTeX record: when there is, add/update the `year` field
-        /// - update the manual-entry Year field (@xref Year)
-        /// </summary>
-        public string YearCombined
-        {
-            get
-            {
-                if (!String.IsNullOrEmpty(Year)) return Year;
-
-                string bibtex_year = BibTexTools.GetYear(BibTexItem);
-                if (!String.IsNullOrEmpty(bibtex_year)) return bibtex_year;
-
-                if (!String.IsNullOrEmpty(YearSuggested)) return YearSuggested;
-
-                return Constants.UNKNOWN_YEAR;
-            }
-            set
-            {
-               // one can NEVER set the value to UNKNOWN_YEAR:
-                 string old_combined = YearCombined;
-                if (null != old_combined && 0 == old_combined.CompareTo(value))
-                {
-                    return;
-                }
-
-                // If they are clearing out a value, clear the year override
-                if (String.IsNullOrEmpty(value))
-                {
-                    Year = null;
-                    return;
-                }
-
-                // BibTeX has precedence when available (complete or partial)
-                if (String.IsNullOrEmpty(Year) && !String.IsNullOrEmpty(BibTexTools.GetYear(BibTexItem)))
-                {
-                    BibTex = BibTexTools.SetYear(BibTex, value);
-                    return;
-                }
-
-                // If we get here, they are changing the Year cos there is no bibtex to update...
-                Year = value;
-            }
-        }
-
-        public string Publication
-        {
-            get => BibTexTools.GetGenericPublication(BibTexItem);
-
-            set
-            {
-                BibTexItem bibtex_item = BibTexItem;
-                if (null != bibtex_item)
-                {
-                    BibTexTools.SetGenericPublication(bibtex_item, value);
-                    BibTex = bibtex_item.ToBibTex();
-                }
-            }
-        }
-
-        public string Id
-        {
-            get
-            {
-                BibTexItem bibtex_item = BibTexItem;
-                if (null != bibtex_item)
-                {
-                    return bibtex_item.Key;
-                }
-                else
-                {
-                    return "";
-                }
-            }
-        }
-
-        public string DownloadLocation
-        {
-            get => dictionary["DownloadLocation"] as string;
-            set => dictionary["DownloadLocation"] = value;
-        }
-
-        [NonSerialized]
-        private DateTime? date_added_to_db = null;
-        public DateTime? DateAddedToDatabase
-        {
-            get
-            {
-                if (date_added_to_db.HasValue) return date_added_to_db.Value;
-
-                date_added_to_db = dictionary.GetDateTime("DateAddedToDatabase");
-                return date_added_to_db;
-            }
-            set
-            {
-                date_added_to_db = null;
-                dictionary.SetDateTime("DateAddedToDatabase", value);
-            }
-        }
-
-        [NonSerialized]
-        private DateTime? date_last_modified = null;
-        public DateTime? DateLastModified
-        {
-            get
-            {
-                if (date_last_modified.HasValue) return date_last_modified.Value;
-
-                date_last_modified = dictionary.GetDateTime("DateLastModified");
-                return date_last_modified;
-            }
-            set
-            {
-                date_last_modified = null;
-                dictionary.SetDateTime("DateLastModified", value);
-            }
-        }
-
-        [NonSerialized]
-        private DateTime? date_last_read = null;
-        public DateTime? DateLastRead
-        {
-            get
-            {
-                if (date_last_read.HasValue) return date_last_read.Value;
-
-                date_last_read = dictionary.GetDateTime("DateLastRead");
-                return date_last_read;
-            }
-            set
-            {
-                date_last_read = null;
-                dictionary.SetDateTime("DateLastRead", value);
-            }
-        }
-
-        public DateTime? DateLastCited
-        {
-            get => dictionary.GetDateTime("DateLastCited");
-            set => dictionary.SetDateTime("DateLastCited", value);
-        }
-
-        public void MarkAsModified()
-        {
-            DateLastModified = DateTime.UtcNow;
-        }
-
-        public string ReadingStage
-        {
-            get => dictionary["ReadingStage"] as string;
-            set => dictionary["ReadingStage"] = value as string;
-        }
-
-        public bool? HaveHardcopy
-        {
-            get => dictionary["HaveHardcopy"] as bool?;
-            set => dictionary["HaveHardcopy"] = value as bool?;
-        }
-
-        public bool? IsFavourite
-        {
-            get => dictionary["IsFavourite"] as bool?;
-            set => dictionary["IsFavourite"] = value as bool?;
-        }
-
-        public string Rating
-        {
-            get => dictionary["Rating"] as string;
-            set => dictionary["Rating"] = value as string;
-        }
-
-        public string Comments
-        {
-            get => dictionary["Comments"] as string;
-            set => dictionary["Comments"] = value as string;
-        }
-
-        public string Abstract
-        {
-            get
-            {
-                // First check if there is an abstract override
-                {
-                    string abstract_override = dictionary["AbstractOverride"] as string;
-                    if (!String.IsNullOrEmpty(abstract_override))
-                    {
-                        return abstract_override;
-                    }
-                }
-
-                // Then check if there is an abstract in the bibtex
-                {
-                    BibTexItem item = BibTexItem;
-                    if (null != item)
-                    {
-                        string abstract_bibtex = item["abstract"];
-                        if (!String.IsNullOrEmpty(abstract_bibtex))
-                        {
-                            return abstract_bibtex;
-                        }
-                    }
-                }
-
-                // Otherwise try get the abstract from the doc itself
-                return PDFAbstractExtraction.GetAbstractForDocument(this);
-            }
-            set => dictionary["AbstractOverride"] = value as string;
-        }
-
-        public string Bookmarks
-        {
-            get => dictionary["Bookmarks"] as string;
-            set => dictionary["Bookmarks"] = value as string;
-        }
-
-        public Color Color
-        {
-            get => dictionary.GetColor("ColorWrapper");
-            set => dictionary.SetColor("ColorWrapper", value);
-        }
-
-        public int PageLastRead
-        {
-            get => Convert.ToInt32(dictionary["PageLastRead"] ?? 0);
-            set => dictionary["PageLastRead"] = value;
-        }
-
-        public bool Deleted
-        {
-            get => (bool)(dictionary["Deleted"] ?? false);
-            set => dictionary["Deleted"] = value;
-        }
-
-        #region --- AutoSuggested ------------------------------------------------------------------------------
-
-        public bool AutoSuggested_PDFMetadata
-        {
-            get => (dictionary["AutoSuggested_PDFMetadata"] as bool?) ?? false;
-            set => dictionary["AutoSuggested_PDFMetadata"] = value;
-        }
-
-        public bool AutoSuggested_OCRFrontPage
-        {
-            get => (dictionary["AutoSuggested_OCRFrontPage"] as bool?) ?? false;
-            set => dictionary["AutoSuggested_OCRFrontPage"] = value;
-        }
-
-        public bool AutoSuggested_BibTeXSearch
-        {
-            get => (dictionary["AutoSuggested_BibTeXSearch"] as bool?) ?? false;
-            set => dictionary["AutoSuggested_BibTeXSearch"] = value;
-        }
-
-        #endregion
-
-        #region --- Tags ------------------------------------------------------------------------------
-
-        public bool AddTag(string new_tag_bundle)
-        {
-            HashSet<string> new_tags = TagTools.ConvertTagBundleToTags(new_tag_bundle);
-
-            HashSet<string> tags = TagTools.ConvertTagBundleToTags(Tags);
-            int tag_count_old = tags.Count;
-            tags.UnionWith(new_tags);
-            int tag_count_new = tags.Count;
-
-            // Update listeners if we changed anything
-            if (tag_count_old != tag_count_new)
-            {
-                Tags = TagTools.ConvertTagListToTagBundle(tags);
-                return true;
-            }
-            return false;
-        }
-
-        public bool RemoveTag(string dead_tag_bundle)
-        {
-            HashSet<string> dead_tags = TagTools.ConvertTagBundleToTags(dead_tag_bundle);
-
-            HashSet<string> tags = TagTools.ConvertTagBundleToTags(Tags);
-            int tag_count_old = tags.Count;
-            foreach (string dead_tag in dead_tags)
-            {
-                tags.Remove(dead_tag);
-            }
-            int tag_count_new = tags.Count;
-
-            if (tag_count_old != tag_count_new)
-            {
-                Tags = TagTools.ConvertTagListToTagBundle(tags);
-                return true;
-            }
-            return false;
-        }
-
-        public string Tags
-        {
-            get
-            {
-                object obj = dictionary["Tags"];
-
-                // Backwards compatibility
-                {
-                    List<string> tags_list = obj as List<string>;
-                    if (null != tags_list)
-                    {
-                        FeatureTrackingManager.Instance.UseFeature(Features.Legacy_DocumentTagsList);
-                        return TagTools.ConvertTagListToTagBundle(tags_list);
-                    }
-                }
-
-                // Also the bundle version
-                {
-                    string tags_string = obj as string;
-                    if (null != tags_string)
-                    {
-                        return tags_string;
-                    }
-                }
-
-                // If we get this far, then there are no tags!  So create some blanks...
-                {
-                    return "";
-                }
-            }
-
-            set => dictionary["Tags"] = value;
-        }
-
-        #endregion ----------------------------------------------------------------------------------------------------
-
-        public string DocumentBasePath => PDFDocumentFileLocations.DocumentBasePath(library, Fingerprint);
-
-        /// <summary>
-        /// The location of the PDF on disk.
-        /// </summary>
-        public string DocumentPath => PDFDocumentFileLocations.DocumentPath(library, Fingerprint, FileType);
-
-        [NonSerialized]
-        private bool? document_exists = null;
-        public bool DocumentExists
-        {
-            get
-            {
-                if (document_exists.HasValue) return document_exists.Value;
-
-                document_exists = File.Exists(DocumentPath);
-                return document_exists.Value;
-            }
-        }
-
-        [NonSerialized]
-        private long document_size = 0;
-        public long GetDocumentSizeInBytes(long uncached_document_storage_size_override = -1)
-        {
-            // When the document does not exist, the size is reported as ZERO.
-            // When we do not know yet whether the document exists, we'll have to go and check and find its size anyhow,
-            // unless the override value is sensible, i.e. **non-negative**.
-            if (!DocumentExists) return 0;
-            if (document_size > 0) return document_size;
-
-            // Note: do NOT cache the override value!
-            if (uncached_document_storage_size_override >= 0) return uncached_document_storage_size_override;
-
-            // Execute file system query and cache its result:
-            document_size = File.GetSize(DocumentPath);
-            return document_size;
-        }
-
-        public bool IsVanillaReference => String.Compare(FileType, Constants.VanillaReferenceFileType, StringComparison.OrdinalIgnoreCase) == 0;
-
-        #region --- Annotations / highlights / ink ----------------------------------------------------------------------
-
-        [NonSerialized]
-        private PDFAnnotationList annotations = null;
-
-        public PDFAnnotationList GetAnnotations(Dictionary<string, byte[]> library_items_annotations_cache = null)
-        {
-            if (null == annotations)
-            {
-                annotations = new PDFAnnotationList();
-                PDFAnnotationSerializer.ReadFromDisk(this, ref annotations, library_items_annotations_cache);
-#if false
-                annotations.OnPDFAnnotationListChanged += annotations_OnPDFAnnotationListChanged;
-#endif
-            }
-
-            return annotations;
-        }
-
-        public string GetAnnotationsAsJSON()
-        {
-            string json = String.Empty;
-
-            if (null != annotations && annotations.Count > 0)
-            {
-                // A little hack to make sure the legacies are updated...
-                foreach (PDFAnnotation annotation in annotations)
-                {
-                    annotation.Color = annotation.Color;
-                    annotation.DateCreated = annotation.DateCreated;
-                    annotation.FollowUpDate = annotation.FollowUpDate;
-                }
-
-                List<Dictionary<string, object>> attributes_list = new List<Dictionary<string, object>>();
-                foreach (PDFAnnotation annotation in annotations)
-                {
-                    attributes_list.Add(annotation.Dictionary.Attributes);
-                }
-                json = JsonConvert.SerializeObject(attributes_list, Formatting.Indented);
-            }
-            return json;
-        }
-
-        //public void QueueToStorage()
-        //{
-        //    DocumentQueuedStorer.Instance.Queue(this);
-        //}
-
-        //void annotations_OnPDFAnnotationListChanged()
-        //{
-        //    QueueToStorage();
-        //    this.library.LibraryIndex.ReIndexDocument(this);
-        //}
-
-        [NonSerialized]
-        private PDFHightlightList highlights = null;
-        public PDFHightlightList Highlights => GetHighlights(null);
-
-        internal PDFHightlightList GetHighlights(Dictionary<string, byte[]> library_items_highlights_cache)
-        {
-            if (null == highlights)
-            {
-                highlights = new PDFHightlightList();
-                PDFHighlightSerializer.ReadFromStream(this, highlights, library_items_highlights_cache);
-#if false
-                highlights.OnPDFHighlightListChanged += highlights_OnPDFHighlightListChanged;
-#endif
-                return highlights;
-            }
-
-            return highlights;
-        }
-
-        public string GetHighlightsAsJSON()
-        {
-            string json = String.Empty;
-
-            if (null != highlights && highlights.Count > 0)
-            {
-                List<PDFHighlight> highlights_list = new List<PDFHighlight>();
-                foreach (PDFHighlight highlight in highlights.GetAllHighlights())
-                {
-                    highlights_list.Add(highlight);
-                }
-
-                json = JsonConvert.SerializeObject(highlights_list, Formatting.Indented);
-
-                Logging.Info("Wrote {0} highlights to JSON", highlights_list.Count);
-            }
-            return json;
-        }
-
-        //void highlights_OnPDFHighlightListChanged()
-        //{
-        //    QueueToStorage();
-        //    this.library.LibraryIndex.ReIndexDocument(this);
-        //}
-
-        [NonSerialized]
-        private PDFInkList inks = null;
-        public PDFInkList Inks => GetInks(null);
-
-        internal PDFInkList GetInks(Dictionary<string, byte[]> library_items_inks_cache)
-        {
-            if (null == inks)
-            {
-                inks = new PDFInkList();
-                PDFInkSerializer.ReadFromDisk(this, inks, library_items_inks_cache);
-#if false
-                inks.OnPDFInkListChanged += inks_OnPDFInkListChanged;
-#endif
-            }
-
-            return inks;
-        }
-
-        public byte[] GetInksAsJSON()
-        {
-            byte[] data = null;
-
-            if (null != inks)
-            {
-                Dictionary<int, byte[]> page_ink_blobs = new Dictionary<int, byte[]>();
-                foreach (var pair in inks.PageInkBlobs)
-                {
-                    page_ink_blobs.Add(pair.Key, pair.Value);
-                }
-
-                // We only write to disk if we have at least one page of blobbies to write...
-                if (page_ink_blobs.Count > 0)
-                {
-                    data = SerializeFile.ProtoSaveToByteArray<Dictionary<int, byte[]>>(page_ink_blobs);
-                }
-            }
-            return data;
-        }
-
-        #endregion -------------------------------------------------------------------------------------------------
-
-        public void SaveToMetaData()
-        {
-            // Save the metadata            
-            PDFMetadataSerializer.WriteToDisk(this);
-
-            // Save the annotations
-            PDFAnnotationSerializer.WriteToDisk(this);
-
-            // Save the highlights
-            PDFHighlightSerializer.WriteToDisk(this);
-
-            // Save the inks
-            PDFInkSerializer.WriteToDisk(this);
-        }
-
-        //void bindable_PropertyChanged(object sender, PropertyChangedEventArgs e)
-        //{
-        //    QueueToStorage();
-        //    this.library.LibraryIndex.ReIndexDocument(this);
-        //}
-
-#if false
-        /// <summary>
-        /// Throws exception when metadata could not be converted to a valid PDFDocument instance.
-        /// </summary>
-        /// <param name="library"></param>
-        /// <param name="data"></param>
-        /// <param name="library_items_annotations_cache"></param>
-        /// <returns></returns>
-        public static PDFDocument LoadFromMetaData(Library library, byte[] data, Dictionary<string, byte[]> /* can be null */ library_items_annotations_cache)
-        {
-            DictionaryBasedObject dictionary = PDFMetadataSerializer.ReadFromStream(data);
-            PDFDocument pdf_document = new PDFDocument(library, dictionary);
-            pdf_document.GetAnnotations(library_items_annotations_cache);           
-            return pdf_document;
-        }
-
-        public static PDFDocument CreateFromPDF(Library library, string filename, string precalculated_fingerprint__can_be_null)
-        {
-            string fingerprint = precalculated_fingerprint__can_be_null;
-            if (String.IsNullOrEmpty(fingerprint))
-            {
-                fingerprint = StreamFingerprint.FromFile(filename);
-            }
-
-            PDFDocument pdf_document = new PDFDocument(library);
-
-            // Store the most important information
-            pdf_document.FileType = Path.GetExtension(filename).TrimStart('.');
-            pdf_document.Fingerprint = fingerprint;
-            pdf_document.DateAddedToDatabase = DateTime.UtcNow;
-            pdf_document.DateLastModified = DateTime.UtcNow;
-
-            Directory.CreateDirectory(pdf_document.DocumentBasePath);
-
-            pdf_document.StoreAssociatedPDFInRepository(filename);
-
-            List<LibraryDB.LibraryItem> library_items = library.LibraryDB.GetLibraryItems(pdf_document.Fingerprint, PDFDocumentFileLocations.METADATA);
-            if (0 == library_items.Count)
-            {
-                pdf_document.QueueToStorage();
-            }
-            else
-            {
-                try
-                {
-                    LibraryDB.LibraryItem library_item = library_items[0];
-                    pdf_document = LoadFromMetaData(library, library_item.data, null);
-                }
-                catch (Exception ex)
-                {
-                    Logging.Error(ex, "There was a problem reloading an existing PDF from existing metadata, so overwriting it! (Fingerprint: {0})", pdf_document.Fingerprint);
-                    pdf_document.QueueToStorage();
-                    //pdf_document.SaveToMetaData();
-                }
-            }
-
-            return pdf_document;
-        }
-
-        public static PDFDocument CreateFromVanillaReference(Library library)
-        {
-            PDFDocument pdf_document = new PDFDocument(library);
-
-            // Store the most important information
-            pdf_document.FileType = Constants.VanillaReferenceFileType;
-            pdf_document.Fingerprint = VanillaReferenceCreating.CreateVanillaReferenceFingerprint();
-            pdf_document.DateAddedToDatabase = DateTime.UtcNow;
-            pdf_document.DateLastModified = DateTime.UtcNow;
-
-            Directory.CreateDirectory(pdf_document.DocumentBasePath);
-
-            List<LibraryDB.LibraryItem> library_items = library.LibraryDB.GetLibraryItems(pdf_document.Fingerprint, PDFDocumentFileLocations.METADATA);
-            if (0 == library_items.Count)
-            {
-                pdf_document.QueueToStorage();
-            }
-            else
-            {
-                try
-                {
-                    LibraryDB.LibraryItem library_item = library_items[0];
-                    pdf_document = LoadFromMetaData(library, library_item.data, null);
-                }
-                catch (Exception ex)
-                {
-                    Logging.Error(ex, "There was a problem reloading an existing PDF from existing metadata, so overwriting it! (Fingerprint: {0})", pdf_document.Fingerprint);
-                    pdf_document.QueueToStorage();
-                }
-            }
-
-            return pdf_document;
-        }
-#endif
-
-        public void CopyMetaData(PDFDocument_ThreadUnsafe pdf_document_template, bool copy_fingerprint = true)
-        {
-            // TODO: do a proper merge, based on flags from the caller about to do and what to pass:
-            HashSet<string> keys = new HashSet<string>(dictionary.Keys);
-            foreach (var k2 in pdf_document_template.dictionary.Keys)
-            {
-                keys.Add(k2);
-            }
-            // now go through the list and see where the clashes are:
-            foreach (var k in keys)
-            {
-                if (null == dictionary[k])
-                {
-                    // no collision possible: overwriting NULL or empty/non-existing slot, so we're good
-                }
-                else
-                {
-                    object o1 = dictionary[k];
-                    object o2 = pdf_document_template.dictionary[k];
-                    string s1 = o1?.ToString();
-                    string s2 = o2?.ToString();
-                    string t1 = o1?.GetType().ToString();
-                    string t2 = o2?.GetType().ToString();
-                    if (s1 == s2 && t1 == t2)
-                    {
-                        // values match, so no change. We're golden.
-                    }
-                    else
-                    {
-                        Logging.Warn("Copying/Moving metadata into {0}: collision on key {1}: old value = ({4})'{2}', new value = ({5})'{3}'", this.Fingerprint, k, s1, s2, t1, t2);
-                        
-						// TODO: when this is used for merging metadata anyway...
-						switch (k)
-                        {
-                            case "DateAddedToDatabase":
-                                // take oldest date:
-                                break;
-
-                            case "DateLastModified":
-                                // take latest, unless the last mod dates match the DateAddedToDatabase records: in that case, use the picked DateAddedToDatabase
-                                break;
-                        }
-                    }
-                }
-            }
-
-            dictionary["ColorWrapper"] = pdf_document_template.dictionary["ColorWrapper"];
-            dictionary["DateAddedToDatabase"] = pdf_document_template.dictionary["DateAddedToDatabase"];
-            dictionary["DateLastCited"] = pdf_document_template.dictionary["DateLastCited"];
-            dictionary["DateLastModified"] = pdf_document_template.dictionary["DateLastModified"];
-            dictionary["DateLastRead"] = pdf_document_template.dictionary["DateLastRead"];
-            dictionary["AbstractOverride"] = pdf_document_template.dictionary["AbstractOverride"];
-            dictionary["Authors"] = pdf_document_template.dictionary["Authors"];
-            dictionary["AuthorsSuggested"] = pdf_document_template.dictionary["AuthorsSuggested"];
-            dictionary["AutoSuggested_BibTeXSearch"] = pdf_document_template.dictionary["AutoSuggested_BibTeXSearch"];
-            dictionary["AutoSuggested_OCRFrontPage"] = pdf_document_template.dictionary["AutoSuggested_OCRFrontPage"];
-            dictionary["AutoSuggested_PDFMetadata"] = pdf_document_template.dictionary["AutoSuggested_PDFMetadata"];
-            dictionary["BibTex"] = pdf_document_template.dictionary["BibTex"];
-            dictionary["Bookmarks"] = pdf_document_template.dictionary["Bookmarks"];
-            dictionary["Comments"] = pdf_document_template.dictionary["Comments"];
-            dictionary["Deleted"] = pdf_document_template.dictionary["Deleted"];
-            dictionary["DownloadLocation"] = pdf_document_template.dictionary["DownloadLocation"];
-            dictionary["FileType"] = pdf_document_template.dictionary["FileType"];
-            if (copy_fingerprint)
-            {
-                dictionary["Fingerprint"] = pdf_document_template.dictionary["Fingerprint"];
-            }
-            dictionary["HaveHardcopy"] = pdf_document_template.dictionary["HaveHardcopy"];
-            dictionary["IsFavourite"] = pdf_document_template.dictionary["IsFavourite"];
-            dictionary["PageLastRead"] = pdf_document_template.dictionary["PageLastRead"];
-            dictionary["Rating"] = pdf_document_template.dictionary["Rating"];
-            dictionary["ReadingStage"] = pdf_document_template.dictionary["ReadingStage"];
-            dictionary["Tags"] = pdf_document_template.dictionary["Tags"];
-            dictionary["Tags"] = pdf_document_template.dictionary["Tags"];
-            dictionary["Title"] = pdf_document_template.dictionary["Title"];
-            dictionary["TitleSuggested"] = pdf_document_template.dictionary["TitleSuggested"];
-            dictionary["Year"] = pdf_document_template.dictionary["Year"];
-            dictionary["YearSuggested"] = pdf_document_template.dictionary["YearSuggested"];
-
-            annotations = (PDFAnnotationList)pdf_document_template.GetAnnotations(null).Clone();
-            highlights = (PDFHightlightList)pdf_document_template.Highlights.Clone();
-            inks = (PDFInkList)pdf_document_template.Inks.Clone();
-        }
-
-        /// <summary>
-        /// NB: only call this as part of document creation.
-        /// </summary>
-        public void CloneMetaData(PDFDocument_ThreadUnsafe existing_pdf_document)
-        {
-            //bindable = null;
-
-            Logging.Info("Cloning metadata from {0}: {1}", existing_pdf_document.Fingerprint, existing_pdf_document.TitleCombined);
-
-            //dictionary = (DictionaryBasedObject)existing_pdf_document.dictionary.Clone();
-            CopyMetaData(existing_pdf_document);
-
-#if false
-            // Copy the citations
-            PDFDocumentCitationManager.CloneFrom(existing_pdf_document.PDFDocumentCitationManager);
-
-            QueueToStorage();
-#endif
-
-#if false
-            SaveToMetaData();
-
-            //  Now clear out the references for the annotations and highlights, so that when they are reloaded the events are resubscribed
-            annotations = null;
-            highlights = null;
-            inks = null;
-#else
-#if false
-            annotations.OnPDFAnnotationListChanged += annotations_OnPDFAnnotationListChanged;
-            highlights.OnPDFHighlightListChanged += highlights_OnPDFHighlightListChanged;
-            inks.OnPDFInkListChanged += inks_OnPDFInkListChanged;
-#endif
-#endif
-        }
-
-        public void StoreAssociatedPDFInRepository(string filename)
-        {
-            if (File.Exists(filename) && !File.Exists(DocumentPath))
-            {
-                Directory.CreateDirectory(Path.GetDirectoryName(DocumentPath));
-                Alphaleonis.Win32.Filesystem.File.Copy(filename, DocumentPath);
-            }
-        }
-
-        public override string ToString()
-        {
-            return Fingerprint;
-        }
-
-        internal PDFAnnotation GetAnnotationByGuid(Guid guid)
-        {
-            foreach (PDFAnnotation pdf_annotation in GetAnnotations(null))
-            {
-                if (pdf_annotation.Guid == guid)
-                {
-                    return pdf_annotation;
-                }
-            }
-
-            return null;
-        }
-
-        internal PDFDocument AssociatePDFWithVanillaReference_Part1(string pdf_filename)
-        {
-            // Only works with vanilla references
-            if (!IsVanillaReference)
-            {
-                throw new Exception("You can only associate a PDF with a vanilla reference.");
-            }
-
-            // Create the new PDF document
-            PDFDocument new_pdf_document = library.AddNewDocumentToLibrary_SYNCHRONOUS(new FilenameWithMetadataImport
-            {
-                Filename = pdf_filename,
-                OriginalFilename = pdf_filename,
-                SuggestedDownloadSourceURI = pdf_filename
-            }, false);
-
-            return new_pdf_document;
-        }
-    }
-}
-
-
-
-//=======================================================================================================
-//=======================================================================================================
-//=======================================================================================================
-//=======================================================================================================
-//=======================================================================================================
-
-
-
-=======
->>>>>>> 78eef3e6
-namespace Qiqqa.Documents.PDF
-{
-    internal class LockObject : object
-    {
-    }
-
-    public class PDFDocument
-    {
-        private LockObject access_lock;
-
-        private PDFDocument_ThreadUnsafe doc;
-
-        public Library Library => doc.Library;
-
-        public string GetAttributesAsJSON()
-        {
-            lock (access_lock)
-            {
-                return doc.GetAttributesAsJSON();
-            }
-        }
-
-        private PDFDocument(LockObject _lock, Library library)
-        {
-            access_lock = _lock;
-            doc = new PDFDocument_ThreadUnsafe(library);
-        }
-
-        private PDFDocument(LockObject _lock, Library library, DictionaryBasedObject dictionary)
-        {
-            access_lock = _lock;
-            doc = new PDFDocument_ThreadUnsafe(library, dictionary);
-        }
-
-        public PDFRenderer PDFRenderer
-        {
-            get
-            {
-                lock (access_lock)
-                {
-                    return doc.PDFRenderer;
-                }
-            }
-        }
-
-        public PDFRendererFileLayer PDFRendererFileLayer
-        {
-            get
-            {
-                lock (access_lock)
-                {
-                    return doc.PDFRendererFileLayer;
-                }
-            }
-        }
-
-        public int SafePageCount
-        {
-            get
-            {
-                lock (access_lock)
-                {
-                    return doc.SafePageCount;
-                }
-            }
-        }
-
-        /// <summary>
-        /// This is an approximate response: it takes a *fast* shortcut to check if the given
-        /// PDF has been OCR'd in the past.
-        /// 
-        /// The emphasis here is on NOT triggering a new OCR action! Just taking a peek, *quickly*.
-        /// 
-        /// The cost: one(1) I/O per check.
-        /// </summary>
-        public bool HasOCRdata
-        {
-            get
-            {
-                lock (access_lock)
-                {
-                    return doc.HasOCRdata;
-                }
-            }
-        }
-
-        // TODO: has a cyclic link in the GC to PDFDocument due to PDFDocument being referenced as member of this bindable:
-        // PDFDocument -> Bindable -> AugmentedBindable<PDFDocument> -> Underlying -> PDFDocument
-        [NonSerialized]
-        private AugmentedBindable<PDFDocument> bindable = null;
-        public AugmentedBindable<PDFDocument> Bindable
-        {
-            get
-            {
-                lock (access_lock)
-                {
-                    if (null == bindable)
-                    {
-                        bindable = new AugmentedBindable<PDFDocument>(this, PDFDocument_ThreadUnsafe.property_dependencies);
-                        bindable.PropertyChanged += bindable_PropertyChanged;
-                    }
-
-                    return bindable;
-                }
-            }
-        }
-
-        private void bindable_PropertyChanged(object sender, PropertyChangedEventArgs e)
-        {
-            QueueToStorage();
-            Library.LibraryIndex.ReIndexDocument(this);
-        }
-
-        public string Fingerprint
-        {
-            get
-            {
-                lock (access_lock)
-                {
-                    return doc.Fingerprint;
-                }
-            }
-            protected set
-            {
-                lock (access_lock)
-                {
-                    doc.Fingerprint = value;
-                }
-            }
-        }
-
-        /// <summary>
-        /// Unique id for both this document and the library that it exists in.
-        /// </summary>
-        public string UniqueId
-        {
-            get
-            {
-                lock (access_lock)
-                {
-                    return doc.UniqueId;
-                }
-            }
-        }
-
-        public string FileType
-        {
-            get
-            {
-                lock (access_lock)
-                {
-                    return doc.FileType;
-                }
-            }
-            set
-            {
-                lock (access_lock)
-                {
-                    doc.FileType = value;
-                }
-            }
-        }
-
-        public BibTexItem BibTexItem
-        {
-            get
-            {
-                lock (access_lock)
-                {
-                    return doc.BibTexItem;
-                }
-            }
-        }
-
-        public string BibTex
-        {
-            get
-            {
-                lock (access_lock)
-                {
-                    return doc.BibTex;
-                }
-            }
-            set
-            {
-                lock (access_lock)
-                {
-                    doc.BibTex = value;
-                }
-            }
-        }
-
-        public string BibTexKey
-        {
-            get
-            {
-                lock (access_lock)
-                {
-                    return doc.BibTexKey;
-                }
-            }
-        }
-
-        public string Title
-        {
-            get
-            {
-                lock (access_lock)
-                {
-                    return doc.Title;
-                }
-            }
-            set
-            {
-                lock (access_lock)
-                {
-                    doc.Title = value;
-                }
-            }
-        }
-        public string TitleSuggested
-        {
-            get
-            {
-                lock (access_lock)
-                {
-                    return doc.TitleSuggested;
-                }
-            }
-            set
-            {
-                lock (access_lock)
-                {
-                    doc.TitleSuggested = value;
-                }
-            }
-        }
-        public string TitleCombinedReason
-        {
-            get
-            {
-                lock (access_lock)
-                {
-                    return doc.TitleCombinedReason;
-                }
-            }
-        }
-
-        public string TitleCombined
-        {
-            get
-            {
-                lock (access_lock)
-                {
-                    return doc.TitleCombined;
-                }
-            }
-            set
-            {
-                lock (access_lock)
-                {
-                    doc.TitleCombined = value;
-                }
-            }
-        }
-
-        public string TitleCombinedTrimmed => StringTools.TrimToLengthWithEllipsis(TitleCombined, 200);
-
-        /// <summary>
-        /// Is true if the user made this title by hand (e.g. typed it in or got some BibTeX)
-        /// </summary>
-        public bool IsTitleGeneratedByUser
-        {
-            get
-            {
-                lock (access_lock)
-                {
-                    return doc.IsTitleGeneratedByUser;
-                }
-            }
-        }
-
-        public string Authors
-        {
-            get
-            {
-                lock (access_lock)
-                {
-                    return doc.Authors;
-                }
-            }
-            set
-            {
-                lock (access_lock)
-                {
-                    doc.Authors = value;
-                }
-            }
-        }
-        public string AuthorsSuggested
-        {
-            get
-            {
-                lock (access_lock)
-                {
-                    return doc.AuthorsSuggested;
-                }
-            }
-            set
-            {
-                lock (access_lock)
-                {
-                    doc.AuthorsSuggested = value;
-                }
-            }
-        }
-        public string AuthorsCombinedReason
-        {
-            get
-            {
-                lock (access_lock)
-                {
-                    return doc.AuthorsCombinedReason;
-                }
-            }
-        }
-
-        public string AuthorsCombined
-        {
-            get
-            {
-                lock (access_lock)
-                {
-                    return doc.AuthorsCombined;
-                }
-            }
-            set
-            {
-                lock (access_lock)
-                {
-                    doc.AuthorsCombined = value;
-                }
-            }
-        }
-
-        public string AuthorsCombinedTrimmed => StringTools.TrimToLengthWithEllipsis(AuthorsCombined, 150);
-
-        public string Year
-        {
-            get
-            {
-                lock (access_lock)
-                {
-                    return doc.Year;
-                }
-            }
-            set
-            {
-                lock (access_lock)
-                {
-                    doc.Year = value;
-                }
-            }
-        }
-        public string YearSuggested
-        {
-            get
-            {
-                lock (access_lock)
-                {
-                    return doc.YearSuggested;
-                }
-            }
-            set
-            {
-                lock (access_lock)
-                {
-                    doc.YearSuggested = value;
-                }
-            }
-        }
-        public string YearCombinedReason
-        {
-            get
-            {
-                lock (access_lock)
-                {
-                    return doc.YearCombinedReason;
-                }
-            }
-        }
-
-        /// <summary>
-        /// Produce the document's year of publication.
-        /// 
-        /// When producing (getting) this value, the priority is:
-        /// 
-        /// - check the BibTeX `year` field and return that one when it's non-empty
-        /// - check the manual-entry `year` field (@xref Year)
-        /// - check the suggested year field (@xref YearSuggested)
-        /// - if also else fails, return the UNKNOWN_YEAR value.
-        /// 
-        /// When setting this value, the first action in this prioirty list is executed, where the conditions pass:
-        /// 
-        /// - check if there's a non-empty (partial) BibTeX record: when there is, add/update the `year` field
-        /// - update the manual-entry Year field (@xref Year)
-        /// </summary>
-        public string YearCombined
-        {
-            get
-            {
-                lock (access_lock)
-                {
-                    return doc.YearCombined;
-                }
-            }
-            set
-            {
-                lock (access_lock)
-                {
-                    doc.YearCombined = value;
-                }
-            }
-        }
-
-        public string Publication
-        {
-            get
-            {
-                lock (access_lock)
-                {
-                    return doc.Publication;
-                }
-            }
-
-            set
-            {
-                lock (access_lock)
-                {
-                    doc.Publication = value;
-                }
-            }
-        }
-
-        public string PublicationTrimmed => StringTools.TrimToLengthWithEllipsis(Publication, 100);
-
-        public string Id
-        {
-            get
-            {
-                lock (access_lock)
-                {
-                    return doc.Id;
-                }
-            }
-        }
-
-        public string DownloadLocation
-        {
-            get
-            {
-                lock (access_lock)
-                {
-                    return doc.DownloadLocation;
-                }
-            }
-            set
-            {
-                lock (access_lock)
-                {
-                    doc.DownloadLocation = value;
-                }
-            }
-        }
-
-        public DateTime? DateAddedToDatabase
-        {
-            get
-            {
-                lock (access_lock)
-                {
-                    return doc.DateAddedToDatabase;
-                }
-            }
-            set
-            {
-                lock (access_lock)
-                {
-                    doc.DateAddedToDatabase = value;
-                }
-            }
-        }
-
-        public DateTime? DateLastModified
-        {
-            get
-            {
-                lock (access_lock)
-                {
-                    return doc.DateLastModified;
-                }
-            }
-            set
-            {
-                lock (access_lock)
-                {
-                    doc.DateLastModified = value;
-                }
-            }
-        }
-
-        public DateTime? DateLastRead
-        {
-            get
-            {
-                lock (access_lock)
-                {
-                    return doc.DateLastRead;
-                }
-            }
-            set
-            {
-                lock (access_lock)
-                {
-                    doc.DateLastRead = value;
-                }
-            }
-        }
-
-        public DateTime? DateLastCited
-        {
-            get
-            {
-                lock (access_lock)
-                {
-                    return doc.DateLastCited;
-                }
-            }
-            set
-            {
-                lock (access_lock)
-                {
-                    doc.DateLastCited = value;
-                }
-            }
-        }
-
-        public void MarkAsModified()
-        {
-            lock (access_lock)
-            {
-                doc.MarkAsModified();
-            }
-        }
-
-        public string ReadingStage
-        {
-            get
-            {
-                lock (access_lock)
-                {
-                    return doc.ReadingStage;
-                }
-            }
-            set
-            {
-                lock (access_lock)
-                {
-                    doc.ReadingStage = value;
-                }
-            }
-        }
-
-        public bool? HaveHardcopy
-        {
-            get
-            {
-                lock (access_lock)
-                {
-                    return doc.HaveHardcopy;
-                }
-            }
-            set
-            {
-                lock (access_lock)
-                {
-                    doc.HaveHardcopy = value;
-                }
-            }
-        }
-
-        public bool? IsFavourite
-        {
-            get
-            {
-                lock (access_lock)
-                {
-                    return doc.IsFavourite;
-                }
-            }
-            set
-            {
-                lock (access_lock)
-                {
-                    doc.IsFavourite = value;
-                }
-            }
-        }
-
-        public string Rating
-        {
-            get
-            {
-                lock (access_lock)
-                {
-                    return doc.Rating;
-                }
-            }
-            set
-            {
-                lock (access_lock)
-                {
-                    doc.Rating = value;
-                }
-            }
-        }
-
-        public string Comments
-        {
-            get
-            {
-                lock (access_lock)
-                {
-                    return doc.Comments;
-                }
-            }
-            set
-            {
-                lock (access_lock)
-                {
-                    doc.Comments = value;
-                }
-            }
-        }
-
-        public string Abstract
-        {
-            get
-            {
-                lock (access_lock)
-                {
-                    return doc.Abstract;
-                }
-            }
-            set
-            {
-                lock (access_lock)
-                {
-                    doc.Abstract = value;
-                }
-            }
-        }
-
-        public string Bookmarks
-        {
-            get
-            {
-                lock (access_lock)
-                {
-                    return doc.Bookmarks;
-                }
-            }
-            set
-            {
-                lock (access_lock)
-                {
-                    doc.Bookmarks = value;
-                }
-            }
-        }
-
-        public Color Color
-        {
-            get
-            {
-                lock (access_lock)
-                {
-                    return doc.Color;
-                }
-            }
-            set
-            {
-                lock (access_lock)
-                {
-                    doc.Color = value;
-                }
-            }
-        }
-
-        public int PageLastRead
-        {
-            get
-            {
-                lock (access_lock)
-                {
-                    return doc.PageLastRead;
-                }
-            }
-            set
-            {
-                lock (access_lock)
-                {
-                    doc.PageLastRead = value;
-                }
-            }
-        }
-
-        public bool Deleted
-        {
-            get
-            {
-                lock (access_lock)
-                {
-                    return doc.Deleted;
-                }
-            }
-            set
-            {
-                lock (access_lock)
-                {
-                    doc.Deleted = value;
-                }
-            }
-        }
-
-        #region --- AutoSuggested ------------------------------------------------------------------------------
-
-        public bool AutoSuggested_PDFMetadata
-        {
-            get
-            {
-                lock (access_lock)
-                {
-                    return doc.AutoSuggested_PDFMetadata;
-                }
-            }
-            set
-            {
-                lock (access_lock)
-                {
-                    doc.AutoSuggested_PDFMetadata = value;
-                }
-            }
-        }
-
-        public bool AutoSuggested_OCRFrontPage
-        {
-            get
-            {
-                lock (access_lock)
-                {
-                    return doc.AutoSuggested_OCRFrontPage;
-                }
-            }
-            set
-            {
-                lock (access_lock)
-                {
-                    doc.AutoSuggested_OCRFrontPage = value;
-                }
-            }
-        }
-
-        public bool AutoSuggested_BibTeXSearch
-        {
-            get
-            {
-                lock (access_lock)
-                {
-                    return doc.AutoSuggested_BibTeXSearch;
-                }
-            }
-            set
-            {
-                lock (access_lock)
-                {
-                    doc.AutoSuggested_BibTeXSearch = value;
-                }
-            }
-        }
-
-        #endregion
-
-        #region --- Tags ------------------------------------------------------------------------------
-
-        public void AddTag(string new_tag_bundle)
-        {
-            bool notify;
-            lock (access_lock)
-            {
-                notify = doc.AddTag(new_tag_bundle);
-            }
-
-            if (notify)
-            {
-                Bindable.NotifyPropertyChanged(nameof(Tags));
-                TagManager.Instance.ProcessDocument(this);
-            }
-        }
-
-        public void RemoveTag(string dead_tag_bundle)
-        {
-            bool notify;
-
-            lock (access_lock)
-            {
-                notify = doc.RemoveTag(dead_tag_bundle);
-            }
-
-            if (notify)
-            {
-                Bindable.NotifyPropertyChanged(nameof(Tags));
-                TagManager.Instance.ProcessDocument(this);
-            }
-        }
-
-        public string Tags
-        {
-            get
-            {
-                lock (access_lock)
-                {
-                    return doc.Tags;
-                }
-            }
-
-            set
-            {
-                lock (access_lock)
-                {
-                    doc.Tags = value;
-                }
-            }
-        }
-
-        #endregion ----------------------------------------------------------------------------------------------------
-
-        public string DocumentBasePath
-        {
-            get
-            {
-                lock (access_lock)
-                {
-                    return doc.DocumentBasePath;
-                }
-            }
-        }
-
-        /// <summary>
-        /// The location of the PDF on disk.
-        /// </summary>
-        public string DocumentPath
-        {
-            get
-            {
-                lock (access_lock)
-                {
-                    return doc.DocumentPath;
-                }
-            }
-        }
-
-        public bool DocumentExists
-        {
-            get
-            {
-                lock (access_lock)
-                {
-                    return doc.DocumentExists;
-                }
-            }
-        }
-
-        public long GetDocumentSizeInBytes(long uncached_document_storage_size_override = -1)
-        {
-            lock (access_lock)
-            {
-                return doc.GetDocumentSizeInBytes(uncached_document_storage_size_override);
-            }
-        }
-
-        public bool IsVanillaReference
-        {
-            get
-            {
-                lock (access_lock)
-                {
-                    return doc.IsVanillaReference;
-                }
-            }
-        }
-
-        #region --- Annotations / highlights / ink ----------------------------------------------------------------------
-
-        public PDFAnnotationList GetAnnotations(Dictionary<string, byte[]> library_items_annotations_cache = null)
-        {
-            PDFAnnotationList annotations;
-
-            lock (access_lock)
-            {
-                annotations = doc.GetAnnotations(library_items_annotations_cache);
-            }
-
-            annotations.OnPDFAnnotationListChanged += annotations_OnPDFAnnotationListChanged;
-
-            return annotations;
-        }
-
-        private void annotations_OnPDFAnnotationListChanged()
-        {
-            QueueToStorage();
-            Library.LibraryIndex.ReIndexDocument(this);
-        }
-
-        public string GetAnnotationsAsJSON()
-        {
-            lock (access_lock)
-            {
-                return doc.GetAnnotationsAsJSON();
-            }
-        }
-
-        public void QueueToStorage()
-        {
-            DocumentQueuedStorer.Instance.Queue(this);
-        }
-
-        public PDFHightlightList Highlights
-        {
-            get
-            {
-                lock (access_lock)
-                {
-                    return doc.Highlights;
-                }
-            }
-        }
-
-        internal PDFHightlightList GetHighlights(Dictionary<string, byte[]> library_items_highlights_cache)
-        {
-            PDFHightlightList highlights;
-
-            lock (access_lock)
-            {
-                highlights = doc.GetHighlights(library_items_highlights_cache);
-
-                highlights.OnPDFHighlightListChanged += highlights_OnPDFHighlightListChanged;
-            }
-
-            return highlights;
-        }
-
-        private void highlights_OnPDFHighlightListChanged()
-        {
-            QueueToStorage();
-            Library.LibraryIndex.ReIndexDocument(this);
-        }
-
-        public string GetHighlightsAsJSON()
-        {
-            lock (access_lock)
-            {
-                return doc.GetHighlightsAsJSON();
-            }
-        }
-
-        public PDFInkList Inks
-        {
-            get
-            {
-                lock (access_lock)
-                {
-                    return doc.Inks;
-                }
-            }
-        }
-
-        internal PDFInkList GetInks(Dictionary<string, byte[]> library_items_inks_cache)
-        {
-            PDFInkList inks;
-
-            lock (access_lock)
-            {
-                inks = doc.GetInks(library_items_inks_cache);
-
-                inks.OnPDFInkListChanged += inks_OnPDFInkListChanged;
-            }
-
-            return inks;
-        }
-
-        private void inks_OnPDFInkListChanged()
-        {
-            Logging.Info("Document has changed inks");
-            QueueToStorage();
-            Library.LibraryIndex.ReIndexDocument(this);
-        }
-
-        public byte[] GetInksAsJSON()
-        {
-            lock (access_lock)
-            {
-                return doc.GetInksAsJSON();
-            }
-        }
-
-        #endregion -------------------------------------------------------------------------------------------------
-
-        #region --- Managers ----------------------------------------------------------------------
-
-        [NonSerialized]
-        private PDFDocumentCitationManager _pdf_document_citation_manager = null;
-        public PDFDocumentCitationManager PDFDocumentCitationManager
-        {
-            get
-            {
-                lock (access_lock)
-                {
-                    if (null == _pdf_document_citation_manager)
-                    {
-                        _pdf_document_citation_manager = new PDFDocumentCitationManager(this);
-                    }
-                    return _pdf_document_citation_manager;
-                }
-            }
-        }
-
-        #endregion -------------------------------------------------------------------------------------------------
-
-        public void SaveToMetaData()
-        {
-            lock (access_lock)
-            {
-                doc.SaveToMetaData();
-            }
-        }
-
-        /// <summary>
-        /// Throws exception when metadata could not be converted to a valid PDFDocument instance.
-        /// </summary>
-        /// <param name="library"></param>
-        /// <param name="data"></param>
-        /// <param name="library_items_annotations_cache"></param>
-        /// <returns></returns>
-        public static PDFDocument LoadFromMetaData(Library library, byte[] data, Dictionary<string, byte[]> /* can be null */ library_items_annotations_cache)
-        {
-            DictionaryBasedObject dictionary = PDFMetadataSerializer.ReadFromStream(data);
-            LockObject _lock = new LockObject();
-            PDFDocument pdf_document = new PDFDocument(_lock, library, dictionary);
-            // thread-UNSAFE access is permitted as the PDF has just been created so there's no thread-safety risk yet.
-            pdf_document.doc.GetAnnotations(library_items_annotations_cache);
-            return pdf_document;
-        }
-
-        public static PDFDocument CreateFromPDF(Library library, string filename, string precalculated_fingerprint__can_be_null)
-        {
-            string fingerprint = precalculated_fingerprint__can_be_null;
-            if (String.IsNullOrEmpty(fingerprint))
-            {
-                fingerprint = StreamFingerprint.FromFile(filename);
-            }
-
-            LockObject _lock = new LockObject();
-            PDFDocument pdf_document = new PDFDocument(_lock, library);
-
-            // Store the most important information
-            //
-            // thread-UNSAFE access is permitted as the PDF has just been created so there's no thread-safety risk yet.
-            pdf_document.doc.FileType = Path.GetExtension(filename).TrimStart('.');
-            pdf_document.doc.Fingerprint = fingerprint;
-            pdf_document.doc.DateAddedToDatabase = DateTime.UtcNow;
-            pdf_document.doc.DateLastModified = DateTime.UtcNow;
-
-            Directory.CreateDirectory(pdf_document.DocumentBasePath);
-
-            pdf_document.doc.StoreAssociatedPDFInRepository(filename);
-
-            List<LibraryDB.LibraryItem> library_items = library.LibraryDB.GetLibraryItems(pdf_document.doc.Fingerprint, PDFDocumentFileLocations.METADATA);
-            if (0 == library_items.Count)
-            {
-                pdf_document.QueueToStorage();
-            }
-            else
-            {
-                try
-                {
-                    LibraryDB.LibraryItem library_item = library_items[0];
-                    pdf_document = LoadFromMetaData(library, library_item.data, null);
-                }
-                catch (Exception ex)
-                {
-                    Logging.Error(ex, "There was a problem reloading an existing PDF from existing metadata, so overwriting it!");
-
-                    // TODO: WARNING: overwriting old (possibly corrupted) records like this can loose you old/corrupted/unsupported metadata content!
-                    pdf_document.QueueToStorage();
-                    //pdf_document.SaveToMetaData();
-                }
-            }
-
-            return pdf_document;
-        }
-
-        public static PDFDocument CreateFromVanillaReference(Library library)
-        {
-            LockObject _lock = new LockObject();
-            PDFDocument pdf_document = new PDFDocument(_lock, library);
-
-            // Store the most important information
-            //
-            // thread-UNSAFE access is permitted as the PDF has just been created so there's no thread-safety risk yet.
-            pdf_document.FileType = Constants.VanillaReferenceFileType;
-            pdf_document.Fingerprint = VanillaReferenceCreating.CreateVanillaReferenceFingerprint();
-            pdf_document.DateAddedToDatabase = DateTime.UtcNow;
-            pdf_document.DateLastModified = DateTime.UtcNow;
-
-            Directory.CreateDirectory(pdf_document.DocumentBasePath);
-
-            List<LibraryDB.LibraryItem> library_items = library.LibraryDB.GetLibraryItems(pdf_document.Fingerprint, PDFDocumentFileLocations.METADATA);
-            if (0 == library_items.Count)
-            {
-                pdf_document.QueueToStorage();
-            }
-            else
-            {
-                try
-                {
-                    LibraryDB.LibraryItem library_item = library_items[0];
-                    pdf_document = LoadFromMetaData(library, library_item.data, null);
-                }
-                catch (Exception ex)
-                {
-                    Logging.Error(ex, "There was a problem reloading an existing PDF from existing metadata, so overwriting it!");
-
-                    // TODO: WARNING: overwriting old (possibly corrupted) records like this can loose you old/corrupted/unsupported metadata content!
-                    pdf_document.QueueToStorage();
-                }
-            }
-
-            return pdf_document;
-        }
-
-        public void CopyMetaData(PDFDocument pdf_document_template, bool copy_fingerprint = true)
-        {
-            // prevent deadlock due to possible incorrect use of this API:
-            if (pdf_document_template != this)
-            {
-                lock (access_lock)
-                {
-                    doc.CopyMetaData(pdf_document_template.doc, copy_fingerprint);
-                }
-            }
-        }
-
-        /// <summary>
-        /// NB: only call this as part of document creation.
-        /// </summary>
-        public void CloneMetaData(PDFDocument existing_pdf_document)
-        {
-            // prevent deadlock due to possible incorrect use of this API:
-            if (existing_pdf_document != this)
-            {
-                Logging.Warn("TODO: CloneMetaData: MERGE metadata for existing document and document which was copied/moved into this library. Target Document: {0}, Source Document: {1}", this.Fingerprint, existing_pdf_document.Library);
-
-                lock (existing_pdf_document.access_lock)
-                {
-                    lock (access_lock)
-                    {
-                        bindable = null;
-
-                        doc.CloneMetaData(existing_pdf_document.doc);
-
-                        doc.GetAnnotations().OnPDFAnnotationListChanged += annotations_OnPDFAnnotationListChanged;
-                        doc.Highlights.OnPDFHighlightListChanged += highlights_OnPDFHighlightListChanged;
-                        doc.Inks.OnPDFInkListChanged += inks_OnPDFInkListChanged;
-
-                        // Copy the citations
-                        PDFDocumentCitationManager.CloneFrom(existing_pdf_document.PDFDocumentCitationManager);
-
-                        QueueToStorage();
-                    }
-                }
-            }
-        }
-
-        public void StoreAssociatedPDFInRepository(string filename)
-        {
-            lock (access_lock)
-            {
-                doc.StoreAssociatedPDFInRepository(filename);
-            }
-        }
-
-        public override string ToString()
-        {
-            lock (access_lock)
-            {
-                return doc.ToString();
-            }
-        }
-
-        internal PDFAnnotation GetAnnotationByGuid(Guid guid)
-        {
-            lock (access_lock)
-            {
-                return doc.GetAnnotationByGuid(guid);
-            }
-        }
-
-        internal PDFDocument AssociatePDFWithVanillaReference(string pdf_filename)
-        {
-            PDFDocument new_pdf_document;
-
-            lock (access_lock)
-            {
-                new_pdf_document = doc.AssociatePDFWithVanillaReference_Part1(pdf_filename);
-            }
-
-            // Prevent nasty things when the API is used in unintended ways, where the current document already happens to have that file
-            // associated with it:
-            if (this != new_pdf_document)
-            {
-                // Overwrite the new document's metadata with that of the vanilla reference...
-                if (null != new_pdf_document)
-                {
-#if false
-                    string fingerprint = new_pdf_document.Fingerprint;
-
-                    new_pdf_document.dictionary = (DictionaryBasedObject)this.dictionary.Clone();
-
-                    new_pdf_document.Fingerprint = fingerprint;
-                    new_pdf_document.FileType = Path.GetExtension(pdf_filename).TrimStart('.');
-#else
-                    new_pdf_document.CopyMetaData(this, copy_fingerprint: false);
-#endif
-                    new_pdf_document.QueueToStorage();
-
-                    // Delete this one
-                    Deleted = true;
-                    QueueToStorage();
-
-                    // Tell library to refresh
-                    Library.SignalThatDocumentsHaveChanged(this);
-                    new_pdf_document.Library.SignalThatDocumentsHaveChanged(new_pdf_document);
-                }
-                else
-                {
-                    MessageBoxes.Warn("The reference has not been associated with {0}", pdf_filename);
-                }
-            }
-
-            return new_pdf_document;
-        }
-
-        public void AddPassword(string password)
-        {
-            lock (access_lock)
-            {
-                doc.Library.PasswordManager.AddPassword(doc, password);
-            }
-        }
-
-        public void RemovePassword()
-        {
-            lock (access_lock)
-            {
-                doc.Library.PasswordManager.RemovePassword(doc);
-            }
-        }
-
-        public string GetPassword()
-        {
-            lock (access_lock)
-            {
-                return doc.Library.PasswordManager.GetPassword(doc);
-            }
-        }
-    }
-}
+﻿using System;
+using System.Collections.Generic;
+using System.ComponentModel;
+using System.Windows.Media;
+using Qiqqa.DocumentLibrary;
+using Qiqqa.Documents.Common;
+using Qiqqa.Documents.PDF.CitationManagerStuff;
+using Qiqqa.Documents.PDF.DiskSerialisation;
+using Qiqqa.Documents.PDF.PDFRendering;
+using Qiqqa.Documents.PDF.ThreadUnsafe;
+using Utilities;
+using Utilities.BibTex;
+using Utilities.BibTex.Parsing;
+using Utilities.Files;
+using Utilities.GUI;
+using Utilities.Misc;
+using Utilities.Reflection;
+using Utilities.Strings;
+using Directory = Alphaleonis.Win32.Filesystem.Directory;
+using File = Alphaleonis.Win32.Filesystem.File;
+using Path = Alphaleonis.Win32.Filesystem.Path;
+
+
+namespace Qiqqa.Documents.PDF
+{
+    internal class LockObject : object
+    {
+    }
+
+    public class PDFDocument
+    {
+        private LockObject access_lock;
+
+        private PDFDocument_ThreadUnsafe doc;
+
+        public Library Library => doc.Library;
+
+        public string GetAttributesAsJSON()
+        {
+            lock (access_lock)
+            {
+                return doc.GetAttributesAsJSON();
+            }
+        }
+
+        private PDFDocument(LockObject _lock, Library library)
+        {
+            access_lock = _lock;
+            doc = new PDFDocument_ThreadUnsafe(library);
+        }
+
+        private PDFDocument(LockObject _lock, Library library, DictionaryBasedObject dictionary)
+        {
+            access_lock = _lock;
+            doc = new PDFDocument_ThreadUnsafe(library, dictionary);
+        }
+
+        public PDFRenderer PDFRenderer
+        {
+            get
+            {
+                lock (access_lock)
+                {
+                    return doc.PDFRenderer;
+                }
+            }
+        }
+
+        public PDFRendererFileLayer PDFRendererFileLayer
+        {
+            get
+            {
+                lock (access_lock)
+                {
+                    return doc.PDFRendererFileLayer;
+                }
+            }
+        }
+
+        public int SafePageCount
+        {
+            get
+            {
+                lock (access_lock)
+                {
+                    return doc.SafePageCount;
+                }
+            }
+        }
+
+        /// <summary>
+        /// This is an approximate response: it takes a *fast* shortcut to check if the given
+        /// PDF has been OCR'd in the past.
+        /// 
+        /// The emphasis here is on NOT triggering a new OCR action! Just taking a peek, *quickly*.
+        /// 
+        /// The cost: one(1) I/O per check.
+        /// </summary>
+        public bool HasOCRdata
+        {
+            get
+            {
+                lock (access_lock)
+                {
+                    return doc.HasOCRdata;
+                }
+            }
+        }
+
+        // TODO: has a cyclic link in the GC to PDFDocument due to PDFDocument being referenced as member of this bindable:
+        // PDFDocument -> Bindable -> AugmentedBindable<PDFDocument> -> Underlying -> PDFDocument
+        [NonSerialized]
+        private AugmentedBindable<PDFDocument> bindable = null;
+        public AugmentedBindable<PDFDocument> Bindable
+        {
+            get
+            {
+                lock (access_lock)
+                {
+                    if (null == bindable)
+                    {
+                        bindable = new AugmentedBindable<PDFDocument>(this, PDFDocument_ThreadUnsafe.property_dependencies);
+                        bindable.PropertyChanged += bindable_PropertyChanged;
+                    }
+
+                    return bindable;
+                }
+            }
+        }
+
+        private void bindable_PropertyChanged(object sender, PropertyChangedEventArgs e)
+        {
+            QueueToStorage();
+            Library.LibraryIndex.ReIndexDocument(this);
+        }
+
+        public string Fingerprint
+        {
+            get
+            {
+                lock (access_lock)
+                {
+                    return doc.Fingerprint;
+                }
+            }
+            protected set
+            {
+                lock (access_lock)
+                {
+                    doc.Fingerprint = value;
+                }
+            }
+        }
+
+        /// <summary>
+        /// Unique id for both this document and the library that it exists in.
+        /// </summary>
+        public string UniqueId
+        {
+            get
+            {
+                lock (access_lock)
+                {
+                    return doc.UniqueId;
+                }
+            }
+        }
+
+        public string FileType
+        {
+            get
+            {
+                lock (access_lock)
+                {
+                    return doc.FileType;
+                }
+            }
+            set
+            {
+                lock (access_lock)
+                {
+                    doc.FileType = value;
+                }
+            }
+        }
+
+        public BibTexItem BibTexItem
+        {
+            get
+            {
+                lock (access_lock)
+                {
+                    return doc.BibTexItem;
+                }
+            }
+        }
+
+        public string BibTex
+        {
+            get
+            {
+                lock (access_lock)
+                {
+                    return doc.BibTex;
+                }
+            }
+            set
+            {
+                lock (access_lock)
+                {
+                    doc.BibTex = value;
+                }
+            }
+        }
+
+        public string BibTexKey
+        {
+            get
+            {
+                lock (access_lock)
+                {
+                    return doc.BibTexKey;
+                }
+            }
+        }
+
+        public string Title
+        {
+            get
+            {
+                lock (access_lock)
+                {
+                    return doc.Title;
+                }
+            }
+            set
+            {
+                lock (access_lock)
+                {
+                    doc.Title = value;
+                }
+            }
+        }
+        public string TitleSuggested
+        {
+            get
+            {
+                lock (access_lock)
+                {
+                    return doc.TitleSuggested;
+                }
+            }
+            set
+            {
+                lock (access_lock)
+                {
+                    doc.TitleSuggested = value;
+                }
+            }
+        }
+        public string TitleCombinedReason
+        {
+            get
+            {
+                lock (access_lock)
+                {
+                    return doc.TitleCombinedReason;
+                }
+            }
+        }
+
+        public string TitleCombined
+        {
+            get
+            {
+                lock (access_lock)
+                {
+                    return doc.TitleCombined;
+                }
+            }
+            set
+            {
+                lock (access_lock)
+                {
+                    doc.TitleCombined = value;
+                }
+            }
+        }
+
+        public string TitleCombinedTrimmed => StringTools.TrimToLengthWithEllipsis(TitleCombined, 200);
+
+        /// <summary>
+        /// Is true if the user made this title by hand (e.g. typed it in or got some BibTeX)
+        /// </summary>
+        public bool IsTitleGeneratedByUser
+        {
+            get
+            {
+                lock (access_lock)
+                {
+                    return doc.IsTitleGeneratedByUser;
+                }
+            }
+        }
+
+        public string Authors
+        {
+            get
+            {
+                lock (access_lock)
+                {
+                    return doc.Authors;
+                }
+            }
+            set
+            {
+                lock (access_lock)
+                {
+                    doc.Authors = value;
+                }
+            }
+        }
+        public string AuthorsSuggested
+        {
+            get
+            {
+                lock (access_lock)
+                {
+                    return doc.AuthorsSuggested;
+                }
+            }
+            set
+            {
+                lock (access_lock)
+                {
+                    doc.AuthorsSuggested = value;
+                }
+            }
+        }
+        public string AuthorsCombinedReason
+        {
+            get
+            {
+                lock (access_lock)
+                {
+                    return doc.AuthorsCombinedReason;
+                }
+            }
+        }
+
+        public string AuthorsCombined
+        {
+            get
+            {
+                lock (access_lock)
+                {
+                    return doc.AuthorsCombined;
+                }
+            }
+            set
+            {
+                lock (access_lock)
+                {
+                    doc.AuthorsCombined = value;
+                }
+            }
+        }
+
+        public string AuthorsCombinedTrimmed => StringTools.TrimToLengthWithEllipsis(AuthorsCombined, 150);
+
+        public string Year
+        {
+            get
+            {
+                lock (access_lock)
+                {
+                    return doc.Year;
+                }
+            }
+            set
+            {
+                lock (access_lock)
+                {
+                    doc.Year = value;
+                }
+            }
+        }
+        public string YearSuggested
+        {
+            get
+            {
+                lock (access_lock)
+                {
+                    return doc.YearSuggested;
+                }
+            }
+            set
+            {
+                lock (access_lock)
+                {
+                    doc.YearSuggested = value;
+                }
+            }
+        }
+        public string YearCombinedReason
+        {
+            get
+            {
+                lock (access_lock)
+                {
+                    return doc.YearCombinedReason;
+                }
+            }
+        }
+
+        /// <summary>
+        /// Produce the document's year of publication.
+        /// 
+        /// When producing (getting) this value, the priority is:
+        /// 
+        /// - check the BibTeX `year` field and return that one when it's non-empty
+        /// - check the manual-entry `year` field (@xref Year)
+        /// - check the suggested year field (@xref YearSuggested)
+        /// - if also else fails, return the UNKNOWN_YEAR value.
+        /// 
+        /// When setting this value, the first action in this prioirty list is executed, where the conditions pass:
+        /// 
+        /// - check if there's a non-empty (partial) BibTeX record: when there is, add/update the `year` field
+        /// - update the manual-entry Year field (@xref Year)
+        /// </summary>
+        public string YearCombined
+        {
+            get
+            {
+                lock (access_lock)
+                {
+                    return doc.YearCombined;
+                }
+            }
+            set
+            {
+                lock (access_lock)
+                {
+                    doc.YearCombined = value;
+                }
+            }
+        }
+
+        public string Publication
+        {
+            get
+            {
+                lock (access_lock)
+                {
+                    return doc.Publication;
+                }
+            }
+
+            set
+            {
+                lock (access_lock)
+                {
+                    doc.Publication = value;
+                }
+            }
+        }
+
+        public string PublicationTrimmed => StringTools.TrimToLengthWithEllipsis(Publication, 100);
+
+        public string Id
+        {
+            get
+            {
+                lock (access_lock)
+                {
+                    return doc.Id;
+                }
+            }
+        }
+
+        public string DownloadLocation
+        {
+            get
+            {
+                lock (access_lock)
+                {
+                    return doc.DownloadLocation;
+                }
+            }
+            set
+            {
+                lock (access_lock)
+                {
+                    doc.DownloadLocation = value;
+                }
+            }
+        }
+
+        public DateTime? DateAddedToDatabase
+        {
+            get
+            {
+                lock (access_lock)
+                {
+                    return doc.DateAddedToDatabase;
+                }
+            }
+            set
+            {
+                lock (access_lock)
+                {
+                    doc.DateAddedToDatabase = value;
+                }
+            }
+        }
+
+        public DateTime? DateLastModified
+        {
+            get
+            {
+                lock (access_lock)
+                {
+                    return doc.DateLastModified;
+                }
+            }
+            set
+            {
+                lock (access_lock)
+                {
+                    doc.DateLastModified = value;
+                }
+            }
+        }
+
+        public DateTime? DateLastRead
+        {
+            get
+            {
+                lock (access_lock)
+                {
+                    return doc.DateLastRead;
+                }
+            }
+            set
+            {
+                lock (access_lock)
+                {
+                    doc.DateLastRead = value;
+                }
+            }
+        }
+
+        public DateTime? DateLastCited
+        {
+            get
+            {
+                lock (access_lock)
+                {
+                    return doc.DateLastCited;
+                }
+            }
+            set
+            {
+                lock (access_lock)
+                {
+                    doc.DateLastCited = value;
+                }
+            }
+        }
+
+        public void MarkAsModified()
+        {
+            lock (access_lock)
+            {
+                doc.MarkAsModified();
+            }
+        }
+
+        public string ReadingStage
+        {
+            get
+            {
+                lock (access_lock)
+                {
+                    return doc.ReadingStage;
+                }
+            }
+            set
+            {
+                lock (access_lock)
+                {
+                    doc.ReadingStage = value;
+                }
+            }
+        }
+
+        public bool? HaveHardcopy
+        {
+            get
+            {
+                lock (access_lock)
+                {
+                    return doc.HaveHardcopy;
+                }
+            }
+            set
+            {
+                lock (access_lock)
+                {
+                    doc.HaveHardcopy = value;
+                }
+            }
+        }
+
+        public bool? IsFavourite
+        {
+            get
+            {
+                lock (access_lock)
+                {
+                    return doc.IsFavourite;
+                }
+            }
+            set
+            {
+                lock (access_lock)
+                {
+                    doc.IsFavourite = value;
+                }
+            }
+        }
+
+        public string Rating
+        {
+            get
+            {
+                lock (access_lock)
+                {
+                    return doc.Rating;
+                }
+            }
+            set
+            {
+                lock (access_lock)
+                {
+                    doc.Rating = value;
+                }
+            }
+        }
+
+        public string Comments
+        {
+            get
+            {
+                lock (access_lock)
+                {
+                    return doc.Comments;
+                }
+            }
+            set
+            {
+                lock (access_lock)
+                {
+                    doc.Comments = value;
+                }
+            }
+        }
+
+        public string Abstract
+        {
+            get
+            {
+                lock (access_lock)
+                {
+                    return doc.Abstract;
+                }
+            }
+            set
+            {
+                lock (access_lock)
+                {
+                    doc.Abstract = value;
+                }
+            }
+        }
+
+        public string Bookmarks
+        {
+            get
+            {
+                lock (access_lock)
+                {
+                    return doc.Bookmarks;
+                }
+            }
+            set
+            {
+                lock (access_lock)
+                {
+                    doc.Bookmarks = value;
+                }
+            }
+        }
+
+        public Color Color
+        {
+            get
+            {
+                lock (access_lock)
+                {
+                    return doc.Color;
+                }
+            }
+            set
+            {
+                lock (access_lock)
+                {
+                    doc.Color = value;
+                }
+            }
+        }
+
+        public int PageLastRead
+        {
+            get
+            {
+                lock (access_lock)
+                {
+                    return doc.PageLastRead;
+                }
+            }
+            set
+            {
+                lock (access_lock)
+                {
+                    doc.PageLastRead = value;
+                }
+            }
+        }
+
+        public bool Deleted
+        {
+            get
+            {
+                lock (access_lock)
+                {
+                    return doc.Deleted;
+                }
+            }
+            set
+            {
+                lock (access_lock)
+                {
+                    doc.Deleted = value;
+                }
+            }
+        }
+
+        #region --- AutoSuggested ------------------------------------------------------------------------------
+
+        public bool AutoSuggested_PDFMetadata
+        {
+            get
+            {
+                lock (access_lock)
+                {
+                    return doc.AutoSuggested_PDFMetadata;
+                }
+            }
+            set
+            {
+                lock (access_lock)
+                {
+                    doc.AutoSuggested_PDFMetadata = value;
+                }
+            }
+        }
+
+        public bool AutoSuggested_OCRFrontPage
+        {
+            get
+            {
+                lock (access_lock)
+                {
+                    return doc.AutoSuggested_OCRFrontPage;
+                }
+            }
+            set
+            {
+                lock (access_lock)
+                {
+                    doc.AutoSuggested_OCRFrontPage = value;
+                }
+            }
+        }
+
+        public bool AutoSuggested_BibTeXSearch
+        {
+            get
+            {
+                lock (access_lock)
+                {
+                    return doc.AutoSuggested_BibTeXSearch;
+                }
+            }
+            set
+            {
+                lock (access_lock)
+                {
+                    doc.AutoSuggested_BibTeXSearch = value;
+                }
+            }
+        }
+
+        #endregion
+
+        #region --- Tags ------------------------------------------------------------------------------
+
+        public void AddTag(string new_tag_bundle)
+        {
+            bool notify;
+            lock (access_lock)
+            {
+                notify = doc.AddTag(new_tag_bundle);
+            }
+
+            if (notify)
+            {
+                Bindable.NotifyPropertyChanged(nameof(Tags));
+                TagManager.Instance.ProcessDocument(this);
+            }
+        }
+
+        public void RemoveTag(string dead_tag_bundle)
+        {
+            bool notify;
+
+            lock (access_lock)
+            {
+                notify = doc.RemoveTag(dead_tag_bundle);
+            }
+
+            if (notify)
+            {
+                Bindable.NotifyPropertyChanged(nameof(Tags));
+                TagManager.Instance.ProcessDocument(this);
+            }
+        }
+
+        public string Tags
+        {
+            get
+            {
+                lock (access_lock)
+                {
+                    return doc.Tags;
+                }
+            }
+
+            set
+            {
+                lock (access_lock)
+                {
+                    doc.Tags = value;
+                }
+            }
+        }
+
+        #endregion ----------------------------------------------------------------------------------------------------
+
+        public string DocumentBasePath
+        {
+            get
+            {
+                lock (access_lock)
+                {
+                    return doc.DocumentBasePath;
+                }
+            }
+        }
+
+        /// <summary>
+        /// The location of the PDF on disk.
+        /// </summary>
+        public string DocumentPath
+        {
+            get
+            {
+                lock (access_lock)
+                {
+                    return doc.DocumentPath;
+                }
+            }
+        }
+
+        public bool DocumentExists
+        {
+            get
+            {
+                lock (access_lock)
+                {
+                    return doc.DocumentExists;
+                }
+            }
+        }
+
+        public long GetDocumentSizeInBytes(long uncached_document_storage_size_override = -1)
+        {
+            lock (access_lock)
+            {
+                return doc.GetDocumentSizeInBytes(uncached_document_storage_size_override);
+            }
+        }
+
+        public bool IsVanillaReference
+        {
+            get
+            {
+                lock (access_lock)
+                {
+                    return doc.IsVanillaReference;
+                }
+            }
+        }
+
+        #region --- Annotations / highlights / ink ----------------------------------------------------------------------
+
+        public PDFAnnotationList GetAnnotations(Dictionary<string, byte[]> library_items_annotations_cache = null)
+        {
+            PDFAnnotationList annotations;
+
+            lock (access_lock)
+            {
+                annotations = doc.GetAnnotations(library_items_annotations_cache);
+            }
+
+            annotations.OnPDFAnnotationListChanged += annotations_OnPDFAnnotationListChanged;
+
+            return annotations;
+        }
+
+        private void annotations_OnPDFAnnotationListChanged()
+        {
+            QueueToStorage();
+            Library.LibraryIndex.ReIndexDocument(this);
+        }
+
+        public string GetAnnotationsAsJSON()
+        {
+            lock (access_lock)
+            {
+                return doc.GetAnnotationsAsJSON();
+            }
+        }
+
+        public void QueueToStorage()
+        {
+            DocumentQueuedStorer.Instance.Queue(this);
+        }
+
+        public PDFHightlightList Highlights
+        {
+            get
+            {
+                lock (access_lock)
+                {
+                    return doc.Highlights;
+                }
+            }
+        }
+
+        internal PDFHightlightList GetHighlights(Dictionary<string, byte[]> library_items_highlights_cache)
+        {
+            PDFHightlightList highlights;
+
+            lock (access_lock)
+            {
+                highlights = doc.GetHighlights(library_items_highlights_cache);
+
+                highlights.OnPDFHighlightListChanged += highlights_OnPDFHighlightListChanged;
+            }
+
+            return highlights;
+        }
+
+        private void highlights_OnPDFHighlightListChanged()
+        {
+            QueueToStorage();
+            Library.LibraryIndex.ReIndexDocument(this);
+        }
+
+        public string GetHighlightsAsJSON()
+        {
+            lock (access_lock)
+            {
+                return doc.GetHighlightsAsJSON();
+            }
+        }
+
+        public PDFInkList Inks
+        {
+            get
+            {
+                lock (access_lock)
+                {
+                    return doc.Inks;
+                }
+            }
+        }
+
+        internal PDFInkList GetInks(Dictionary<string, byte[]> library_items_inks_cache)
+        {
+            PDFInkList inks;
+
+            lock (access_lock)
+            {
+                inks = doc.GetInks(library_items_inks_cache);
+
+                inks.OnPDFInkListChanged += inks_OnPDFInkListChanged;
+            }
+
+            return inks;
+        }
+
+        private void inks_OnPDFInkListChanged()
+        {
+            Logging.Info("Document has changed inks");
+            QueueToStorage();
+            Library.LibraryIndex.ReIndexDocument(this);
+        }
+
+        public byte[] GetInksAsJSON()
+        {
+            lock (access_lock)
+            {
+                return doc.GetInksAsJSON();
+            }
+        }
+
+        #endregion -------------------------------------------------------------------------------------------------
+
+        #region --- Managers ----------------------------------------------------------------------
+
+        [NonSerialized]
+        private PDFDocumentCitationManager _pdf_document_citation_manager = null;
+        public PDFDocumentCitationManager PDFDocumentCitationManager
+        {
+            get
+            {
+                lock (access_lock)
+                {
+                    if (null == _pdf_document_citation_manager)
+                    {
+                        _pdf_document_citation_manager = new PDFDocumentCitationManager(this);
+                    }
+                    return _pdf_document_citation_manager;
+                }
+            }
+        }
+
+        #endregion -------------------------------------------------------------------------------------------------
+
+        public void SaveToMetaData()
+        {
+            lock (access_lock)
+            {
+                doc.SaveToMetaData();
+            }
+        }
+
+        /// <summary>
+        /// Throws exception when metadata could not be converted to a valid PDFDocument instance.
+        /// </summary>
+        /// <param name="library"></param>
+        /// <param name="data"></param>
+        /// <param name="library_items_annotations_cache"></param>
+        /// <returns></returns>
+        public static PDFDocument LoadFromMetaData(Library library, byte[] data, Dictionary<string, byte[]> /* can be null */ library_items_annotations_cache)
+        {
+            DictionaryBasedObject dictionary = PDFMetadataSerializer.ReadFromStream(data);
+            LockObject _lock = new LockObject();
+            PDFDocument pdf_document = new PDFDocument(_lock, library, dictionary);
+            // thread-UNSAFE access is permitted as the PDF has just been created so there's no thread-safety risk yet.
+            pdf_document.doc.GetAnnotations(library_items_annotations_cache);
+            return pdf_document;
+        }
+
+        public static PDFDocument CreateFromPDF(Library library, string filename, string precalculated_fingerprint__can_be_null)
+        {
+            string fingerprint = precalculated_fingerprint__can_be_null;
+            if (String.IsNullOrEmpty(fingerprint))
+            {
+                fingerprint = StreamFingerprint.FromFile(filename);
+            }
+
+            LockObject _lock = new LockObject();
+            PDFDocument pdf_document = new PDFDocument(_lock, library);
+
+            // Store the most important information
+            //
+            // thread-UNSAFE access is permitted as the PDF has just been created so there's no thread-safety risk yet.
+            pdf_document.doc.FileType = Path.GetExtension(filename).TrimStart('.');
+            pdf_document.doc.Fingerprint = fingerprint;
+            pdf_document.doc.DateAddedToDatabase = DateTime.UtcNow;
+            pdf_document.doc.DateLastModified = DateTime.UtcNow;
+
+            Directory.CreateDirectory(pdf_document.DocumentBasePath);
+
+            pdf_document.doc.StoreAssociatedPDFInRepository(filename);
+
+            List<LibraryDB.LibraryItem> library_items = library.LibraryDB.GetLibraryItems(pdf_document.doc.Fingerprint, PDFDocumentFileLocations.METADATA);
+            if (0 == library_items.Count)
+            {
+                pdf_document.QueueToStorage();
+            }
+            else
+            {
+                try
+                {
+                    LibraryDB.LibraryItem library_item = library_items[0];
+                    pdf_document = LoadFromMetaData(library, library_item.data, null);
+                }
+                catch (Exception ex)
+                {
+                    Logging.Error(ex, "There was a problem reloading an existing PDF from existing metadata, so overwriting it!");
+
+                    // TODO: WARNING: overwriting old (possibly corrupted) records like this can loose you old/corrupted/unsupported metadata content!
+                    pdf_document.QueueToStorage();
+                    //pdf_document.SaveToMetaData();
+                }
+            }
+
+            return pdf_document;
+        }
+
+        public static PDFDocument CreateFromVanillaReference(Library library)
+        {
+            LockObject _lock = new LockObject();
+            PDFDocument pdf_document = new PDFDocument(_lock, library);
+
+            // Store the most important information
+            //
+            // thread-UNSAFE access is permitted as the PDF has just been created so there's no thread-safety risk yet.
+            pdf_document.FileType = Constants.VanillaReferenceFileType;
+            pdf_document.Fingerprint = VanillaReferenceCreating.CreateVanillaReferenceFingerprint();
+            pdf_document.DateAddedToDatabase = DateTime.UtcNow;
+            pdf_document.DateLastModified = DateTime.UtcNow;
+
+            Directory.CreateDirectory(pdf_document.DocumentBasePath);
+
+            List<LibraryDB.LibraryItem> library_items = library.LibraryDB.GetLibraryItems(pdf_document.Fingerprint, PDFDocumentFileLocations.METADATA);
+            if (0 == library_items.Count)
+            {
+                pdf_document.QueueToStorage();
+            }
+            else
+            {
+                try
+                {
+                    LibraryDB.LibraryItem library_item = library_items[0];
+                    pdf_document = LoadFromMetaData(library, library_item.data, null);
+                }
+                catch (Exception ex)
+                {
+                    Logging.Error(ex, "There was a problem reloading an existing PDF from existing metadata, so overwriting it!");
+
+                    // TODO: WARNING: overwriting old (possibly corrupted) records like this can loose you old/corrupted/unsupported metadata content!
+                    pdf_document.QueueToStorage();
+                }
+            }
+
+            return pdf_document;
+        }
+
+        public void CopyMetaData(PDFDocument pdf_document_template, bool copy_fingerprint = true)
+        {
+            // prevent deadlock due to possible incorrect use of this API:
+            if (pdf_document_template != this)
+            {
+                lock (access_lock)
+                {
+                    doc.CopyMetaData(pdf_document_template.doc, copy_fingerprint);
+                }
+            }
+        }
+
+        /// <summary>
+        /// NB: only call this as part of document creation.
+        /// </summary>
+        public void CloneMetaData(PDFDocument existing_pdf_document)
+        {
+            // prevent deadlock due to possible incorrect use of this API:
+            if (existing_pdf_document != this)
+            {
+                Logging.Warn("TODO: CloneMetaData: MERGE metadata for existing document and document which was copied/moved into this library. Target Document: {0}, Source Document: {1}", this.Fingerprint, existing_pdf_document.Library);
+
+                lock (existing_pdf_document.access_lock)
+                {
+                    lock (access_lock)
+                    {
+                        bindable = null;
+
+                        doc.CloneMetaData(existing_pdf_document.doc);
+
+                        doc.GetAnnotations().OnPDFAnnotationListChanged += annotations_OnPDFAnnotationListChanged;
+                        doc.Highlights.OnPDFHighlightListChanged += highlights_OnPDFHighlightListChanged;
+                        doc.Inks.OnPDFInkListChanged += inks_OnPDFInkListChanged;
+
+                        // Copy the citations
+                        PDFDocumentCitationManager.CloneFrom(existing_pdf_document.PDFDocumentCitationManager);
+
+                        QueueToStorage();
+                    }
+                }
+            }
+        }
+
+        public void StoreAssociatedPDFInRepository(string filename)
+        {
+            lock (access_lock)
+            {
+                doc.StoreAssociatedPDFInRepository(filename);
+            }
+        }
+
+        public override string ToString()
+        {
+            lock (access_lock)
+            {
+                return doc.ToString();
+            }
+        }
+
+        internal PDFAnnotation GetAnnotationByGuid(Guid guid)
+        {
+            lock (access_lock)
+            {
+                return doc.GetAnnotationByGuid(guid);
+            }
+        }
+
+        internal PDFDocument AssociatePDFWithVanillaReference(string pdf_filename)
+        {
+            PDFDocument new_pdf_document;
+
+            lock (access_lock)
+            {
+                new_pdf_document = doc.AssociatePDFWithVanillaReference_Part1(pdf_filename);
+            }
+
+            // Prevent nasty things when the API is used in unintended ways, where the current document already happens to have that file
+            // associated with it:
+            if (this != new_pdf_document)
+            {
+                // Overwrite the new document's metadata with that of the vanilla reference...
+                if (null != new_pdf_document)
+                {
+#if false
+                    string fingerprint = new_pdf_document.Fingerprint;
+
+                    new_pdf_document.dictionary = (DictionaryBasedObject)this.dictionary.Clone();
+
+                    new_pdf_document.Fingerprint = fingerprint;
+                    new_pdf_document.FileType = Path.GetExtension(pdf_filename).TrimStart('.');
+#else
+                    new_pdf_document.CopyMetaData(this, copy_fingerprint: false);
+#endif
+                    new_pdf_document.QueueToStorage();
+
+                    // Delete this one
+                    Deleted = true;
+                    QueueToStorage();
+
+                    // Tell library to refresh
+                    Library.SignalThatDocumentsHaveChanged(this);
+                    new_pdf_document.Library.SignalThatDocumentsHaveChanged(new_pdf_document);
+                }
+                else
+                {
+                    MessageBoxes.Warn("The reference has not been associated with {0}", pdf_filename);
+                }
+            }
+
+            return new_pdf_document;
+        }
+
+        public void AddPassword(string password)
+        {
+            lock (access_lock)
+            {
+                doc.Library.PasswordManager.AddPassword(doc, password);
+            }
+        }
+
+        public void RemovePassword()
+        {
+            lock (access_lock)
+            {
+                doc.Library.PasswordManager.RemovePassword(doc);
+            }
+        }
+
+        public string GetPassword()
+        {
+            lock (access_lock)
+            {
+                return doc.Library.PasswordManager.GetPassword(doc);
+            }
+        }
+    }
+}