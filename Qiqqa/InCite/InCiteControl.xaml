<UserControl x:Class="Qiqqa.InCite.InCiteControl"
  xmlns="http://schemas.microsoft.com/winfx/2006/xaml/presentation"
  xmlns:x="http://schemas.microsoft.com/winfx/2006/xaml"
  xmlns:local_gui="clr-namespace:Utilities.GUI;assembly=Utilities"
  xmlns:commongui="clr-namespace:Qiqqa.Common.GUI"
  xmlns:local_library="clr-namespace:Qiqqa.DocumentLibrary"
  xmlns:local_incite="clr-namespace:Qiqqa.InCite"
  xmlns:local_dualtab="clr-namespace:Utilities.GUI.DualTabbedLayoutStuff;assembly=Utilities"
             xmlns:local_gui_conv="clr-namespace:Qiqqa.InCite"
>
    <UserControl.Resources>
        <local_gui_conv:FilenameToCSLNameConverter x:Key="FilenameToCSLNameConverter"/>
    </UserControl.Resources>
    <DockPanel>
        <!-- BEGIN: The toolbar - - - - - - - - - - - - - - - - - - - - - - - - - - - - - - - - -->
        <local_gui:AugmentedToolBarTray DockPanel.Dock="Top">
            <DockPanel>
                <Grid DockPanel.Dock="Right" VerticalAlignment="Center" x:Name="HolderForSearchBox" />
                <StackPanel Orientation="Horizontal">
                    <local_gui:AugmentedToolBarButton x:Name="ButtonCitationSnippetToClipboard" />
<<<<<<< HEAD
                    <local_gui:AugmentedSpacer />
                    <local_gui:AugmentedToolBarButton x:Name="ButtonNewCitation" />
                    <local_gui:AugmentedToolBarButton x:Name="ButtonNewCitationSeparateAuthorYear" />
                    <local_gui:AugmentedToolBarButton x:Name="ButtonAddBibliography" />
                    <local_gui:AugmentedSpacer />
                    <local_gui:AugmentedToolBarButton x:Name="ButtonRefresh" />
                    <local_gui:AugmentedSpacer />
                    <StackPanel>
                        <local_gui:AugmentedSpacer />
                        <Viewbox Stretch="Uniform" Height="32" MaxWidth="150" >
                            <TextBlock x:Name="TextStyleFilename" HorizontalAlignment="Center" VerticalAlignment="Center" Text="{Binding InCite_LastStyleFile, Converter={StaticResource FilenameToCSLNameConverter}}" />
                        </Viewbox>
                        <local_gui:AugmentedSpacer />
                        <TextBlock HorizontalAlignment="Center" x:Name="LblTextStyleFilename">
                            Style CSL
                        </TextBlock>
                    </StackPanel>
                    <local_gui:AugmentedSpacer />
                    <local_gui:AugmentedToolBarButton x:Name="ButtonEditCSL" />
=======
                    <local_gui:AugmentedToolBarButton Name="ButtonNewCitation"  Margin="3" />
                    <local_gui:AugmentedToolBarButton x:Name="ButtonNewCitationSeparateAuthorYear" />
                    <local_gui:AugmentedToolBarButton x:Name="ButtonAddBibliography" />
                    <local_gui:AugmentedToolBarButton Name="ButtonRefresh"  Margin="3" />
                    <StackPanel>
                        <Viewbox Stretch="Uniform" Height="32" MaxWidth="150"  Margin="3" >
                            <TextBlock x:Name="TextStyleFilename" HorizontalAlignment="Center" VerticalAlignment="Center" Text="{Binding InCite_LastStyleFile, Converter={StaticResource FilenameToCSLNameConverter}}" />
                        </Viewbox>
                        <TextBlock HorizontalAlignment="Center" Name="LblTextStyleFilename" Margin="3" >
                            Style CSL
                        </TextBlock>
                    </StackPanel>
                    <local_gui:AugmentedToolBarButton Name="ButtonEditCSL"  Margin="3" />
>>>>>>> 41d3ebe0
                    <local_gui:AugmentedToolBarPopup x:Name="ButtonEditCSLPopup">
                        <StackPanel>
                            <local_gui:AugmentedToolBarButton x:Name="ButtonCSLStandard" CaptionDock="Right" />
                            <local_gui:AugmentedToolBarButton x:Name="ButtonCSLDownload" CaptionDock="Right" />
                            <local_gui:AugmentedToolBarButton x:Name="ButtonEditCSL_Web" CaptionDock="Right" />
                            <local_gui:AugmentedToolBarButton x:Name="ButtonEditCSL_Internal" CaptionDock="Right" />
                        </StackPanel>
                    </local_gui:AugmentedToolBarPopup>
                    <StackPanel>
                        <Viewbox Stretch="Uniform" Height="32" MaxWidth="150"  Margin="3" >
                            <TextBlock Name="TextLibraryForCitations" HorizontalAlignment="Center" VerticalAlignment="Center" />
                        </Viewbox>
                        <TextBlock HorizontalAlignment="Center" Name="LblTextLibraryForCitations" Margin="3" >
                            Library for citations
                        </TextBlock>
                    </StackPanel>
<<<<<<< HEAD
                    <local_gui:AugmentedSpacer />
                    <local_gui:AugmentedToolBarButton x:Name="ButtonTools" />
=======
                    <local_gui:AugmentedToolBarButton Name="ButtonTools"  Margin="3" />
>>>>>>> 41d3ebe0
                    <local_gui:AugmentedToolBarPopup x:Name="ButtonToolsPopup">
                        <StackPanel>
                            <local_gui:AugmentedToggleButton x:Name="ButtonUseAbbreviations" CaptionDock="Right" IsChecked="{Binding InCite_UseAbbreviations}"/>
                            <local_gui:AugmentedToolBarButton x:Name="ButtonCustomAbbreviationsFilename" CaptionDock="Right" />
                            <local_gui:AugmentedToolBarButton x:Name="ButtonInCitePopup" CaptionDock="Right" />
                            <local_gui:AugmentedToolBarButton x:Name="ButtonFindUsedReferences" CaptionDock="Right" />
                            <local_gui:AugmentedToggleButton x:Name="ButtonToggleWatcher" CaptionDock="Right" />
                            <local_gui:AugmentedToolBarButton x:Name="ButtonLaunchWord" CaptionDock="Right" />
                            <local_gui:AugmentedToolBarButton x:Name="ButtonAddCSLStats" CaptionDock="Right" Visibility="Collapsed"/>
                        </StackPanel>
                    </local_gui:AugmentedToolBarPopup>
<<<<<<< HEAD
                    <local_gui:AugmentedSpacer />
                    <local_gui:AugmentedToolBarButton x:Name="ButtonWebcast" />
=======
                    <local_gui:AugmentedToolBarButton Name="ButtonWebcast"  Margin="3" />
>>>>>>> 41d3ebe0
                </StackPanel>
            </DockPanel>
        </local_gui:AugmentedToolBarTray>
        <!-- END: The toolbar - - - - - - - - - - - - - - - - - - - - - - - - - - - - - - - - -->
        <DockPanel>
            <local_gui:AugmentedBorder DockPanel.Dock="Top" Name="ObjCantConnectToWord" >
                <DockPanel>
                    <local_gui:AugmentedButton x:Name="ButtonConnection" DockPanel.Dock="Left"/>
                    <FlowDocumentScrollViewer IsToolBarVisible="False" VerticalScrollBarVisibility="Disabled">
                        <commongui:StandardFlowDocument x:Name="ObjLibraryEmptyDescriptionText">
                            <Paragraph>
                                InCite can't seem to connect to Microsoft® Word™.  Start Microsoft® Word™ if you want Qiqqa InCite to help you write your bibliography.  To use Qiqqa with
                                <Bold>
                                    LaTeX/BibTeX
                                </Bold>
                                , you can export your library to a .bib file from the library screen, and cite papers by right-clicking them, pressing 'Copy BibTeX Key to Clipboard' and pasting the resulting command into your LaTeX editor.  Alternatively, you can still copy-and-paste citation snippets into
                                <Bold>
                                    OpenOffice
                                </Bold>
                                or your emails.
                            </Paragraph>
                            <Paragraph>
                                If Word is running and Qiqqa still can't connect to it, then your registry settings for the "Word Automation COM interface" might have become corrupted when you installed/uninstalled different versions of Word.  To fix this,
                                <Hyperlink Name="ObjHyperlinkFixWordConnection">
                                    click this link
                                </Hyperlink>
                                , and then select and double-click to install the registry file corresponding to your correct version of Word.  You will need to be an Administrator on your machine to do this.  If that still does not work, then you might need to repair your Office installation in the Windows Control Panel.
                            </Paragraph>
                        </commongui:StandardFlowDocument>
                    </FlowDocumentScrollViewer>
                </DockPanel>
            </local_gui:AugmentedBorder>
            <local_dualtab:DualTabbedLayout Name="DualTabControlArea">
                <DockPanel Name="TabCitationClusterEditor">
                    <local_incite:CitationClusterEditorControl x:Name="ObjCitationClusterEditorControl" />
                </DockPanel>
                <DockPanel Name="TabRecommendations">
                    <Grid>
                        <ScrollViewer>
                            <StackPanel Name="ObjRecommendedCitationsList" />
                        </ScrollViewer>
                        <Grid Name="ObjGridNoRecommendationsInstructions" >
                            <StackPanel VerticalAlignment="Center" >
                                <TextBlock HorizontalAlignment="Center">
                                    As you move your curson around your
                                </TextBlock>
                                <TextBlock HorizontalAlignment="Center">
                                    Word document, Qiqqa InCite will make
                                </TextBlock>
                                <TextBlock HorizontalAlignment="Center">
                                    recommendations for you to cite here.
                                </TextBlock>
                            </StackPanel>
                        </Grid>
                    </Grid>
                </DockPanel>
                <DockPanel Name="TabLibrary">
                    <Grid Name="ObjLibraryControlPlaceholderRegion" />
                </DockPanel>
            </local_dualtab:DualTabbedLayout>
        </DockPanel>
    </DockPanel>
</UserControl><|MERGE_RESOLUTION|>--- conflicted
+++ resolved
@@ -18,27 +18,6 @@
                 <Grid DockPanel.Dock="Right" VerticalAlignment="Center" x:Name="HolderForSearchBox" />
                 <StackPanel Orientation="Horizontal">
                     <local_gui:AugmentedToolBarButton x:Name="ButtonCitationSnippetToClipboard" />
-<<<<<<< HEAD
-                    <local_gui:AugmentedSpacer />
-                    <local_gui:AugmentedToolBarButton x:Name="ButtonNewCitation" />
-                    <local_gui:AugmentedToolBarButton x:Name="ButtonNewCitationSeparateAuthorYear" />
-                    <local_gui:AugmentedToolBarButton x:Name="ButtonAddBibliography" />
-                    <local_gui:AugmentedSpacer />
-                    <local_gui:AugmentedToolBarButton x:Name="ButtonRefresh" />
-                    <local_gui:AugmentedSpacer />
-                    <StackPanel>
-                        <local_gui:AugmentedSpacer />
-                        <Viewbox Stretch="Uniform" Height="32" MaxWidth="150" >
-                            <TextBlock x:Name="TextStyleFilename" HorizontalAlignment="Center" VerticalAlignment="Center" Text="{Binding InCite_LastStyleFile, Converter={StaticResource FilenameToCSLNameConverter}}" />
-                        </Viewbox>
-                        <local_gui:AugmentedSpacer />
-                        <TextBlock HorizontalAlignment="Center" x:Name="LblTextStyleFilename">
-                            Style CSL
-                        </TextBlock>
-                    </StackPanel>
-                    <local_gui:AugmentedSpacer />
-                    <local_gui:AugmentedToolBarButton x:Name="ButtonEditCSL" />
-=======
                     <local_gui:AugmentedToolBarButton Name="ButtonNewCitation"  Margin="3" />
                     <local_gui:AugmentedToolBarButton x:Name="ButtonNewCitationSeparateAuthorYear" />
                     <local_gui:AugmentedToolBarButton x:Name="ButtonAddBibliography" />
@@ -52,7 +31,6 @@
                         </TextBlock>
                     </StackPanel>
                     <local_gui:AugmentedToolBarButton Name="ButtonEditCSL"  Margin="3" />
->>>>>>> 41d3ebe0
                     <local_gui:AugmentedToolBarPopup x:Name="ButtonEditCSLPopup">
                         <StackPanel>
                             <local_gui:AugmentedToolBarButton x:Name="ButtonCSLStandard" CaptionDock="Right" />
@@ -69,12 +47,7 @@
                             Library for citations
                         </TextBlock>
                     </StackPanel>
-<<<<<<< HEAD
-                    <local_gui:AugmentedSpacer />
-                    <local_gui:AugmentedToolBarButton x:Name="ButtonTools" />
-=======
                     <local_gui:AugmentedToolBarButton Name="ButtonTools"  Margin="3" />
->>>>>>> 41d3ebe0
                     <local_gui:AugmentedToolBarPopup x:Name="ButtonToolsPopup">
                         <StackPanel>
                             <local_gui:AugmentedToggleButton x:Name="ButtonUseAbbreviations" CaptionDock="Right" IsChecked="{Binding InCite_UseAbbreviations}"/>
@@ -86,12 +59,7 @@
                             <local_gui:AugmentedToolBarButton x:Name="ButtonAddCSLStats" CaptionDock="Right" Visibility="Collapsed"/>
                         </StackPanel>
                     </local_gui:AugmentedToolBarPopup>
-<<<<<<< HEAD
-                    <local_gui:AugmentedSpacer />
-                    <local_gui:AugmentedToolBarButton x:Name="ButtonWebcast" />
-=======
                     <local_gui:AugmentedToolBarButton Name="ButtonWebcast"  Margin="3" />
->>>>>>> 41d3ebe0
                 </StackPanel>
             </DockPanel>
         </local_gui:AugmentedToolBarTray>
