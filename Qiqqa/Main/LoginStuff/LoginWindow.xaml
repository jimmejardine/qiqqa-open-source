--- conflicted
+++ resolved
@@ -1,34 +1,4 @@
 <commongui:StandardWindow
-<<<<<<< HEAD
-  xmlns="http://schemas.microsoft.com/winfx/2006/xaml/presentation"
-  xmlns:x="http://schemas.microsoft.com/winfx/2006/xaml"
-  xmlns:local_gui="clr-namespace:Utilities.GUI;assembly=Utilities"
-  xmlns:commongui="clr-namespace:Qiqqa.Common.GUI"
-  xmlns:configgui="clr-namespace:Qiqqa.Common.Configuration"
-  
-  xmlns:d="http://schemas.microsoft.com/expression/blend/2008" 
-  xmlns:mc="http://schemas.openxmlformats.org/markup-compatibility/2006" 
-  mc:Ignorable="d" 
-  x:Class="Qiqqa.Main.LoginStuff.LoginWindow"
-  
-  SizeToContent="Height"
-  Width="400"
-  ShowInTaskbar="True"
-  ResizeMode="NoResize"
-  WindowStartupLocation="CenterScreen"
-  Icon="/Qiqqa;component/Qiqqa.ico"
->
-    <StackPanel>
-        <Image Width="211" MinHeight="50" x:Name="ImageQiqqaLogo" Margin="20,10,10,10" HorizontalAlignment="Center" />
-        <Button x:Name="ButtonGuest" Height="50" Margin="30,5,30,10" Content="Start Qiqqa (ESC)"/>
-        <local_gui:AugmentedInfoBarItemControl Margin="10" Header="Backup/Restore" Collapsed="false">
-            <StackPanel>
-                <DockPanel Margin="5">
-                    <TextBlock TextWrapping="Wrap" VerticalAlignment="Center">
-                        <Run Text="Your Qiqqa Database is located at "/>
-                        <LineBreak></LineBreak>
-                        <Run FontWeight="Bold" x:Name="ObjQiqqaDatabaseLocation"/>
-=======
     x:Class="Qiqqa.Main.LoginStuff.LoginWindow"
     xmlns="http://schemas.microsoft.com/winfx/2006/xaml/presentation"
     xmlns:x="http://schemas.microsoft.com/winfx/2006/xaml"
@@ -126,29 +96,9 @@
                         VerticalAlignment="Center"
                         TextWrapping="Wrap">
                         ...
->>>>>>> 21a1fb80
                     </TextBlock>
-                </DockPanel>
-                <DockPanel Margin="5">
-                    <local_gui:AugmentedButton DockPanel.Dock="Left" Width="100" Height="100" Margin="5,5,20,5" x:Name="ButtonBackup" />
-                    <TextBlock TextWrapping="Wrap" VerticalAlignment="Center">
-                        <Run Text="Press the Backup Button to backup your Qiqqa database to a .qiqqa_backup file. You can then transfer this file to safe storage or to a new computer to restore later."/>
-                    </TextBlock>
-                </DockPanel>
-                <DockPanel Margin="5">
-                    <local_gui:AugmentedButton DockPanel.Dock="Left" Width="100" Height="100" Margin="5,5,20,5" x:Name="ButtonRestore" />
-                    <TextBlock TextWrapping="Wrap" VerticalAlignment="Center">
-                        <Run Text="Press the Restore Button to restore a previous .qiqqa_backup file. Please note that this will overwrite your existing Qiqqa Database, so you may first want to do a Backup of your current Qiqqa Database..."/>
-                    </TextBlock>
-                </DockPanel>
-            </StackPanel>
-        </local_gui:AugmentedInfoBarItemControl>
-        <local_gui:AugmentedBorder Margin="5,10,5,5" x:Name="ProgressInfoWrapper" >
-            <StackPanel>
-                <TextBlock x:Name="ProgressInfo" TextWrapping="Wrap" VerticalAlignment="Center">
-                    ...
-                </TextBlock>
-            </StackPanel>
-        </local_gui:AugmentedBorder>
-    </StackPanel>
+                </StackPanel>
+            </local_gui:AugmentedBorder>
+        </StackPanel>
+    </local_gui:AugmentedBorder>
 </commongui:StandardWindow>