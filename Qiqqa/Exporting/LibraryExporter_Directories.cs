--- conflicted
+++ resolved
@@ -1,197 +1,127 @@
-﻿using System;
-using System.Collections.Generic;
-<<<<<<< HEAD
-#if WSH_SHORTCUT_ANTIQUE
-using IWshRuntimeLibrary;
-#endif
-=======
->>>>>>> fec3e01e
-using Qiqqa.Common.TagManagement;
-using Qiqqa.DocumentLibrary;
-using Qiqqa.DocumentLibrary.WebLibraryStuff;
-using Utilities;
-using Utilities.Files;
-using Utilities.Language;
-using Directory = Alphaleonis.Win32.Filesystem.Directory;
-using File = Alphaleonis.Win32.Filesystem.File;
-using Path = Alphaleonis.Win32.Filesystem.Path;
-
-
-namespace Qiqqa.Exporting
-{
-    internal class LibraryExporter_Directories
-    {
-        internal static void Export(WebLibraryDetail web_library_detail, string base_path, Dictionary<string, PDFDocumentExportItem> pdf_document_export_items)
-        {
-            Export_Directories_Titles(web_library_detail, base_path, pdf_document_export_items);
-            Export_Directories_Authors(web_library_detail, base_path, pdf_document_export_items);
-            Export_Directories_Tags(web_library_detail, base_path, pdf_document_export_items);
-            Export_Directories_AutoTags(web_library_detail, base_path, pdf_document_export_items);
-        }
-
-        private static void Export_Directories_Titles(WebLibraryDetail web_library_detail, string base_path, Dictionary<string, PDFDocumentExportItem> pdf_document_export_items)
-        {
-<<<<<<< HEAD
-#if WSH_SHORTCUT_ANTIQUE
-            WshShell shell = new WshShell();
-#endif
-
-=======
->>>>>>> fec3e01e
-            string titles_base_path = Path.GetFullPath(Path.Combine(base_path, @"titles"));
-            Directory.CreateDirectory(titles_base_path);
-
-            foreach (var item in pdf_document_export_items.Values)
-            {
-                try
-                {
-                    string filename = Path.GetFullPath(Path.Combine(titles_base_path, FileTools.MakeSafeFilename(item.pdf_document.TitleCombined) + ".lnk"));
-<<<<<<< HEAD
-#if WSH_SHORTCUT_ANTIQUE
-                    CreateShortcut(shell, item.filename, filename);
-#else
-                    throw new NotImplementedException();
-#endif
-=======
-                    Logging.Error("CreateShortcut: {0} --> {1}", item.filename, filename);
->>>>>>> fec3e01e
-                }
-                catch (Exception ex)
-                {
-                    Logging.Error(ex, "Error creating shortcut for " + item.filename);
-                }
-            }
-        }
-
-        private static void Export_Directories_Authors(WebLibraryDetail web_library_detail, string base_path, Dictionary<string, PDFDocumentExportItem> pdf_document_export_items)
-        {
-<<<<<<< HEAD
-#if WSH_SHORTCUT_ANTIQUE
-            WshShell shell = new WshShell();
-#endif
-
-=======
->>>>>>> fec3e01e
-            string authors_base_path = Path.GetFullPath(Path.Combine(base_path, @"authors"));
-            Directory.CreateDirectory(authors_base_path);
-
-            foreach (var item in pdf_document_export_items.Values)
-            {
-                try
-                {
-                    List<NameTools.Name> names = NameTools.SplitAuthors(item.pdf_document.AuthorsCombined);
-                    foreach (var name in names)
-                    {
-                        string author_base_path = Path.GetFullPath(Path.Combine(authors_base_path, name.LastName_Initials));
-                        Directory.CreateDirectory(author_base_path);
-                        string filename = Path.GetFullPath(Path.Combine(author_base_path, FileTools.MakeSafeFilename(item.pdf_document.TitleCombined) + ".lnk"));
-<<<<<<< HEAD
-#if WSH_SHORTCUT_ANTIQUE
-                        CreateShortcut(shell, item.filename, filename);
-#else
-                        throw new NotImplementedException();
-#endif
-=======
-                        Logging.Error("CreateShortcut: {0} --> {1}", item.filename, filename);
->>>>>>> fec3e01e
-                    }
-                }
-                catch (Exception ex)
-                {
-                    Logging.Error(ex, "Error creating shortcut for " + item.filename);
-                }
-            }
-        }
-
-        private static void Export_Directories_Tags(WebLibraryDetail web_library_detail, string base_path, Dictionary<string, PDFDocumentExportItem> pdf_document_export_items)
-        {
-<<<<<<< HEAD
-#if WSH_SHORTCUT_ANTIQUE
-            WshShell shell = new WshShell();
-#endif
-
-=======
->>>>>>> fec3e01e
-            string tags_base_path = Path.GetFullPath(Path.Combine(base_path, @"tags"));
-            Directory.CreateDirectory(tags_base_path);
-
-            foreach (var item in pdf_document_export_items.Values)
-            {
-                try
-                {
-                    foreach (string tag in TagTools.ConvertTagBundleToTags(item.pdf_document.Tags))
-                    {
-                        string tag_base_path = Path.GetFullPath(Path.Combine(tags_base_path, FileTools.MakeSafeFilename(tag)));
-                        Directory.CreateDirectory(tag_base_path);
-                        string filename = Path.GetFullPath(Path.Combine(tag_base_path, FileTools.MakeSafeFilename(item.pdf_document.TitleCombined) + ".lnk"));
-<<<<<<< HEAD
-#if WSH_SHORTCUT_ANTIQUE
-                        CreateShortcut(shell, item.filename, filename);
-#else
-                        throw new NotImplementedException();
-#endif
-=======
-                        Logging.Error("CreateShortcut: {0} --> {1}", item.filename, filename);
->>>>>>> fec3e01e
-                    }
-                }
-                catch (Exception ex)
-                {
-                    Logging.Error(ex, "Error creating shortcut for " + item.filename);
-                }
-            }
-        }
-
-        private static void Export_Directories_AutoTags(WebLibraryDetail web_library_detail, string base_path, Dictionary<string, PDFDocumentExportItem> pdf_document_export_items)
-        {
-<<<<<<< HEAD
-#if WSH_SHORTCUT_ANTIQUE
-            WshShell shell = new WshShell();
-#endif
-
-=======
->>>>>>> fec3e01e
-            string tags_base_path = Path.GetFullPath(Path.Combine(base_path, @"autotags"));
-            Directory.CreateDirectory(tags_base_path);
-
-            foreach (var item in pdf_document_export_items.Values)
-            {
-                try
-                {
-                    foreach (string tag in web_library_detail.Xlibrary.AITagManager.AITags.GetTagsWithDocument(item.pdf_document.Fingerprint))
-                    {
-                        string tag_base_path = Path.GetFullPath(Path.Combine(tags_base_path, FileTools.MakeSafeFilename(tag)));
-                        Directory.CreateDirectory(tag_base_path);
-                        string filename = Path.GetFullPath(Path.Combine(tag_base_path, FileTools.MakeSafeFilename(item.pdf_document.TitleCombined) + ".lnk"));
-<<<<<<< HEAD
-#if WSH_SHORTCUT_ANTIQUE
-                        CreateShortcut(shell, item.filename, filename);
-#else
-                        throw new NotImplementedException();
-#endif
-=======
-                        Logging.Error("CreateShortcut: {0} --> {1}", item.filename, filename);
->>>>>>> fec3e01e
-                    }
-                }
-                catch (Exception ex)
-                {
-                    Logging.Error(ex, "Error creating shortcut for {0}", item.filename);
-                }
-            }
-        }
-
-<<<<<<< HEAD
-#if WSH_SHORTCUT_ANTIQUE
-=======
-#if false
->>>>>>> fec3e01e
-        private static void CreateShortcut(WshShell shell, string filename_target, string filename_shortcut)
-        {
-            IWshShortcut link = (IWshShortcut)shell.CreateShortcut(filename_shortcut);
-            link.TargetPath = filename_target;
-            link.Save();
-        }
-#endif
-    }
-}
+﻿using System;
+using System.Collections.Generic;
+using Qiqqa.Common.TagManagement;
+using Qiqqa.DocumentLibrary;
+using Qiqqa.DocumentLibrary.WebLibraryStuff;
+using Utilities;
+using Utilities.Files;
+using Utilities.Language;
+using Directory = Alphaleonis.Win32.Filesystem.Directory;
+using File = Alphaleonis.Win32.Filesystem.File;
+using Path = Alphaleonis.Win32.Filesystem.Path;
+
+
+namespace Qiqqa.Exporting
+{
+    internal class LibraryExporter_Directories
+    {
+        internal static void Export(WebLibraryDetail web_library_detail, string base_path, Dictionary<string, PDFDocumentExportItem> pdf_document_export_items)
+        {
+            Export_Directories_Titles(web_library_detail, base_path, pdf_document_export_items);
+            Export_Directories_Authors(web_library_detail, base_path, pdf_document_export_items);
+            Export_Directories_Tags(web_library_detail, base_path, pdf_document_export_items);
+            Export_Directories_AutoTags(web_library_detail, base_path, pdf_document_export_items);
+        }
+
+        private static void Export_Directories_Titles(WebLibraryDetail web_library_detail, string base_path, Dictionary<string, PDFDocumentExportItem> pdf_document_export_items)
+        {
+            string titles_base_path = Path.GetFullPath(Path.Combine(base_path, @"titles"));
+            Directory.CreateDirectory(titles_base_path);
+
+            foreach (var item in pdf_document_export_items.Values)
+            {
+                try
+                {
+                    string filename = Path.GetFullPath(Path.Combine(titles_base_path, FileTools.MakeSafeFilename(item.pdf_document.TitleCombined) + ".lnk"));
+                    Logging.Error("CreateShortcut: {0} --> {1}", item.filename, filename);
+                }
+                catch (Exception ex)
+                {
+                    Logging.Error(ex, "Error creating shortcut for " + item.filename);
+                }
+            }
+        }
+
+        private static void Export_Directories_Authors(WebLibraryDetail web_library_detail, string base_path, Dictionary<string, PDFDocumentExportItem> pdf_document_export_items)
+        {
+            string authors_base_path = Path.GetFullPath(Path.Combine(base_path, @"authors"));
+            Directory.CreateDirectory(authors_base_path);
+
+            foreach (var item in pdf_document_export_items.Values)
+            {
+                try
+                {
+                    List<NameTools.Name> names = NameTools.SplitAuthors(item.pdf_document.AuthorsCombined);
+                    foreach (var name in names)
+                    {
+                        string author_base_path = Path.GetFullPath(Path.Combine(authors_base_path, name.LastName_Initials));
+                        Directory.CreateDirectory(author_base_path);
+                        string filename = Path.GetFullPath(Path.Combine(author_base_path, FileTools.MakeSafeFilename(item.pdf_document.TitleCombined) + ".lnk"));
+                        Logging.Error("CreateShortcut: {0} --> {1}", item.filename, filename);
+                    }
+                }
+                catch (Exception ex)
+                {
+                    Logging.Error(ex, "Error creating shortcut for " + item.filename);
+                }
+            }
+        }
+
+        private static void Export_Directories_Tags(WebLibraryDetail web_library_detail, string base_path, Dictionary<string, PDFDocumentExportItem> pdf_document_export_items)
+        {
+            string tags_base_path = Path.GetFullPath(Path.Combine(base_path, @"tags"));
+            Directory.CreateDirectory(tags_base_path);
+
+            foreach (var item in pdf_document_export_items.Values)
+            {
+                try
+                {
+                    foreach (string tag in TagTools.ConvertTagBundleToTags(item.pdf_document.Tags))
+                    {
+                        string tag_base_path = Path.GetFullPath(Path.Combine(tags_base_path, FileTools.MakeSafeFilename(tag)));
+                        Directory.CreateDirectory(tag_base_path);
+                        string filename = Path.GetFullPath(Path.Combine(tag_base_path, FileTools.MakeSafeFilename(item.pdf_document.TitleCombined) + ".lnk"));
+                        Logging.Error("CreateShortcut: {0} --> {1}", item.filename, filename);
+                    }
+                }
+                catch (Exception ex)
+                {
+                    Logging.Error(ex, "Error creating shortcut for " + item.filename);
+                }
+            }
+        }
+
+        private static void Export_Directories_AutoTags(WebLibraryDetail web_library_detail, string base_path, Dictionary<string, PDFDocumentExportItem> pdf_document_export_items)
+        {
+            string tags_base_path = Path.GetFullPath(Path.Combine(base_path, @"autotags"));
+            Directory.CreateDirectory(tags_base_path);
+
+            foreach (var item in pdf_document_export_items.Values)
+            {
+                try
+                {
+                    foreach (string tag in web_library_detail.Xlibrary.AITagManager.AITags.GetTagsWithDocument(item.pdf_document.Fingerprint))
+                    {
+                        string tag_base_path = Path.GetFullPath(Path.Combine(tags_base_path, FileTools.MakeSafeFilename(tag)));
+                        Directory.CreateDirectory(tag_base_path);
+                        string filename = Path.GetFullPath(Path.Combine(tag_base_path, FileTools.MakeSafeFilename(item.pdf_document.TitleCombined) + ".lnk"));
+                        Logging.Error("CreateShortcut: {0} --> {1}", item.filename, filename);
+                    }
+                }
+                catch (Exception ex)
+                {
+                    Logging.Error(ex, "Error creating shortcut for {0}", item.filename);
+                }
+            }
+        }
+
+#if WSH_SHORTCUT_ANTIQUE
+        private static void CreateShortcut(WshShell shell, string filename_target, string filename_shortcut)
+        {
+            IWshShortcut link = (IWshShortcut)shell.CreateShortcut(filename_shortcut);
+            link.TargetPath = filename_target;
+            link.Save();
+        }
+#endif
+    }
+}