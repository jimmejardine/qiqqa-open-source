--- conflicted
+++ resolved
@@ -1,248 +1,41 @@
-﻿using System;
-using System.Text;
-using Utilities.BibTex.Parsing;
-using Utilities.Random;
-
-namespace Utilities.BibTex
-{
-    public class BibTexTools
-    {
-        // ----------------------------------------------------------------------------------------
-
-        public static string GenerateRandomBibTeXKey(string seed = null)
-        {
-            if (String.IsNullOrEmpty(seed))
-            {
-                seed = "QIQQA";
-            }
-            StringBuilder sb = new StringBuilder();
-            sb.Append(seed + "-");
-            for (int i = 0; i < 5; ++i)
-            {
-                sb.Append(Convert.ToChar((byte)(65 + RandomAugmented.Instance.NextIntExclusive(26))));
-            }
-            return sb.ToString();
-        }
-
-        public static string GetEmptyArticleBibTeXTemplate()
-        {
-            string key = GenerateRandomBibTeXKey();
-
-            return
-                "@article{" + GenerateRandomBibTeXKey() + "," +
-                " author = {}," +
-                " title = {}," +
-                " year = {}," +
-                " publisher = {}" +
-                "}"
-                ;
-        }
-<<<<<<< HEAD
-=======
-
-
-        // ----------------------------------------------------------------------------------------
-
-        public static string GetTitle_SLOOOOOOW(string bibtex)
-        {
-            return GetField(bibtex, "title");
-        }
-
-        public static string GetTitle(BibTexItem bibtex_item)
-        {
-            return GetField(bibtex_item, "title");
-        }
-
-        public static string SetTitle(string bibtex, string title)
-        {
-            return SetField(bibtex, "title", title);
-        }
-
-        public static string GetAuthor_SLOOOOOOW(string bibtex)
-        {
-            return GetField(bibtex, "author");
-        }
-
-        public static bool HasTitle(BibTexItem bibtex_item)
-        {
-            return HasField(bibtex_item, "title");
-        }
-
-        public static bool HasAuthor(BibTexItem bibtex_item)
-        {
-            return HasField(bibtex_item, "author");
-        }
-
-        public static bool HasField(BibTexItem bibtex_item, string field)
-        {
-            if (null == bibtex_item) return false;
-            return bibtex_item.ContainsField(field);
-        }
-
-        public static string GetAuthor(BibTexItem bibtex_item)
-        {
-            return GetField(bibtex_item, "author");
-        }
-
-        public static string SetAuthor(string bibtex, string author)
-        {
-            return SetField(bibtex, "author", author);
-        }
-
-        //public static string GetYear(string bibtex)
-        //{
-        //    return GetField(bibtex, "year");
-        //}
-
-        public static string GetYear(BibTexItem bibtex_item)
-        {
-            return GetField(bibtex_item, "year");
-        }
-
-        public static string SetYear(string bibtex, string year)
-        {
-            return SetField(bibtex, "year", year);
-        }
-
-        public static string GetGenericPublication(BibTexItem bibtex_item)
-        {
-            string generic_publication = null;
-
-            generic_publication = GetField(bibtex_item, "journal");
-            if (!String.IsNullOrEmpty(generic_publication)) return generic_publication;
-
-            generic_publication = GetField(bibtex_item, "booktitle");
-            if (!String.IsNullOrEmpty(generic_publication)) return generic_publication;
-
-            generic_publication = GetField(bibtex_item, "container-title");
-            if (!String.IsNullOrEmpty(generic_publication)) return generic_publication;
-
-            generic_publication = GetField(bibtex_item, "publisher");
-            if (!String.IsNullOrEmpty(generic_publication)) return generic_publication;
-
-            return null;
-        }
-
-        public static void SetGenericPublication(BibTexItem bibtex_item, string generic_publication)
-        {
-            if (null == bibtex_item) return;
-
-            bool set_a_field = false;
-
-            if (bibtex_item.ContainsField("journal"))
-            {
-                set_a_field = true;
-                bibtex_item["journal"] = generic_publication;
-            }
-
-            if (bibtex_item.ContainsField("booktitle"))
-            {
-                set_a_field = true;
-                bibtex_item["booktitle"] = generic_publication;
-            }
-
-            if (bibtex_item.ContainsField("container-title"))
-            {
-                set_a_field = true;
-                bibtex_item["container-title"] = generic_publication;
-            }
-
-            if (bibtex_item.ContainsField("publisher"))
-            {
-                set_a_field = true;
-                bibtex_item["publisher"] = generic_publication;
-            }
-
-            // If no field was ever set, insert a new field.
-            // NB: This could get smarter in that we don't always want to insert journal, depending on bibtex type
-            if (!set_a_field)
-            {
-                bibtex_item["journal"] = generic_publication;
-            }
-        }
-
-        // ----------------------------------------------------------------------------------------
-
-        public static string GetField(BibTexItem bibtex_item, string field)
-        {
-            if (null != bibtex_item)
-            {
-                return bibtex_item[field];
-            }
-            else
-            {
-                return "";
-            }
-        }
-
-        public static string GetField(string bibtex, string field)
-        {
-            try
-            {
-                BibTexItem bibtex_item = BibTexParser.ParseOne(bibtex, false);
-                return GetField(bibtex_item, field);
-            }
-            catch (Exception ex)
-            {
-                Logging.Warn(ex, "There was a problem extracting from the BibTeX");
-                return "";
-            }
-        }
-
-        /// <summary>
-        /// After setting the field, returns the WHOLE bibtex again
-        /// </summary>
-        /// <param name="bibtex"></param>
-        /// <param name="field"></param>
-        /// <param name="field_value"></param>
-        /// <returns></returns>
-        public static string SetField(string bibtex, string field, string field_value)
-        {
-            try
-            {
-                BibTexItem item = BibTexParser.ParseOne(bibtex, false);
-                if (null != item)
-                {
-                    item[field] = field_value;
-                    return item.ToBibTex();
-                }
-                else
-                {
-                    return bibtex;
-                }
-            }
-            catch (Exception ex)
-            {
-                Logging.Warn(ex, "There was a problem setting a field in BibTeX:\n  field: {0}\n  value: {1}\n  BibTeX:\n  {2}", field, field_value, bibtex);
-                return null;
-            }
-        }
-
-        #region --- Test ------------------------------------------------------------------------
-
-#if TEST
-        public static void Test()
-        {
-            string sample_bibtext = @"@conference{kamp1984theory,title =       {{A theory of truth and semantic representation}},author =       {Kamp, H.},booktitle={Truth, Interpretation and Information: Selected Papers from the Third Amsterdam Colloquium},pages={1--41},year={1984}";
-            
-            Logging.Info("BibTex is:\n" + sample_bibtext);
-
-            BibTexItem bibtex_item = BibTexParser.ParseOne(sample_bibtext, false);
-
-            Logging.Info("Title is: " + GetTitle(bibtex_item));
-            Logging.Info("Author is: " + GetAuthor(bibtex_item));
-            Logging.Info("Year is: " + GetYear(bibtex_item));
-
-            string replaced_bibtex = sample_bibtext;
-            replaced_bibtex = SetTitle(replaced_bibtex, "New title");
-            replaced_bibtex = SetAuthor(replaced_bibtex, "New author");
-            replaced_bibtex = SetYear(replaced_bibtex, "New year");
-
-            Logging.Info("Replaced BibTex is:\n" + replaced_bibtex);
-        }
-#endif
-
-        #endregion
->>>>>>> 604b3dad
-    }
-}
+﻿using System;
+using System.Text;
+using Utilities.BibTex.Parsing;
+using Utilities.Random;
+
+namespace Utilities.BibTex
+{
+    public class BibTexTools
+    {
+        // ----------------------------------------------------------------------------------------
+
+        public static string GenerateRandomBibTeXKey(string seed = null)
+        {
+            if (String.IsNullOrEmpty(seed))
+            {
+                seed = "QIQQA";
+            }
+            StringBuilder sb = new StringBuilder();
+            sb.Append(seed + "-");
+            for (int i = 0; i < 5; ++i)
+            {
+                sb.Append(Convert.ToChar((byte)(65 + RandomAugmented.Instance.NextIntExclusive(26))));
+            }
+            return sb.ToString();
+        }
+
+        public static string GetEmptyArticleBibTeXTemplate()
+        {
+            string key = GenerateRandomBibTeXKey();
+
+            return
+                "@article{" + GenerateRandomBibTeXKey() + "," +
+                " author = {}," +
+                " title = {}," +
+                " year = {}," +
+                " publisher = {}" +
+                "}"
+                ;
+        }
+    }
+}