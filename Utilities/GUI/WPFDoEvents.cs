--- conflicted
+++ resolved
@@ -1,388 +1,318 @@
-﻿using System;
-using System.Diagnostics;
-using System.Threading;
-using System.Windows;
-using System.Windows.Input;
-using System.Windows.Threading;
-using Utilities.Misc;
-using Utilities.Shutdownable;
-
-namespace Utilities.GUI
-{
-    /// <summary>
-    /// A nasty little class that does almost the equivalent of DoEvents in former lifetimes.
-    /// Try to avoid using it.  Obviously you will have a good reason to do so (e.g WPF printing blocks the GUI, grrrrrrrrrrrrrr!!!).
-    ///
-    /// See also https://docs.microsoft.com/en-us/dotnet/api/system.windows.threading.dispatcherframe
-    /// </summary>
-    public static class WPFDoEvents
-    {
-#if false
-        private static void DoEvents()
-        {
-            if (!ShutdownableManager.Instance.IsShuttingDown
-                && (Application.Current?.Dispatcher.CheckAccess() ?? false)
-                && (!Application.Current?.Dispatcher.HasShutdownStarted ?? false))
-            {
-                // https://stackoverflow.com/questions/4502037/where-is-the-application-doevents-in-wpf
-                // https://stackoverflow.com/questions/21642381/how-to-wait-for-waithandle-while-serving-wpf-dispatcher-events
-                //
-                // Update (taken from last SO link and adapted to Qiqqa)
-                //
-                // So it seems the above method will peg the CPU.
-                // Here's an alternative that uses a DispatcherTimer to check while the method pumps for messages.
-
-#if false
-                DispatcherFrame frame = new DispatcherFrame();
-
-                // https://stackoverflow.com/questions/10448987/dispatcher-currentdispatcher-vs-application-current-dispatcher
-                if (System.Windows.Threading.Dispatcher.CurrentDispatcher != Application.Current?.Dispatcher)
-                {
-                    Logging.Error(new Exception("Unexpected results"), "woops");
-                }
-
-                //Dispatcher.CurrentDispatcher.BeginInvoke(DispatcherPriority.Background, new DispatcherOperationCallback(ExitFrame), frame);
-                Application.Current.Dispatcher.BeginInvoke(DispatcherPriority.Background, new DispatcherOperationCallback(ExitFrame), frame);
-                Dispatcher.PushFrame(frame);
-#else
-                DispatcherTimer timer = new DispatcherTimer(DispatcherPriority.Background)
-                {
-                    Interval = TimeSpan.FromMilliseconds(50)
-                };
-
-                DispatcherFrame frame = new DispatcherFrame();
-
-                timer.Tick += (o, e) =>
-                {
-                    timer.IsEnabled = false;
-                    frame.Continue = false;
-                };
-                timer.IsEnabled = true;
-                Dispatcher.PushFrame(frame);
-#endif
-            }
-            else
-            {
-                Thread.Yield();
-            }
-        }
-#endif
-
-#if false
-        internal static object ExitFrame(object f)
-        {
-            ((DispatcherFrame)f).Continue = false;
-            return null;
-        }
-#endif
-
-#if false
-        //private static object DoEvents_lock = new object();
-
-        public static void WaitForUIThreadActivityDone()
-        {
-            Logging.Debug("+WaitForUIThreadActivityDone start");
-
-            Stopwatch clk = Stopwatch.StartNew();
-
-            // if (Application.Current == null || Application.Current.Dispatcher.Thread == Thread.CurrentThread)
-            // as per: https://stackoverflow.com/questions/5143599/detecting-whether-on-ui-thread-in-wpf-and-winforms#answer-14280425
-            // and: https://stackoverflow.com/questions/2982498/wpf-dispatcher-the-calling-thread-cannot-access-this-object-because-a-differen/13726324#13726324
-            if (Application.Current?.Dispatcher.CheckAccess() ?? false)
-            {
-                DoEvents();
-            }
-            else
-            {
-                // As we want the caller to WAIT until the UI has processed everything in the Windows Message Pipe,
-                // i.e. kept the UI responsive, we will LOCK around this block too: the first (background) thread
-                // to enter will wait for the UI/Dispatcher to relinquish control, while subsequent callers from
-                // other background threads will wait on the lock to resolve...
-                //lock (DoEvents_lock)
-                {
-                    if (!ShutdownableManager.Instance.IsShuttingDown
-                        && (!Application.Current?.Dispatcher.HasShutdownStarted ?? false))
-                    {
-                        Application.Current.Dispatcher.Invoke(new Action(() =>
-                        {
-                            Logging.Debug(":::WaitForUIThreadActivityDone Invoke started");
-                            DoEvents();
-                            Logging.Debug(":::WaitForUIThreadActivityDone Invoke finished");
-                        }));
-                    }
-                    else
-                    {
-                        Thread.Yield();
-                    }
-                }
-            }
-            Logging.Debug("-WaitForUIThreadActivityDone end (time spent: {0} ms)", clk.ElapsedMilliseconds);
-        }
-#endif
-
-        // Forced Repaint of UI
-
-        // as per: https://stackoverflow.com/questions/2886532/in-c-how-do-you-send-a-refresh-repaint-message-to-a-wpf-grid-or-canvas
-
-        private static Action EmptyDelegate = delegate () { };
-
-        public static void RepaintUIElement(this UIElement uiElement, Action repaint_done = null)
-        {
-            if (null == repaint_done)
-            {
-                repaint_done = EmptyDelegate;
-            }
-            uiElement.Dispatcher.Invoke(DispatcherPriority.Render, repaint_done);
-        }
-
-
-        public static void SetHourglassCursor()
-        {
-            // Set the cursor to Hourglass as per: http://www.csharp411.com/the-proper-way-to-show-the-wait-cursor/
-            // --> https://stackoverflow.com/questions/11021422/how-do-i-display-wait-cursor-during-a-wpf-applications-startup
-            InvokeInUIThread(() =>
-            {
-                Mouse.OverrideCursor = Cursors.Wait;
-            });
-        }
-
-        public static void ResetHourglassCursor()
-        {
-            // revert the forced hourglass cursor, if any:
-            //
-            // RESET the cursor to Hourglass as per: http://www.csharp411.com/the-proper-way-to-show-the-wait-cursor/
-            // --> https://stackoverflow.com/questions/11021422/how-do-i-display-wait-cursor-during-a-wpf-applications-startup
-            InvokeInUIThread(() =>
-            {
-                Mouse.OverrideCursor = null;
-            });
-        }
-
-        private static SynchronizationContext _syncContext;
-
-        public static bool CurrentThreadIsUIThread()
-        {
-            Thread t = Thread.CurrentThread;
-            ApartmentState state = t?.GetApartmentState() ?? ApartmentState.Unknown;
-            bool pooled = t?.IsThreadPoolThread ?? false;
-            bool bg = t?.IsBackground ?? false;
-            string n = t?.Name ?? "???";
-            bool nct = (Application.Current == null);
-            bool isMainDispatcher = (System.Windows.Threading.Dispatcher.CurrentDispatcher == Application.Current?.Dispatcher);
-            bool isUI = (!pooled && !bg && state == ApartmentState.STA);
-            bool acc = Application.Current?.Dispatcher.CheckAccess() ?? false;
-
-            if (state == ApartmentState.Unknown || (nct && !ShutdownableManager.Instance.IsShuttingDown) || (!isMainDispatcher && isUI) || acc != isUI)
-            {
-<<<<<<< HEAD
-                Logging.Warn("Running in odd context.");
-=======
-                // when we at the end of application lifetime, after signaling shutdown, at some point this mix shows up:
-                //     [Q] WARN[Main][198.658M] Running in odd context @ STA / False / False / True / ..... / True
-                Logging.Warn($"Running in odd context @ {state}/{pooled}/{bg}/{ (Application.Current == null) }/{ ShutdownableManager.Instance.IsShuttingDown }/{ isMainDispatcher }/{ isUI }/{ (acc != isUI) }/{ !(pooled || bg || state != ApartmentState.STA) }");
->>>>>>> 41d3ebe0
-            }
-
-            if (acc)
-            {
-                // https://stackoverflow.com/questions/10448987/dispatcher-currentdispatcher-vs-application-current-dispatcher
-                if (!isMainDispatcher || !isUI)
-                {
-<<<<<<< HEAD
-                    Logging.Error(new Exception("Unexpected results"), $"woops @ {state}/{pooled}/{bg}/{ (Application.Current == null)  } /{ !(pooled || bg || state != ApartmentState.STA) }");
-=======
-                    Logging.Error(new Exception("Unexpected results"), $"woops @ {state}/{pooled}/{bg}/{ (Application.Current == null) }/{ ShutdownableManager.Instance.IsShuttingDown }/{ isMainDispatcher }/{ isUI }/{ (acc != isUI) }/{ !(pooled || bg || state != ApartmentState.STA) }");
->>>>>>> 41d3ebe0
-                    return false;
-                }
-                return true;
-            }
-            return isUI;
-        }
-
-        public static void InvokeInUIThread(Action action, Dispatcher override_dispatcher = null, DispatcherPriority priority = DispatcherPriority.Normal)
-        {
-            try
-            {
-                if (override_dispatcher != null)
-                {
-                    if (!override_dispatcher.CheckAccess())
-                    {
-                        override_dispatcher.Invoke(action, priority);
-                    }
-                    else
-                    {
-                        action.Invoke();
-                    }
-                }
-                else if (!CurrentThreadIsUIThread())
-                {
-                    if (Application.Current != null)
-                    {
-                        Application.Current.Dispatcher.Invoke(action, priority);
-                    }
-<<<<<<< HEAD
-                    else
-                    {
-                        // Pray to the Big Kahuna; we're probably shutting down and don't know / cannot know any more if we're in UI thread or other.
-                        //
-                        // Fire off and pray...
-                        if (_syncContext != null)
-                        {
-                            _syncContext.Send(o =>
-                            {
-                                try
-                                {
-                                    action.Invoke();
-                                }
-                                catch (Exception ex)
-                                {
-                                    Logging.Error("InvokeInUIThread::syncContext:SEND: Error occurred.");
-                                }
-                            }, null);
-                        }
-                        else
-                        {
-                            try
-                            {
-                                action.Invoke();
-                            }
-                            catch (Exception ex)
-                            {
-                                Logging.Error("InvokeInUIThread::finalFallback: Error occurred.");
-                            }
-=======
-                    else 
-                    {
-                        // Pray to the Big Kahuna; we're (probably) shutting down and don't know / cannot know any more if we're in UI thread or other.
-                        //
-                        // Fire off and pray...
-                        try
-                        {
-                            action.Invoke();
-                        }
-                        catch (Exception ex)
-                        {
-                            Logging.Error("InvokeInUIThread::finalFallback: Error occurred.");
->>>>>>> 41d3ebe0
-                        }
-                    }
-                }
-                else
-                {
-                // we assume this ctor is called from the UI thread!
-                //
-                // (keep the current context around for when Application.Current starts to fail and we still need access to the UI thread during shutdown.)
-                _syncContext = SynchronizationContext.Current;
-
-                action.Invoke();
-                }
-            }
-            catch (Exception ex)
-            {
-                Logging.Error(ex, "InvokeInUIThread");
-            }
-        }
-
-        public static void InvokeAsyncInUIThread(Action action, DispatcherPriority priority = DispatcherPriority.Normal)
-        {
-            if (Application.Current != null)
-            {
-                Application.Current.Dispatcher.BeginInvoke(action, priority);
-            }
-            else
-            {
-<<<<<<< HEAD
-                // Pray to the Big Kahuna; we're probably shutting down and don't know / cannot know any more if we're in UI thread or other.
-                //
-                // Fire off and pray...
-                if (_syncContext != null)
-                {
-                    _syncContext.Post(o =>
-                    {
-                        try
-                        {
-                            action.Invoke();
-                        }
-                        catch (Exception ex)
-                        {
-                            Logging.Error("InvokeInUIThread::syncContext:POST: Error occurred.");
-                        }
-                    }, null);
-                }
-                else
-                {
-                    throw new Exception("no known GUI thread to invoke async to...");
-=======
-                ASSERT.Test(ShutdownableManager.Instance.IsShuttingDown);
-                try
-                {
-                    throw new Exception("Ignoring async UI invocation during shutdown.");
-                }
-                catch (Exception ex)
-                {
-                    Logging.Warn(ex);
->>>>>>> 41d3ebe0
-                }
-            }
-        }
-
-        [Conditional("DEBUG")]
-        public static void AssertThisCodeIs_NOT_RunningInTheUIThread()
-        {
-            // This assertion check is important, but not severe enough to barf a hairball when it fails: dont_throw=true
-            // Besides, the basic test would fail when we are shutting down the application.
-            bool state = !CurrentThreadIsUIThread() || ShutdownableManager.Instance.IsShuttingDown;
-            if (!state)
-            {
-                ASSERT.Test(state, "This code MUST NOT execute in the Main UI Thread.", dont_throw: true);
-            }
-        }
-
-        [Conditional("DEBUG")]
-        public static void AssertThisCodeIsRunningInTheUIThread()
-        {
-            // This assertion check is important, but not severe enough to barf a hairball when it fails: dont_throw=true
-            bool state = CurrentThreadIsUIThread() || ShutdownableManager.Instance.IsShuttingDown;
-            if (!state)
-            {
-                ASSERT.Test(false, "This code MUST execute in the Main UI Thread.", dont_throw: true);
-            }
-        }
-
-        public static string StackTrace
-        {
-            get
-            {
-                return LogAssist.AppendStackTrace(null, "SafeExec");
-            }
-        }
-
-        public static void SafeExec(Action f, string trace = null)
-        {
-            // exec in same thread:
-            try
-            {
-                f();
-            }
-            catch (Exception ex)
-            {
-                // NOTE: when you set a debugger breakpoint here, it should only be hit
-                // AFTER the Logging singleton instance has shut down:
-                // it's okay when we're *that far* into the application termination phase.
-                if (!Logging.HasShutDown)
-                {
-                    if (!String.IsNullOrEmpty(trace))
-                    {
-                        trace = $" -- Invoker call trace:\n{trace}";
-                    }
-                    else
-                    {
-                        trace = "";
-                    }
-                    Logging.Error(ex, $"Failed safe-exec.{trace}");
-                }
-            }
-        }
-    }
-}
+﻿using System;
+using System.Diagnostics;
+using System.Threading;
+using System.Windows;
+using System.Windows.Input;
+using System.Windows.Threading;
+using Utilities.Misc;
+using Utilities.Shutdownable;
+
+namespace Utilities.GUI
+{
+    /// <summary>
+    /// A nasty little class that does almost the equivalent of DoEvents in former lifetimes.
+    /// Try to avoid using it.  Obviously you will have a good reason to do so (e.g WPF printing blocks the GUI, grrrrrrrrrrrrrr!!!).
+    ///
+    /// See also https://docs.microsoft.com/en-us/dotnet/api/system.windows.threading.dispatcherframe
+    /// </summary>
+    public static class WPFDoEvents
+    {
+#if false
+        private static void DoEvents()
+        {
+            if (!ShutdownableManager.Instance.IsShuttingDown
+                && (Application.Current?.Dispatcher.CheckAccess() ?? false)
+                && (!Application.Current?.Dispatcher.HasShutdownStarted ?? false))
+            {
+                // https://stackoverflow.com/questions/4502037/where-is-the-application-doevents-in-wpf
+                // https://stackoverflow.com/questions/21642381/how-to-wait-for-waithandle-while-serving-wpf-dispatcher-events
+                //
+                // Update (taken from last SO link and adapted to Qiqqa)
+                //
+                // So it seems the above method will peg the CPU.
+                // Here's an alternative that uses a DispatcherTimer to check while the method pumps for messages.
+
+#if false
+                DispatcherFrame frame = new DispatcherFrame();
+
+                // https://stackoverflow.com/questions/10448987/dispatcher-currentdispatcher-vs-application-current-dispatcher
+                if (System.Windows.Threading.Dispatcher.CurrentDispatcher != Application.Current?.Dispatcher)
+                {
+                    Logging.Error(new Exception("Unexpected results"), "woops");
+                }
+
+                //Dispatcher.CurrentDispatcher.BeginInvoke(DispatcherPriority.Background, new DispatcherOperationCallback(ExitFrame), frame);
+                Application.Current.Dispatcher.BeginInvoke(DispatcherPriority.Background, new DispatcherOperationCallback(ExitFrame), frame);
+                Dispatcher.PushFrame(frame);
+#else
+                DispatcherTimer timer = new DispatcherTimer(DispatcherPriority.Background)
+                {
+                    Interval = TimeSpan.FromMilliseconds(50)
+                };
+
+                DispatcherFrame frame = new DispatcherFrame();
+
+                timer.Tick += (o, e) =>
+                {
+                    timer.IsEnabled = false;
+                    frame.Continue = false;
+                };
+                timer.IsEnabled = true;
+                Dispatcher.PushFrame(frame);
+#endif
+            }
+            else
+            {
+                Thread.Yield();
+            }
+        }
+#endif
+
+#if false
+        internal static object ExitFrame(object f)
+        {
+            ((DispatcherFrame)f).Continue = false;
+            return null;
+        }
+#endif
+
+#if false
+        //private static object DoEvents_lock = new object();
+
+        public static void WaitForUIThreadActivityDone()
+        {
+            Logging.Debug("+WaitForUIThreadActivityDone start");
+
+            Stopwatch clk = Stopwatch.StartNew();
+
+            // if (Application.Current == null || Application.Current.Dispatcher.Thread == Thread.CurrentThread)
+            // as per: https://stackoverflow.com/questions/5143599/detecting-whether-on-ui-thread-in-wpf-and-winforms#answer-14280425
+            // and: https://stackoverflow.com/questions/2982498/wpf-dispatcher-the-calling-thread-cannot-access-this-object-because-a-differen/13726324#13726324
+            if (Application.Current?.Dispatcher.CheckAccess() ?? false)
+            {
+                DoEvents();
+            }
+            else
+            {
+                // As we want the caller to WAIT until the UI has processed everything in the Windows Message Pipe,
+                // i.e. kept the UI responsive, we will LOCK around this block too: the first (background) thread
+                // to enter will wait for the UI/Dispatcher to relinquish control, while subsequent callers from
+                // other background threads will wait on the lock to resolve...
+                //lock (DoEvents_lock)
+                {
+                    if (!ShutdownableManager.Instance.IsShuttingDown
+                        && (!Application.Current?.Dispatcher.HasShutdownStarted ?? false))
+                    {
+                        Application.Current.Dispatcher.Invoke(new Action(() =>
+                        {
+                            Logging.Debug(":::WaitForUIThreadActivityDone Invoke started");
+                            DoEvents();
+                            Logging.Debug(":::WaitForUIThreadActivityDone Invoke finished");
+                        }));
+                    }
+                    else
+                    {
+                        Thread.Yield();
+                    }
+                }
+            }
+            Logging.Debug("-WaitForUIThreadActivityDone end (time spent: {0} ms)", clk.ElapsedMilliseconds);
+        }
+#endif
+
+        // Forced Repaint of UI
+
+        // as per: https://stackoverflow.com/questions/2886532/in-c-how-do-you-send-a-refresh-repaint-message-to-a-wpf-grid-or-canvas
+
+        private static Action EmptyDelegate = delegate () { };
+
+        public static void RepaintUIElement(this UIElement uiElement, Action repaint_done = null)
+        {
+            if (null == repaint_done)
+            {
+                repaint_done = EmptyDelegate;
+            }
+            uiElement.Dispatcher.Invoke(DispatcherPriority.Render, repaint_done);
+        }
+
+
+        public static void SetHourglassCursor()
+        {
+            // Set the cursor to Hourglass as per: http://www.csharp411.com/the-proper-way-to-show-the-wait-cursor/
+            // --> https://stackoverflow.com/questions/11021422/how-do-i-display-wait-cursor-during-a-wpf-applications-startup
+            InvokeInUIThread(() =>
+            {
+                Mouse.OverrideCursor = Cursors.Wait;
+            });
+        }
+
+        public static void ResetHourglassCursor()
+        {
+            // revert the forced hourglass cursor, if any:
+            //
+            // RESET the cursor to Hourglass as per: http://www.csharp411.com/the-proper-way-to-show-the-wait-cursor/
+            // --> https://stackoverflow.com/questions/11021422/how-do-i-display-wait-cursor-during-a-wpf-applications-startup
+            InvokeInUIThread(() =>
+            {
+                Mouse.OverrideCursor = null;
+            });
+        }
+
+        public static bool CurrentThreadIsUIThread()
+        {
+            Thread t = Thread.CurrentThread;
+            ApartmentState state = t?.GetApartmentState() ?? ApartmentState.Unknown;
+            bool pooled = t?.IsThreadPoolThread ?? false;
+            bool bg = t?.IsBackground ?? false;
+            string n = t?.Name ?? "???";
+            bool nct = (Application.Current == null);
+            bool isMainDispatcher = (System.Windows.Threading.Dispatcher.CurrentDispatcher == Application.Current?.Dispatcher);
+            bool isUI = (!pooled && !bg && state == ApartmentState.STA);
+            bool acc = Application.Current?.Dispatcher.CheckAccess() ?? false;
+
+            if (state == ApartmentState.Unknown || (nct && !ShutdownableManager.Instance.IsShuttingDown) || (!isMainDispatcher && isUI) || acc != isUI)
+            {
+                // when we at the end of application lifetime, after signaling shutdown, at some point this mix shows up:
+                //     [Q] WARN[Main][198.658M] Running in odd context @ STA / False / False / True / ..... / True
+                Logging.Warn($"Running in odd context @ {state}/{pooled}/{bg}/{ (Application.Current == null) }/{ ShutdownableManager.Instance.IsShuttingDown }/{ isMainDispatcher }/{ isUI }/{ (acc != isUI) }/{ !(pooled || bg || state != ApartmentState.STA) }");
+            }
+
+            if (acc)
+            {
+                // https://stackoverflow.com/questions/10448987/dispatcher-currentdispatcher-vs-application-current-dispatcher
+                if (!isMainDispatcher || !isUI)
+                {
+                    Logging.Error(new Exception("Unexpected results"), $"woops @ {state}/{pooled}/{bg}/{ (Application.Current == null) }/{ ShutdownableManager.Instance.IsShuttingDown }/{ isMainDispatcher }/{ isUI }/{ (acc != isUI) }/{ !(pooled || bg || state != ApartmentState.STA) }");
+                    return false;
+                }
+                return true;
+            }
+            return isUI;
+        }
+
+        public static void InvokeInUIThread(Action action, Dispatcher override_dispatcher = null, DispatcherPriority priority = DispatcherPriority.Normal)
+        {
+            try
+            {
+                if (override_dispatcher != null)
+                {
+                    if (!override_dispatcher.CheckAccess())
+                    {
+                        override_dispatcher.Invoke(action, priority);
+                    }
+                    else
+                    {
+                        action.Invoke();
+                    }
+                }
+                else if (!CurrentThreadIsUIThread())
+                {
+                    if (Application.Current != null)
+                    {
+                        Application.Current.Dispatcher.Invoke(action, priority);
+                    }
+                    else 
+                    {
+                        // Pray to the Big Kahuna; we're (probably) shutting down and don't know / cannot know any more if we're in UI thread or other.
+                        //
+                        // Fire off and pray...
+                        try
+                        {
+                            action.Invoke();
+                        }
+                        catch (Exception ex)
+                        {
+                            Logging.Error("InvokeInUIThread::finalFallback: Error occurred.");
+                        }
+                    }
+                }
+                else
+                {
+                    action.Invoke();
+                }
+            }
+            catch (Exception ex)
+            {
+                Logging.Error(ex, "InvokeInUIThread");
+            }
+        }
+
+        public static void InvokeAsyncInUIThread(Action action, DispatcherPriority priority = DispatcherPriority.Normal)
+        {
+            if (Application.Current != null)
+            {
+                Application.Current.Dispatcher.BeginInvoke(action, priority);
+            }
+            else
+            {
+                ASSERT.Test(ShutdownableManager.Instance.IsShuttingDown);
+                try
+                {
+                    throw new Exception("Ignoring async UI invocation during shutdown.");
+                }
+                catch (Exception ex)
+                {
+                    Logging.Warn(ex);
+                }
+            }
+        }
+
+        [Conditional("DEBUG")]
+        public static void AssertThisCodeIs_NOT_RunningInTheUIThread()
+        {
+            // This assertion check is important, but not severe enough to barf a hairball when it fails: dont_throw=true
+            // Besides, the basic test would fail when we are shutting down the application.
+            bool state = !CurrentThreadIsUIThread() || ShutdownableManager.Instance.IsShuttingDown;
+            if (!state)
+            {
+                ASSERT.Test(state, "This code MUST NOT execute in the Main UI Thread.", dont_throw: true);
+            }
+        }
+
+        [Conditional("DEBUG")]
+        public static void AssertThisCodeIsRunningInTheUIThread()
+        {
+            // This assertion check is important, but not severe enough to barf a hairball when it fails: dont_throw=true
+            bool state = CurrentThreadIsUIThread() || ShutdownableManager.Instance.IsShuttingDown;
+            if (!state)
+            {
+                ASSERT.Test(false, "This code MUST execute in the Main UI Thread.", dont_throw: true);
+            }
+        }
+
+        public static string StackTrace
+        {
+            get
+            {
+                return LogAssist.AppendStackTrace(null, "SafeExec");
+            }
+        }
+
+        public static void SafeExec(Action f, string trace = null)
+        {
+            // exec in same thread:
+            try
+            {
+                f();
+            }
+            catch (Exception ex)
+            {
+                // NOTE: when you set a debugger breakpoint here, it should only be hit
+                // AFTER the Logging singleton instance has shut down:
+                // it's okay when we're *that far* into the application termination phase.
+                if (!Logging.HasShutDown)
+                {
+                    if (!String.IsNullOrEmpty(trace))
+                    {
+                        trace = $" -- Invoker call trace:\n{trace}";
+                    }
+                    else
+                    {
+                        trace = "";
+                    }
+                    Logging.Error(ex, $"Failed safe-exec.{trace}");
+                }
+            }
+        }
+    }
+}