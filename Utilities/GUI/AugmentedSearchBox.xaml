--- conflicted
+++ resolved
@@ -1,16 +1,8 @@
-<<<<<<< HEAD
 <UserControl x:Class="Utilities.GUI.AugmentedSearchBox"
              xmlns="http://schemas.microsoft.com/winfx/2006/xaml/presentation"
              xmlns:x="http://schemas.microsoft.com/winfx/2006/xaml"
              xmlns:controls="clr-namespace:System.Windows.Controls;assembly=System.Windows.Controls.Input.Toolkit"
              MinWidth="100"
-=======
-<UserControl x:Class="Utilities.GUI.AugmentedSearchBox"
-             xmlns="http://schemas.microsoft.com/winfx/2006/xaml/presentation"
-             xmlns:x="http://schemas.microsoft.com/winfx/2006/xaml"
-             xmlns:controls="clr-namespace:System.Windows.Controls;assembly=System.Windows.Controls.Input.Toolkit"
-             MinWidth="125"
->>>>>>> 7d7810c5
 >
     <Grid>
         <TextBox Name="TextPrompt" Height="28" VerticalContentAlignment="Center" Padding="3 5 19 5" IsHitTestVisible="False" Focusable="False"/>
