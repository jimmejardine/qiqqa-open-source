﻿using System;
using System.Windows.Media.Imaging;

namespace icons
{
    public static class Icons
    {
        private static readonly string MODULE_NAME = typeof(Icons).Assembly.GetName().Name;

        public const string QiqqaLogoSmall = "QiqqaLogoSmall";
        public const string Qiqqa = "Qiqqa";
        public const string QiqqaMedal = "QiqqaMedal";
        public const string QiqqaWhiteBackground = "QiqqaWhiteBackground";
        public const string QiqqaAndroid = "QiqqaAndroid";

        public const string AugmentedButtonDown = "AugmentedButtonDown";
<<<<<<< HEAD
        public const string Champion = "Champion";
=======
        public const string ToolbarBackground = "ToolbarBackground";

>>>>>>> 0fa9d3f0
        public const string Plus = "Plus";
        public const string Minus = "Minus";
        public const string Yes = "Yes";
        public const string No = "No";

        public const string Import_BibTeX = "Import_BibTeX";
        public const string Import_Mendeley = "Import_Mendeley";
        public const string Import_Zotero = "Import_Zotero";
        public const string Import_EndNote = "Import_EndNote";
        public const string Import_JabRef = "Import_JabRef";

        // http://www.easyicon.net/language.en/iconsearch/iconset:symbolize-icons/1/
        public const string SpeedRead_Plus = "SpeedRead_Plus";
        public const string SpeedRead_Minus = "SpeedRead_Minus";
        public const string SpeedRead_Play = "SpeedRead_Play";
        public const string SpeedRead_Pause = "SpeedRead_Pause";
        public const string SpeedRead_Backward = "SpeedRead_Backward";
        public const string SpeedRead_Stop = "SpeedRead_Stop";

        public const string WebLibraryRefresh = "WebLibraryRefresh";
        public const string WebLibrarySyncAll = "WebLibrarySyncAll";
        public const string WebLibrarySyncAllPDFs = "WebLibrarySyncAllPDFs";
        public const string WebLibraryManage = "WebLibraryManage";
        public const string WebLibrary_CoverFlow = "WebLibrary_CoverFlow";
        public const string WebLibrary_Charts = "WebLibrary_Charts";
        public const string WebLibrary_ReadOnly = "WebLibrary_ReadOnly";
        public const string WebLibrary_AutoSync = "WebLibrary_AutoSync";
        public const string WebLibrary_Grids = "WebLibrary_Grids";
        public const string WebLibrary_IntranetLibrary = "WebLibrary_IntranetLibrary";
        public const string WebLibrary_BundleLibrary = "WebLibrary_BundleLibrary";
        public const string WebLibrary_WebLibrary = "WebLibrary_WebLibrary";

        public const string ModulePDFViewer = "ModulePDFViewer";
        public const string ModuleDocumentLibrary = "ModuleDocumentLibrary";
        public const string ModuleWebBrowser = "ModuleWebBrowser";
        public const string ModuleBrainstorm = "ModuleBrainstorm";
        public const string ModuleConfiguration = "ModuleConfiguration";
        public const string ModuleHelp = "ModuleHelp";
        public const string ModulePDFAnnotationReport = "ModulePDFAnnotationReport";
        public const string ModuleStartPage = "ModuleStartPage";
        public const string ModuleInCite = "ModuleInCite";
        public const string ModuleExpedition = "ModuleExpedition";
        public const string ModuleLocalisation = "ModuleLocalisation";

        public const string About = "About";
        public const string Help = "Help";
        public const string Manual = "Manual";
        public const string Backup = "Backup";
        public const string Logout = "Logout";
        public const string Login = "Login";
        public const string LoginRegister = "LoginRegister";
        public const string LoginGuest = "LoginGuest";
        public const string Upgrade = "Upgrade";
        public const string GarbageCollect = "GarbageCollect";
        public const string ZipLogs = "ZipLogs";

        public const string Datacopia = "Datacopia";
        public const string SocialMedia = "SocialMedia";
        public const string QiqqaWeb = "QiqqaWeb";

        public const string New = "New";
        public const string Open = "Open";
        public const string Save = "Save";
        public const string SaveAs = "SaveAs";
        public const string Delete = "Delete";
        public const string Switch = "Switch";
        public const string Explore = "Explore";

        public const string Page1Up = "Page1Up";
        public const string Page2Up = "Page2Up";
        public const string PageNUp = "PageNUp";
        public const string PageWholeUp = "PageWholeUp";
        public const string PageRotate = "PageRotate";

        public const string DocumentFullScreen = "DocumentFullScreen";
        public const string ZoomIn = "ZoomIn";
        public const string ZoomOut = "ZoomOut";

        public const string Next = "Next";
        public const string Previous = "Previous";

        public const string Cancel = "Cancel";
        public const string Back = "Back";
        public const string Forward = "Forward";
        public const string Refresh = "Refresh";

        public const string Share = "Share";
        public const string Find = "Find";
        public const string Search = "Search";
        public const string JumpToSection = "JumpToSection";
        public const string Hand = "Hand";
        public const string TextSelect = "TextSelect";
        public const string TextSentenceSelect = "TextSentenceSelect";
        public const string Annotation = "Annotation";
        public const string Highlighter = "Highlighter";
        public const string Printer = "Printer";
        public const string Metadata = "Metadata";
        public const string PictureGrab = "PictureGrab";
        public const string ReadOutLoud = "ReadOutLoud";
        public const string SpeedRead = "SpeedRead";
        public const string ExportToText = "ExportToText";
        public const string OCRNotComplete = "OCRNotComplete";

        public const string DesktopRefresh = "DesktopRefresh";
        public const string DesktopCommit = "DesktopCommit";
        public const string Clear = "Clear";
        public const string Camera = "Camera";
        public const string Ink = "Ink";

        public const string HighlightPointErase = "HighlightPointErase";
        public const string InkDraw = "InkDraw";
        public const string InkPointErase = "InkPointErase";
        public const string InkStrokeErase = "InkStrokeErase";
        public const string InkSelect = "InkSelect";

        public const string BrainstormAddText = "BrainstormAddText";
        public const string BrainstormAddConnector = "BrainstormAddConnector";
        public const string BrainstormAddImage = "BrainstormAddImage";
        public const string BrainstormDocument = "BrainstormDocument";
        public const string BrainstormLibrary = "BrainstormLibrary";
        public const string BrainstormPDFAnnotation = "BrainstormPDFAnnotation";
        public const string BrainstormPDFAuthor = "BrainstormPDFAuthor";
        public const string BrainstormPDFTag = "BrainstormPDFTag";
        public const string BrainstormPDFAutoTag = "BrainstormPDFAutoTag";
        public const string BrainstormWebsite = "BrainstormWebsite";
        public const string BrainstormAttractorTheme = "BrainstormAttractorTheme";
        public const string BrainstormAutoArrange = "BrainstormAutoArrange";

        public const string LibraryDoOCR = "LibraryDoOCR";
        public const string LibraryAnnotationsReport = "LibraryAnnotationsReport";
        public const string LibraryGenerateReferences = "LibraryGenerateReferences";
        public const string LibraryFindDuplicates = "LibraryFindDuplicates";
        public const string LibraryPivot = "LibraryPivot";

        public const string LibraryCatalogDetails = "LibraryCatalogDetails";
        public const string LibraryCatalogDrag = "LibraryCatalogDrag";
        public const string LibraryCatalogOpen = "LibraryCatalogOpen";
        public const string LibraryCatalogOpenVanillaReference = "LibraryCatalogOpenVanillaReference";
        public const string LibraryCatalogPreview = "LibraryCatalogPreview";
        public const string LibraryAutoTagsBlackWhiteLists = "LibraryAutoTagsBlackWhiteLists";

        public const string LibraryEmptyAddFiles = "LibraryEmptyAddFiles";

        public const string LibraryTypeGuest = "LibraryTypeGuest";
        public const string LibraryTypeIntranet = "LibraryTypeIntranet";
        public const string LibraryTypeWeb = "LibraryTypeWeb";
        public const string LibraryTypeBundle = "LibraryTypeBundle";

        public const string BibTexSniffer = "BibTexSniffer";
        public const string LibraryExport = "LibraryExport";
        public const string ExportBibTex = "ExportBibTex";
        public const string ExportWord2007 = "ExportWord2007";
        public const string ExportCitationMatrix = "ExportCitationMatrix";
        public const string BuildBundleLibrary = "BuildBundleLibrary";

        public const string SyncWithCloud = "SyncWithCloud";
        public const string SyncPDFsWithCloud = "SyncPDFsWithCloud";
        public const string SyncDetails = "SyncDetails";
        public const string SyncDialogClose = "SyncDialogClose";

        public const string WebSearch = "WebSearch";
        public const string WebGrabWebPage = "WebGrabWebPage";
        public const string WebGrabPDFs = "WebGrabPDFs";
        public const string WebAddToLibrary = "WebAddToLibrary";
        public const string WebDragToLibrary = "WebDragToLibrary";
        public const string WebPreferences = "WebPreferences";
        public const string WebEZProxy = "WebEZProxy";

        public const string DocumentsAddToLibrary = "DocumentsAddToLibrary";
        public const string DocumentsAddToLibraryFromFolder = "DocumentsAddToLibraryFromFolder";
        public const string DocumentsWatchFolder = "DocumentsWatchFolder";
        public const string DocumentsAddToLibraryFromLibrary = "DocumentsAddToLibraryFromLibrary";
        public const string DocumentsImportFromThirdParty = "DocumentsImportFromThirdParty";
        public const string DocumentsAddMissingFromSelf = "DocumentsAddMissingFromSelf";
        public const string DocumentsInvertColours = "DocumentsInvertColours";
        public const string DocumentSave = "DocumentSave";
        public const string DocumentMisc = "DocumentMisc";

        public const string ExceptionFeedbackSend = "ExceptionFeedbackSend";
        public const string ExceptionFeedbackDecline = "ExceptionFeedbackDecline";

        public const string AnnotationReportExportToPDF = "AnnotationReportExportToPDF";
        public const string AnnotationReportExportToWord = "AnnotationReportExportToWord";
        public const string AnnotationReportImageWaiting = "AnnotationReportImageWaiting";
        public const string AnnotationReportImageError = "AnnotationReportImageError";

        public const string PivotExportToExcel = "PivotExportToExcel";

        public const string DualTabbed_Minimize = "DualTabbed_Minimize";
        public const string DualTabbed_Maximize = "DualTabbed_Maximize";
        public const string DualTabbed_Close = "DualTabbed_Close";
        public const string DualTabbed_CloseGlow = "DualTabbed_CloseGlow";
        public const string DualTabbed_TopLeft = "DualTabbed_TopLeft";
        public const string DualTabbed_TopRight = "DualTabbed_TopRight";
        public const string DualTabbed_Bottom = "DualTabbed_Bottom";
        public const string DualTabbed_Floating = "DualTabbed_Floating";
        public const string DualTabbed_FullScreen = "DualTabbed_FullScreen";
        public const string DualTabbed_ChangeLocation = "DualTabbed_ChangeLocation";

        public const string GoogleBibTexNext = "GoogleBibTexNext";
        public const string GoogleBibTexSkip = "GoogleBibTexSkip";
        public const string GoogleBibTexSkipForever = "GoogleBibTexSkipForever";
        public const string BibTeXSnifferWizard = "BibTeXSnifferWizard";
        public const string PubMedUseThis = "PubMedUseThis";
        public const string GoogleBibTexUseThis = "GoogleBibTexUseThis";
        public const string GoogleBibTexCancel = "GoogleBibTexCancel";

        public const string DocumentMetadataComments = "DocumentMetadataComments";
        public const string BibTeXParseError = "BibTeXParseError";

        public const string SecureIndicator = "SecureIndicator";

        public const string DocumentTypePdf = "DocumentTypePdf";

        public const string AdvertClose = "AdvertClose";
        public const string ThumbsUp = "ThumbsUp";
        public const string ThumbsDown = "ThumbsDown";

        public const string LEDCircleBlue = "led_circle_blue";

        public const string Premium = "Premium";
        public const string PremiumInactive = "PremiumInactive";
        public const string PremiumPlus = "PremiumPlus";
        public const string PremiumPlusInactive = "PremiumPlusInactive";
        public const string Favourite = "Favourite";

        public const string Webcast = "Webcast";
        public const string Xmas = "Xmas";
        public const string Xmas3 = "Xmas3";
        public const string TopUp = "TopUp";
        public const string ViewOnline = "ViewOnline";

        public const string InCiteNewCitation = "InCiteNewCitation";
        public const string InCiteAppendCitation = "InCiteAppendCitation";
        public const string InCiteAddBibliography = "InCiteAddBibliography";
        public const string InCiteAddCSLStats = "InCiteAddCSLStats";
        public const string InCiteRefresh = "InCiteRefresh";
        public const string InCiteCitationSnippet = "InCiteCitationSnippet";
        public const string InCiteCSLStandard = "InCiteCSLStandard";
        public const string InCiteCSLDownload = "InCiteCSLDownload";
        public const string InCitePause = "InCitePause";
        public const string InCiteConnection = "InCiteConnection";
        public const string InCiteEditCSL = "InCiteEditCSL";
        public const string InCiteFindUsedReferences = "InCiteFindUsedReferences";
        public const string InCiteToolbarOpenPopup = "InCiteToolbarOpenPopup";
        public const string InCiteAbbreviations = "InCiteAbbreviations";

        public static readonly string NotificationBarClose = "NotificationBarClose";

        public static readonly string GlossHelpers = "GlossHelpers";

        public static readonly string StarburstBlue = "StarburstBlue";
        public static readonly string StarburstGreen = "StarburstGreen";
        public static readonly string StarburstYellow = "StarburstYellow";

        public static readonly string PageCornerBlue = "PageCornerBlue";
        public static readonly string PageCornerCyan = "PageCornerCyan";
        public static readonly string PageCornerGreen = "PageCornerGreen";
        public static readonly string PageCornerOrange = "PageCornerOrange";
        public static readonly string PageCornerPink = "PageCornerPink";

        public static readonly string BibTeXEditToggleMode1 = "BibTeXEditToggleMode1";
        public static readonly string BibTeXParseError2 = "BibTeXParseError2";
        public static readonly string BibTeXParseError3 = "BibTeXParseError3";
        public static readonly string BibTeXParseError4 = "BibTeXParseError4";
        public static readonly string BibTeXParseError5 = "BibTeXParseError5";
        public static readonly string BibTeXReset = "BibTexReset";
        public static readonly string Previous2 = "Previous2";
        public static readonly string UpLeft = "UpLeft";
        public static readonly string UpRight = "UpRight";
        public static readonly string Warning1 = "Warning1";
        public static readonly string Warning2 = "Warning2";
        public static readonly string Window = "Window";

        #region LexLens only

        public const string lexlens_logo = "lexlens_logo";
        public const string lexlens_back = "lexlens_back";
        public const string lexlens_dock = "lexlens_dock";
        public const string lexlens_eye = "lexlens_eye";
        public const string lexlens_search = "lexlens_search";
        public const string lexlens_search_down = "lexlens_search_down";
        public const string lexlens_search_up = "lexlens_search_up";

        #endregion


        public static BitmapImage GetAppIcon(string icon, string extension = "png")
        {
            string resource_location = string.Format("pack://application:,,,/{0};component/Application/{1}.{2}", MODULE_NAME, icon, extension);
            BitmapImage bitmap_image = new BitmapImage(new Uri(resource_location));
            return bitmap_image;
        }

        public static BitmapImage GetByPath(string resource_path)
        {
            string resource_location = string.Format("pack://application:,,,/{0};component/{1}.png", MODULE_NAME, resource_path);
            return new BitmapImage(new Uri(resource_location));
        }

        public static BitmapSource GetAppIconICO(string icon)
        {
            string resource_location = string.Format("pack://application:,,,/{0};component/Application/{1}.{2}", MODULE_NAME, icon, "ico");
            return BitmapFrame.Create(new Uri(resource_location));
        }
    }
}
<|MERGE_RESOLUTION|>--- conflicted
+++ resolved
@@ -1,329 +1,324 @@
-﻿using System;
-using System.Windows.Media.Imaging;
-
-namespace icons
-{
-    public static class Icons
-    {
-        private static readonly string MODULE_NAME = typeof(Icons).Assembly.GetName().Name;
-
-        public const string QiqqaLogoSmall = "QiqqaLogoSmall";
-        public const string Qiqqa = "Qiqqa";
-        public const string QiqqaMedal = "QiqqaMedal";
-        public const string QiqqaWhiteBackground = "QiqqaWhiteBackground";
-        public const string QiqqaAndroid = "QiqqaAndroid";
-
-        public const string AugmentedButtonDown = "AugmentedButtonDown";
-<<<<<<< HEAD
-        public const string Champion = "Champion";
-=======
-        public const string ToolbarBackground = "ToolbarBackground";
-
->>>>>>> 0fa9d3f0
-        public const string Plus = "Plus";
-        public const string Minus = "Minus";
-        public const string Yes = "Yes";
-        public const string No = "No";
-
-        public const string Import_BibTeX = "Import_BibTeX";
-        public const string Import_Mendeley = "Import_Mendeley";
-        public const string Import_Zotero = "Import_Zotero";
-        public const string Import_EndNote = "Import_EndNote";
-        public const string Import_JabRef = "Import_JabRef";
-
-        // http://www.easyicon.net/language.en/iconsearch/iconset:symbolize-icons/1/
-        public const string SpeedRead_Plus = "SpeedRead_Plus";
-        public const string SpeedRead_Minus = "SpeedRead_Minus";
-        public const string SpeedRead_Play = "SpeedRead_Play";
-        public const string SpeedRead_Pause = "SpeedRead_Pause";
-        public const string SpeedRead_Backward = "SpeedRead_Backward";
-        public const string SpeedRead_Stop = "SpeedRead_Stop";
-
-        public const string WebLibraryRefresh = "WebLibraryRefresh";
-        public const string WebLibrarySyncAll = "WebLibrarySyncAll";
-        public const string WebLibrarySyncAllPDFs = "WebLibrarySyncAllPDFs";
-        public const string WebLibraryManage = "WebLibraryManage";
-        public const string WebLibrary_CoverFlow = "WebLibrary_CoverFlow";
-        public const string WebLibrary_Charts = "WebLibrary_Charts";
-        public const string WebLibrary_ReadOnly = "WebLibrary_ReadOnly";
-        public const string WebLibrary_AutoSync = "WebLibrary_AutoSync";
-        public const string WebLibrary_Grids = "WebLibrary_Grids";
-        public const string WebLibrary_IntranetLibrary = "WebLibrary_IntranetLibrary";
-        public const string WebLibrary_BundleLibrary = "WebLibrary_BundleLibrary";
-        public const string WebLibrary_WebLibrary = "WebLibrary_WebLibrary";
-
-        public const string ModulePDFViewer = "ModulePDFViewer";
-        public const string ModuleDocumentLibrary = "ModuleDocumentLibrary";
-        public const string ModuleWebBrowser = "ModuleWebBrowser";
-        public const string ModuleBrainstorm = "ModuleBrainstorm";
-        public const string ModuleConfiguration = "ModuleConfiguration";
-        public const string ModuleHelp = "ModuleHelp";
-        public const string ModulePDFAnnotationReport = "ModulePDFAnnotationReport";
-        public const string ModuleStartPage = "ModuleStartPage";
-        public const string ModuleInCite = "ModuleInCite";
-        public const string ModuleExpedition = "ModuleExpedition";
-        public const string ModuleLocalisation = "ModuleLocalisation";
-
-        public const string About = "About";
-        public const string Help = "Help";
-        public const string Manual = "Manual";
-        public const string Backup = "Backup";
-        public const string Logout = "Logout";
-        public const string Login = "Login";
-        public const string LoginRegister = "LoginRegister";
-        public const string LoginGuest = "LoginGuest";
-        public const string Upgrade = "Upgrade";
-        public const string GarbageCollect = "GarbageCollect";
-        public const string ZipLogs = "ZipLogs";
-
-        public const string Datacopia = "Datacopia";
-        public const string SocialMedia = "SocialMedia";
-        public const string QiqqaWeb = "QiqqaWeb";
-
-        public const string New = "New";
-        public const string Open = "Open";
-        public const string Save = "Save";
-        public const string SaveAs = "SaveAs";
-        public const string Delete = "Delete";
-        public const string Switch = "Switch";
-        public const string Explore = "Explore";
-
-        public const string Page1Up = "Page1Up";
-        public const string Page2Up = "Page2Up";
-        public const string PageNUp = "PageNUp";
-        public const string PageWholeUp = "PageWholeUp";
-        public const string PageRotate = "PageRotate";
-
-        public const string DocumentFullScreen = "DocumentFullScreen";
-        public const string ZoomIn = "ZoomIn";
-        public const string ZoomOut = "ZoomOut";
-
-        public const string Next = "Next";
-        public const string Previous = "Previous";
-
-        public const string Cancel = "Cancel";
-        public const string Back = "Back";
-        public const string Forward = "Forward";
-        public const string Refresh = "Refresh";
-
-        public const string Share = "Share";
-        public const string Find = "Find";
-        public const string Search = "Search";
-        public const string JumpToSection = "JumpToSection";
-        public const string Hand = "Hand";
-        public const string TextSelect = "TextSelect";
-        public const string TextSentenceSelect = "TextSentenceSelect";
-        public const string Annotation = "Annotation";
-        public const string Highlighter = "Highlighter";
-        public const string Printer = "Printer";
-        public const string Metadata = "Metadata";
-        public const string PictureGrab = "PictureGrab";
-        public const string ReadOutLoud = "ReadOutLoud";
-        public const string SpeedRead = "SpeedRead";
-        public const string ExportToText = "ExportToText";
-        public const string OCRNotComplete = "OCRNotComplete";
-
-        public const string DesktopRefresh = "DesktopRefresh";
-        public const string DesktopCommit = "DesktopCommit";
-        public const string Clear = "Clear";
-        public const string Camera = "Camera";
-        public const string Ink = "Ink";
-
-        public const string HighlightPointErase = "HighlightPointErase";
-        public const string InkDraw = "InkDraw";
-        public const string InkPointErase = "InkPointErase";
-        public const string InkStrokeErase = "InkStrokeErase";
-        public const string InkSelect = "InkSelect";
-
-        public const string BrainstormAddText = "BrainstormAddText";
-        public const string BrainstormAddConnector = "BrainstormAddConnector";
-        public const string BrainstormAddImage = "BrainstormAddImage";
-        public const string BrainstormDocument = "BrainstormDocument";
-        public const string BrainstormLibrary = "BrainstormLibrary";
-        public const string BrainstormPDFAnnotation = "BrainstormPDFAnnotation";
-        public const string BrainstormPDFAuthor = "BrainstormPDFAuthor";
-        public const string BrainstormPDFTag = "BrainstormPDFTag";
-        public const string BrainstormPDFAutoTag = "BrainstormPDFAutoTag";
-        public const string BrainstormWebsite = "BrainstormWebsite";
-        public const string BrainstormAttractorTheme = "BrainstormAttractorTheme";
-        public const string BrainstormAutoArrange = "BrainstormAutoArrange";
-
-        public const string LibraryDoOCR = "LibraryDoOCR";
-        public const string LibraryAnnotationsReport = "LibraryAnnotationsReport";
-        public const string LibraryGenerateReferences = "LibraryGenerateReferences";
-        public const string LibraryFindDuplicates = "LibraryFindDuplicates";
-        public const string LibraryPivot = "LibraryPivot";
-
-        public const string LibraryCatalogDetails = "LibraryCatalogDetails";
-        public const string LibraryCatalogDrag = "LibraryCatalogDrag";
-        public const string LibraryCatalogOpen = "LibraryCatalogOpen";
-        public const string LibraryCatalogOpenVanillaReference = "LibraryCatalogOpenVanillaReference";
-        public const string LibraryCatalogPreview = "LibraryCatalogPreview";
-        public const string LibraryAutoTagsBlackWhiteLists = "LibraryAutoTagsBlackWhiteLists";
-
-        public const string LibraryEmptyAddFiles = "LibraryEmptyAddFiles";
-
-        public const string LibraryTypeGuest = "LibraryTypeGuest";
-        public const string LibraryTypeIntranet = "LibraryTypeIntranet";
-        public const string LibraryTypeWeb = "LibraryTypeWeb";
-        public const string LibraryTypeBundle = "LibraryTypeBundle";
-
-        public const string BibTexSniffer = "BibTexSniffer";
-        public const string LibraryExport = "LibraryExport";
-        public const string ExportBibTex = "ExportBibTex";
-        public const string ExportWord2007 = "ExportWord2007";
-        public const string ExportCitationMatrix = "ExportCitationMatrix";
-        public const string BuildBundleLibrary = "BuildBundleLibrary";
-
-        public const string SyncWithCloud = "SyncWithCloud";
-        public const string SyncPDFsWithCloud = "SyncPDFsWithCloud";
-        public const string SyncDetails = "SyncDetails";
-        public const string SyncDialogClose = "SyncDialogClose";
-
-        public const string WebSearch = "WebSearch";
-        public const string WebGrabWebPage = "WebGrabWebPage";
-        public const string WebGrabPDFs = "WebGrabPDFs";
-        public const string WebAddToLibrary = "WebAddToLibrary";
-        public const string WebDragToLibrary = "WebDragToLibrary";
-        public const string WebPreferences = "WebPreferences";
-        public const string WebEZProxy = "WebEZProxy";
-
-        public const string DocumentsAddToLibrary = "DocumentsAddToLibrary";
-        public const string DocumentsAddToLibraryFromFolder = "DocumentsAddToLibraryFromFolder";
-        public const string DocumentsWatchFolder = "DocumentsWatchFolder";
-        public const string DocumentsAddToLibraryFromLibrary = "DocumentsAddToLibraryFromLibrary";
-        public const string DocumentsImportFromThirdParty = "DocumentsImportFromThirdParty";
-        public const string DocumentsAddMissingFromSelf = "DocumentsAddMissingFromSelf";
-        public const string DocumentsInvertColours = "DocumentsInvertColours";
-        public const string DocumentSave = "DocumentSave";
-        public const string DocumentMisc = "DocumentMisc";
-
-        public const string ExceptionFeedbackSend = "ExceptionFeedbackSend";
-        public const string ExceptionFeedbackDecline = "ExceptionFeedbackDecline";
-
-        public const string AnnotationReportExportToPDF = "AnnotationReportExportToPDF";
-        public const string AnnotationReportExportToWord = "AnnotationReportExportToWord";
-        public const string AnnotationReportImageWaiting = "AnnotationReportImageWaiting";
-        public const string AnnotationReportImageError = "AnnotationReportImageError";
-
-        public const string PivotExportToExcel = "PivotExportToExcel";
-
-        public const string DualTabbed_Minimize = "DualTabbed_Minimize";
-        public const string DualTabbed_Maximize = "DualTabbed_Maximize";
-        public const string DualTabbed_Close = "DualTabbed_Close";
-        public const string DualTabbed_CloseGlow = "DualTabbed_CloseGlow";
-        public const string DualTabbed_TopLeft = "DualTabbed_TopLeft";
-        public const string DualTabbed_TopRight = "DualTabbed_TopRight";
-        public const string DualTabbed_Bottom = "DualTabbed_Bottom";
-        public const string DualTabbed_Floating = "DualTabbed_Floating";
-        public const string DualTabbed_FullScreen = "DualTabbed_FullScreen";
-        public const string DualTabbed_ChangeLocation = "DualTabbed_ChangeLocation";
-
-        public const string GoogleBibTexNext = "GoogleBibTexNext";
-        public const string GoogleBibTexSkip = "GoogleBibTexSkip";
-        public const string GoogleBibTexSkipForever = "GoogleBibTexSkipForever";
-        public const string BibTeXSnifferWizard = "BibTeXSnifferWizard";
-        public const string PubMedUseThis = "PubMedUseThis";
-        public const string GoogleBibTexUseThis = "GoogleBibTexUseThis";
-        public const string GoogleBibTexCancel = "GoogleBibTexCancel";
-
-        public const string DocumentMetadataComments = "DocumentMetadataComments";
-        public const string BibTeXParseError = "BibTeXParseError";
-
-        public const string SecureIndicator = "SecureIndicator";
-
-        public const string DocumentTypePdf = "DocumentTypePdf";
-
-        public const string AdvertClose = "AdvertClose";
-        public const string ThumbsUp = "ThumbsUp";
-        public const string ThumbsDown = "ThumbsDown";
-
-        public const string LEDCircleBlue = "led_circle_blue";
-
-        public const string Premium = "Premium";
-        public const string PremiumInactive = "PremiumInactive";
-        public const string PremiumPlus = "PremiumPlus";
-        public const string PremiumPlusInactive = "PremiumPlusInactive";
-        public const string Favourite = "Favourite";
-
-        public const string Webcast = "Webcast";
-        public const string Xmas = "Xmas";
-        public const string Xmas3 = "Xmas3";
-        public const string TopUp = "TopUp";
-        public const string ViewOnline = "ViewOnline";
-
-        public const string InCiteNewCitation = "InCiteNewCitation";
-        public const string InCiteAppendCitation = "InCiteAppendCitation";
-        public const string InCiteAddBibliography = "InCiteAddBibliography";
-        public const string InCiteAddCSLStats = "InCiteAddCSLStats";
-        public const string InCiteRefresh = "InCiteRefresh";
-        public const string InCiteCitationSnippet = "InCiteCitationSnippet";
-        public const string InCiteCSLStandard = "InCiteCSLStandard";
-        public const string InCiteCSLDownload = "InCiteCSLDownload";
-        public const string InCitePause = "InCitePause";
-        public const string InCiteConnection = "InCiteConnection";
-        public const string InCiteEditCSL = "InCiteEditCSL";
-        public const string InCiteFindUsedReferences = "InCiteFindUsedReferences";
-        public const string InCiteToolbarOpenPopup = "InCiteToolbarOpenPopup";
-        public const string InCiteAbbreviations = "InCiteAbbreviations";
-
-        public static readonly string NotificationBarClose = "NotificationBarClose";
-
-        public static readonly string GlossHelpers = "GlossHelpers";
-
-        public static readonly string StarburstBlue = "StarburstBlue";
-        public static readonly string StarburstGreen = "StarburstGreen";
-        public static readonly string StarburstYellow = "StarburstYellow";
-
-        public static readonly string PageCornerBlue = "PageCornerBlue";
-        public static readonly string PageCornerCyan = "PageCornerCyan";
-        public static readonly string PageCornerGreen = "PageCornerGreen";
-        public static readonly string PageCornerOrange = "PageCornerOrange";
-        public static readonly string PageCornerPink = "PageCornerPink";
-
-        public static readonly string BibTeXEditToggleMode1 = "BibTeXEditToggleMode1";
-        public static readonly string BibTeXParseError2 = "BibTeXParseError2";
-        public static readonly string BibTeXParseError3 = "BibTeXParseError3";
-        public static readonly string BibTeXParseError4 = "BibTeXParseError4";
-        public static readonly string BibTeXParseError5 = "BibTeXParseError5";
-        public static readonly string BibTeXReset = "BibTexReset";
-        public static readonly string Previous2 = "Previous2";
-        public static readonly string UpLeft = "UpLeft";
-        public static readonly string UpRight = "UpRight";
-        public static readonly string Warning1 = "Warning1";
-        public static readonly string Warning2 = "Warning2";
-        public static readonly string Window = "Window";
-
-        #region LexLens only
-
-        public const string lexlens_logo = "lexlens_logo";
-        public const string lexlens_back = "lexlens_back";
-        public const string lexlens_dock = "lexlens_dock";
-        public const string lexlens_eye = "lexlens_eye";
-        public const string lexlens_search = "lexlens_search";
-        public const string lexlens_search_down = "lexlens_search_down";
-        public const string lexlens_search_up = "lexlens_search_up";
-
-        #endregion
-
-
-        public static BitmapImage GetAppIcon(string icon, string extension = "png")
-        {
-            string resource_location = string.Format("pack://application:,,,/{0};component/Application/{1}.{2}", MODULE_NAME, icon, extension);
-            BitmapImage bitmap_image = new BitmapImage(new Uri(resource_location));
-            return bitmap_image;
-        }
-
-        public static BitmapImage GetByPath(string resource_path)
-        {
-            string resource_location = string.Format("pack://application:,,,/{0};component/{1}.png", MODULE_NAME, resource_path);
-            return new BitmapImage(new Uri(resource_location));
-        }
-
-        public static BitmapSource GetAppIconICO(string icon)
-        {
-            string resource_location = string.Format("pack://application:,,,/{0};component/Application/{1}.{2}", MODULE_NAME, icon, "ico");
-            return BitmapFrame.Create(new Uri(resource_location));
-        }
-    }
-}
+﻿using System;
+using System.Windows.Media.Imaging;
+
+namespace icons
+{
+    public static class Icons
+    {
+        private static readonly string MODULE_NAME = typeof(Icons).Assembly.GetName().Name;
+
+        public const string QiqqaLogoSmall = "QiqqaLogoSmall";
+        public const string Qiqqa = "Qiqqa";
+        public const string QiqqaMedal = "QiqqaMedal";
+        public const string QiqqaWhiteBackground = "QiqqaWhiteBackground";
+        public const string QiqqaAndroid = "QiqqaAndroid";
+
+        public const string AugmentedButtonDown = "AugmentedButtonDown";
+
+        public const string Plus = "Plus";
+        public const string Minus = "Minus";
+        public const string Yes = "Yes";
+        public const string No = "No";
+
+        public const string Import_BibTeX = "Import_BibTeX";
+        public const string Import_Mendeley = "Import_Mendeley";
+        public const string Import_Zotero = "Import_Zotero";
+        public const string Import_EndNote = "Import_EndNote";
+        public const string Import_JabRef = "Import_JabRef";
+
+        // http://www.easyicon.net/language.en/iconsearch/iconset:symbolize-icons/1/
+        public const string SpeedRead_Plus = "SpeedRead_Plus";
+        public const string SpeedRead_Minus = "SpeedRead_Minus";
+        public const string SpeedRead_Play = "SpeedRead_Play";
+        public const string SpeedRead_Pause = "SpeedRead_Pause";
+        public const string SpeedRead_Backward = "SpeedRead_Backward";
+        public const string SpeedRead_Stop = "SpeedRead_Stop";
+
+        public const string WebLibraryRefresh = "WebLibraryRefresh";
+        public const string WebLibrarySyncAll = "WebLibrarySyncAll";
+        public const string WebLibrarySyncAllPDFs = "WebLibrarySyncAllPDFs";
+        public const string WebLibraryManage = "WebLibraryManage";
+        public const string WebLibrary_CoverFlow = "WebLibrary_CoverFlow";
+        public const string WebLibrary_Charts = "WebLibrary_Charts";
+        public const string WebLibrary_ReadOnly = "WebLibrary_ReadOnly";
+        public const string WebLibrary_AutoSync = "WebLibrary_AutoSync";
+        public const string WebLibrary_Grids = "WebLibrary_Grids";
+        public const string WebLibrary_IntranetLibrary = "WebLibrary_IntranetLibrary";
+        public const string WebLibrary_BundleLibrary = "WebLibrary_BundleLibrary";
+        public const string WebLibrary_WebLibrary = "WebLibrary_WebLibrary";
+
+        public const string ModulePDFViewer = "ModulePDFViewer";
+        public const string ModuleDocumentLibrary = "ModuleDocumentLibrary";
+        public const string ModuleWebBrowser = "ModuleWebBrowser";
+        public const string ModuleBrainstorm = "ModuleBrainstorm";
+        public const string ModuleConfiguration = "ModuleConfiguration";
+        public const string ModuleHelp = "ModuleHelp";
+        public const string ModulePDFAnnotationReport = "ModulePDFAnnotationReport";
+        public const string ModuleStartPage = "ModuleStartPage";
+        public const string ModuleInCite = "ModuleInCite";
+        public const string ModuleExpedition = "ModuleExpedition";
+        public const string ModuleLocalisation = "ModuleLocalisation";
+
+        public const string About = "About";
+        public const string Help = "Help";
+        public const string Manual = "Manual";
+        public const string Backup = "Backup";
+        public const string Logout = "Logout";
+        public const string Login = "Login";
+        public const string LoginRegister = "LoginRegister";
+        public const string LoginGuest = "LoginGuest";
+        public const string Upgrade = "Upgrade";
+        public const string GarbageCollect = "GarbageCollect";
+        public const string ZipLogs = "ZipLogs";
+
+        public const string Datacopia = "Datacopia";
+        public const string SocialMedia = "SocialMedia";
+        public const string QiqqaWeb = "QiqqaWeb";
+
+        public const string New = "New";
+        public const string Open = "Open";
+        public const string Save = "Save";
+        public const string SaveAs = "SaveAs";
+        public const string Delete = "Delete";
+        public const string Switch = "Switch";
+        public const string Explore = "Explore";
+
+        public const string Page1Up = "Page1Up";
+        public const string Page2Up = "Page2Up";
+        public const string PageNUp = "PageNUp";
+        public const string PageWholeUp = "PageWholeUp";
+        public const string PageRotate = "PageRotate";
+
+        public const string DocumentFullScreen = "DocumentFullScreen";
+        public const string ZoomIn = "ZoomIn";
+        public const string ZoomOut = "ZoomOut";
+
+        public const string Next = "Next";
+        public const string Previous = "Previous";
+
+        public const string Cancel = "Cancel";
+        public const string Back = "Back";
+        public const string Forward = "Forward";
+        public const string Refresh = "Refresh";
+
+        public const string Share = "Share";
+        public const string Find = "Find";
+        public const string Search = "Search";
+        public const string JumpToSection = "JumpToSection";
+        public const string Hand = "Hand";
+        public const string TextSelect = "TextSelect";
+        public const string TextSentenceSelect = "TextSentenceSelect";
+        public const string Annotation = "Annotation";
+        public const string Highlighter = "Highlighter";
+        public const string Printer = "Printer";
+        public const string Metadata = "Metadata";
+        public const string PictureGrab = "PictureGrab";
+        public const string ReadOutLoud = "ReadOutLoud";
+        public const string SpeedRead = "SpeedRead";
+        public const string ExportToText = "ExportToText";
+        public const string OCRNotComplete = "OCRNotComplete";
+
+        public const string DesktopRefresh = "DesktopRefresh";
+        public const string DesktopCommit = "DesktopCommit";
+        public const string Clear = "Clear";
+        public const string Camera = "Camera";
+        public const string Ink = "Ink";
+
+        public const string HighlightPointErase = "HighlightPointErase";
+        public const string InkDraw = "InkDraw";
+        public const string InkPointErase = "InkPointErase";
+        public const string InkStrokeErase = "InkStrokeErase";
+        public const string InkSelect = "InkSelect";
+
+        public const string BrainstormAddText = "BrainstormAddText";
+        public const string BrainstormAddConnector = "BrainstormAddConnector";
+        public const string BrainstormAddImage = "BrainstormAddImage";
+        public const string BrainstormDocument = "BrainstormDocument";
+        public const string BrainstormLibrary = "BrainstormLibrary";
+        public const string BrainstormPDFAnnotation = "BrainstormPDFAnnotation";
+        public const string BrainstormPDFAuthor = "BrainstormPDFAuthor";
+        public const string BrainstormPDFTag = "BrainstormPDFTag";
+        public const string BrainstormPDFAutoTag = "BrainstormPDFAutoTag";
+        public const string BrainstormWebsite = "BrainstormWebsite";
+        public const string BrainstormAttractorTheme = "BrainstormAttractorTheme";
+        public const string BrainstormAutoArrange = "BrainstormAutoArrange";
+
+        public const string LibraryDoOCR = "LibraryDoOCR";
+        public const string LibraryAnnotationsReport = "LibraryAnnotationsReport";
+        public const string LibraryGenerateReferences = "LibraryGenerateReferences";
+        public const string LibraryFindDuplicates = "LibraryFindDuplicates";
+        public const string LibraryPivot = "LibraryPivot";
+
+        public const string LibraryCatalogDetails = "LibraryCatalogDetails";
+        public const string LibraryCatalogDrag = "LibraryCatalogDrag";
+        public const string LibraryCatalogOpen = "LibraryCatalogOpen";
+        public const string LibraryCatalogOpenVanillaReference = "LibraryCatalogOpenVanillaReference";
+        public const string LibraryCatalogPreview = "LibraryCatalogPreview";
+        public const string LibraryAutoTagsBlackWhiteLists = "LibraryAutoTagsBlackWhiteLists";
+
+        public const string LibraryEmptyAddFiles = "LibraryEmptyAddFiles";
+
+        public const string LibraryTypeGuest = "LibraryTypeGuest";
+        public const string LibraryTypeIntranet = "LibraryTypeIntranet";
+        public const string LibraryTypeWeb = "LibraryTypeWeb";
+        public const string LibraryTypeBundle = "LibraryTypeBundle";
+
+        public const string BibTexSniffer = "BibTexSniffer";
+        public const string LibraryExport = "LibraryExport";
+        public const string ExportBibTex = "ExportBibTex";
+        public const string ExportWord2007 = "ExportWord2007";
+        public const string ExportCitationMatrix = "ExportCitationMatrix";
+        public const string BuildBundleLibrary = "BuildBundleLibrary";
+
+        public const string SyncWithCloud = "SyncWithCloud";
+        public const string SyncPDFsWithCloud = "SyncPDFsWithCloud";
+        public const string SyncDetails = "SyncDetails";
+        public const string SyncDialogClose = "SyncDialogClose";
+
+        public const string WebSearch = "WebSearch";
+        public const string WebGrabWebPage = "WebGrabWebPage";
+        public const string WebGrabPDFs = "WebGrabPDFs";
+        public const string WebAddToLibrary = "WebAddToLibrary";
+        public const string WebDragToLibrary = "WebDragToLibrary";
+        public const string WebPreferences = "WebPreferences";
+        public const string WebEZProxy = "WebEZProxy";
+
+        public const string DocumentsAddToLibrary = "DocumentsAddToLibrary";
+        public const string DocumentsAddToLibraryFromFolder = "DocumentsAddToLibraryFromFolder";
+        public const string DocumentsWatchFolder = "DocumentsWatchFolder";
+        public const string DocumentsAddToLibraryFromLibrary = "DocumentsAddToLibraryFromLibrary";
+        public const string DocumentsImportFromThirdParty = "DocumentsImportFromThirdParty";
+        public const string DocumentsAddMissingFromSelf = "DocumentsAddMissingFromSelf";
+        public const string DocumentsInvertColours = "DocumentsInvertColours";
+        public const string DocumentSave = "DocumentSave";
+        public const string DocumentMisc = "DocumentMisc";
+
+        public const string ExceptionFeedbackSend = "ExceptionFeedbackSend";
+        public const string ExceptionFeedbackDecline = "ExceptionFeedbackDecline";
+
+        public const string AnnotationReportExportToPDF = "AnnotationReportExportToPDF";
+        public const string AnnotationReportExportToWord = "AnnotationReportExportToWord";
+        public const string AnnotationReportImageWaiting = "AnnotationReportImageWaiting";
+        public const string AnnotationReportImageError = "AnnotationReportImageError";
+
+        public const string PivotExportToExcel = "PivotExportToExcel";
+
+        public const string DualTabbed_Minimize = "DualTabbed_Minimize";
+        public const string DualTabbed_Maximize = "DualTabbed_Maximize";
+        public const string DualTabbed_Close = "DualTabbed_Close";
+        public const string DualTabbed_CloseGlow = "DualTabbed_CloseGlow";
+        public const string DualTabbed_TopLeft = "DualTabbed_TopLeft";
+        public const string DualTabbed_TopRight = "DualTabbed_TopRight";
+        public const string DualTabbed_Bottom = "DualTabbed_Bottom";
+        public const string DualTabbed_Floating = "DualTabbed_Floating";
+        public const string DualTabbed_FullScreen = "DualTabbed_FullScreen";
+        public const string DualTabbed_ChangeLocation = "DualTabbed_ChangeLocation";
+
+        public const string GoogleBibTexNext = "GoogleBibTexNext";
+        public const string GoogleBibTexSkip = "GoogleBibTexSkip";
+        public const string GoogleBibTexSkipForever = "GoogleBibTexSkipForever";
+        public const string BibTeXSnifferWizard = "BibTeXSnifferWizard";
+        public const string PubMedUseThis = "PubMedUseThis";
+        public const string GoogleBibTexUseThis = "GoogleBibTexUseThis";
+        public const string GoogleBibTexCancel = "GoogleBibTexCancel";
+
+        public const string DocumentMetadataComments = "DocumentMetadataComments";
+        public const string BibTeXParseError = "BibTeXParseError";
+
+        public const string SecureIndicator = "SecureIndicator";
+
+        public const string DocumentTypePdf = "DocumentTypePdf";
+
+        public const string AdvertClose = "AdvertClose";
+        public const string ThumbsUp = "ThumbsUp";
+        public const string ThumbsDown = "ThumbsDown";
+
+        public const string LEDCircleBlue = "led_circle_blue";
+
+        public const string Premium = "Premium";
+        public const string PremiumInactive = "PremiumInactive";
+        public const string PremiumPlus = "PremiumPlus";
+        public const string PremiumPlusInactive = "PremiumPlusInactive";
+        public const string Favourite = "Favourite";
+
+        public const string Webcast = "Webcast";
+        public const string Xmas = "Xmas";
+        public const string Xmas3 = "Xmas3";
+        public const string TopUp = "TopUp";
+        public const string ViewOnline = "ViewOnline";
+
+        public const string InCiteNewCitation = "InCiteNewCitation";
+        public const string InCiteAppendCitation = "InCiteAppendCitation";
+        public const string InCiteAddBibliography = "InCiteAddBibliography";
+        public const string InCiteAddCSLStats = "InCiteAddCSLStats";
+        public const string InCiteRefresh = "InCiteRefresh";
+        public const string InCiteCitationSnippet = "InCiteCitationSnippet";
+        public const string InCiteCSLStandard = "InCiteCSLStandard";
+        public const string InCiteCSLDownload = "InCiteCSLDownload";
+        public const string InCitePause = "InCitePause";
+        public const string InCiteConnection = "InCiteConnection";
+        public const string InCiteEditCSL = "InCiteEditCSL";
+        public const string InCiteFindUsedReferences = "InCiteFindUsedReferences";
+        public const string InCiteToolbarOpenPopup = "InCiteToolbarOpenPopup";
+        public const string InCiteAbbreviations = "InCiteAbbreviations";
+
+        public static readonly string NotificationBarClose = "NotificationBarClose";
+
+        public static readonly string GlossHelpers = "GlossHelpers";
+
+        public static readonly string StarburstBlue = "StarburstBlue";
+        public static readonly string StarburstGreen = "StarburstGreen";
+        public static readonly string StarburstYellow = "StarburstYellow";
+
+        public static readonly string PageCornerBlue = "PageCornerBlue";
+        public static readonly string PageCornerCyan = "PageCornerCyan";
+        public static readonly string PageCornerGreen = "PageCornerGreen";
+        public static readonly string PageCornerOrange = "PageCornerOrange";
+        public static readonly string PageCornerPink = "PageCornerPink";
+
+        public static readonly string BibTeXEditToggleMode1 = "BibTeXEditToggleMode1";
+        public static readonly string BibTeXParseError2 = "BibTeXParseError2";
+        public static readonly string BibTeXParseError3 = "BibTeXParseError3";
+        public static readonly string BibTeXParseError4 = "BibTeXParseError4";
+        public static readonly string BibTeXParseError5 = "BibTeXParseError5";
+        public static readonly string BibTeXReset = "BibTexReset";
+        public static readonly string Previous2 = "Previous2";
+        public static readonly string UpLeft = "UpLeft";
+        public static readonly string UpRight = "UpRight";
+        public static readonly string Warning1 = "Warning1";
+        public static readonly string Warning2 = "Warning2";
+        public static readonly string Window = "Window";
+
+        #region LexLens only
+
+        public const string lexlens_logo = "lexlens_logo";
+        public const string lexlens_back = "lexlens_back";
+        public const string lexlens_dock = "lexlens_dock";
+        public const string lexlens_eye = "lexlens_eye";
+        public const string lexlens_search = "lexlens_search";
+        public const string lexlens_search_down = "lexlens_search_down";
+        public const string lexlens_search_up = "lexlens_search_up";
+
+        #endregion
+
+
+        public static BitmapImage GetAppIcon(string icon, string extension = "png")
+        {
+            string resource_location = string.Format("pack://application:,,,/{0};component/Application/{1}.{2}", MODULE_NAME, icon, extension);
+            BitmapImage bitmap_image = new BitmapImage(new Uri(resource_location));
+            return bitmap_image;
+        }
+
+        public static BitmapImage GetByPath(string resource_path)
+        {
+            string resource_location = string.Format("pack://application:,,,/{0};component/{1}.png", MODULE_NAME, resource_path);
+            return new BitmapImage(new Uri(resource_location));
+        }
+
+        public static BitmapSource GetAppIconICO(string icon)
+        {
+            string resource_location = string.Format("pack://application:,,,/{0};component/Application/{1}.{2}", MODULE_NAME, icon, "ico");
+            return BitmapFrame.Create(new Uri(resource_location));
+        }
+    }
+}