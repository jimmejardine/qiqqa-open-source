﻿using System;
using System.Collections.Generic;
using Microsoft.VisualStudio.TestTools.UnitTesting;
using QiqqaTestHelpers;
using static QiqqaTestHelpers.MiscTestHelpers;
using Utilities;
using Utilities.BibTex;
using Utilities.BibTex.Parsing;
using Newtonsoft.Json;
using System.IO;
using System.Diagnostics;

namespace QiqqaSystemTester
{
    [TestClass]
    public class TestBibTeX
    {
        [TestInitialize]
        public void Setup()
        {
        }

        // To (re)generate the DataRow list:
        //
        //     cd QiqqaSystemTester/data/fixtures/bibtex
        //     ( for f in *.bib**/*.bib **/**/*.bib **/**/*.biblatex ; do echo "[DataRow(\"$f\")]" ; done ) > x
        //
        [DataRow("all-caps-0001.bib")]
        [DataRow("ampersand-0001.bib")]
        [DataRow("ampersand-0002.bib")]
        [DataRow("ampersand-0003.bib")]
        [DataRow("b0rked-0001.bib")]
        [DataRow("b0rked-0002.bib")]
        [DataRow("b0rked-0003.bib")]
        [DataRow("b0rked-0004.bib")]
        [DataRow("b0rked-0005.bib")]
        [DataRow("b0rked-0006.bib")]
        [DataRow("b0rked-0007.bib")]
        [DataRow("b0rked-0008.bib")]
        [DataRow("b0rked-0009.bib")]
        [DataRow("b0rked-0010.bib")]
        [DataRow("b0rked-0011.bib")]
        [DataRow("b0rked-0012.bib")]
        [DataRow("b0rked-0013.bib")]
        [DataRow("b0rked-0014.bib")]
        [DataRow("b0rked-0015.bib")]
        [DataRow("b0rked-0100.bib")]
        [DataRow("Better-BibTeX/export/(non-)dropping particle handling #313.biblatex")]
        [DataRow("Better-BibTeX/export/@jurisdiction; map court,authority to institution #326.biblatex")]
        [DataRow("Better-BibTeX/export/@legislation; map code,container-title to journaltitle #327.biblatex")]
        [DataRow("Better-BibTeX/export/Abbreviations in key generated for Conference Proceedings #548.biblatex")]
        [DataRow("Better-BibTeX/export/ADS exports dates like 1993-00-00 #1066.biblatex")]
        [DataRow("Better-BibTeX/export/Allow explicit field override.biblatex")]
        [DataRow("Better-BibTeX/export/arXiv identifiers in BibLaTeX export #460.biblatex")]
        [DataRow("Better-BibTeX/export/auth leaves punctuation in citation key #310.biblatex")]
        [DataRow("Better-BibTeX/export/auto-export.after.biblatex")]
        [DataRow("Better-BibTeX/export/auto-export.after.coll.biblatex")]
        [DataRow("Better-BibTeX/export/auto-export.before.biblatex")]
        [DataRow("Better-BibTeX/export/auto-export.before.coll.biblatex")]
        [DataRow("Better-BibTeX/export/BBT export of square brackets in date #245 -- xref should not be escaped #246.biblatex")]
        [DataRow("Better-BibTeX/export/Be robust against misconfigured journal abbreviator #127.biblatex")]
        [DataRow("Better-BibTeX/export/Better BibLaTeX.001.biblatex")]
        [DataRow("Better-BibTeX/export/Better BibLaTeX.002.biblatex")]
        [DataRow("Better-BibTeX/export/Better BibLaTeX.003.biblatex")]
        [DataRow("Better-BibTeX/export/Better BibLaTeX.004.biblatex")]
        [DataRow("Better-BibTeX/export/Better BibLaTeX.005.biblatex")]
        [DataRow("Better-BibTeX/export/Better BibLaTeX.006.biblatex")]
        [DataRow("Better-BibTeX/export/Better BibLaTeX.007.biblatex")]
        [DataRow("Better-BibTeX/export/Better BibLaTeX.009.biblatex")]
        [DataRow("Better-BibTeX/export/Better BibLaTeX.010.biblatex")]
        [DataRow("Better-BibTeX/export/Better BibLaTeX.011.biblatex")]
        [DataRow("Better-BibTeX/export/Better BibLaTeX.012.biblatex")]
        [DataRow("Better-BibTeX/export/Better BibLaTeX.013.biblatex")]
        [DataRow("Better-BibTeX/export/Better BibLaTeX.014.biblatex")]
        [DataRow("Better-BibTeX/export/Better BibLaTeX.015.biblatex")]
        [DataRow("Better-BibTeX/export/Better BibLaTeX.016.biblatex")]
        [DataRow("Better-BibTeX/export/Better BibLaTeX.017.biblatex")]
        [DataRow("Better-BibTeX/export/Better BibLaTeX.019.biblatex")]
        [DataRow("Better-BibTeX/export/Better BibLaTeX.020.biblatex")]
        [DataRow("Better-BibTeX/export/Better BibLaTeX.021.biblatex")]
        [DataRow("Better-BibTeX/export/Better BibLaTeX.022.biblatex")]
        [DataRow("Better-BibTeX/export/Better BibLaTeX.023.biblatex")]
        [DataRow("Better-BibTeX/export/Better BibLaTeX.stable-keys.biblatex")]
        [DataRow("Better-BibTeX/export/Better BibTeX does not use biblatex fields eprint and eprinttype #170.biblatex")]
        [DataRow("Better-BibTeX/export/BetterBibLaTeX; Software field company is mapped to publisher instead of organization #1054.biblatex")]
        [DataRow("Better-BibTeX/export/biblatex export of Presentation; Use type and venue fields #644.biblatex")]
        [DataRow("Better-BibTeX/export/BibLaTeX Patent author handling, type #1060.biblatex")]
        [DataRow("Better-BibTeX/export/BibLaTeX; export CSL override 'issued' to date or year #351.biblatex")]
        [DataRow("Better-BibTeX/export/biblatex; Language tag xx is exported, xx-XX is not #380.biblatex")]
        [DataRow("Better-BibTeX/export/Bibtex key regenerating issue when trashing items #117.biblatex")]
        [DataRow("Better-BibTeX/export/BibTeX variable support for journal titles. #309.biblatex")]
        [DataRow("Better-BibTeX/export/bibtex; url export does not survive underscores #402.biblatex")]
        [DataRow("Better-BibTeX/export/Book converted to mvbook #288.biblatex")]
        [DataRow("Better-BibTeX/export/Book sections have book title for journal in citekey #409.biblatex")]
        [DataRow("Better-BibTeX/export/bookSection is always converted to @inbook, never @incollection #282.biblatex")]
        [DataRow("Better-BibTeX/export/BraceBalancer.biblatex")]
        [DataRow("Better-BibTeX/export/Bulk performance test.bib")]
        [DataRow("Better-BibTeX/export/Capitalisation in techreport titles #160.biblatex")]
        [DataRow("Better-BibTeX/export/Capitalize all title-fields for language en #383.biblatex")]
        [DataRow("Better-BibTeX/export/Citations have month and day next to year #868.biblatex")]
        [DataRow("Better-BibTeX/export/Citekey generation failure #708 and sort references on export #957.biblatex")]
        [DataRow("Better-BibTeX/export/Colon in bibtex key #405.biblatex")]
        [DataRow("Better-BibTeX/export/Colon not allowed in citation key format #268.biblatex")]
        [DataRow("Better-BibTeX/export/condense in cite key format not working #308.biblatex")]
        [DataRow("Better-BibTeX/export/CSL status = biblatex pubstate #573.biblatex")]
        [DataRow("Better-BibTeX/export/CSL title, volume-title, container-title=BL title, booktitle, maintitle #381.biblatex")]
        [DataRow("Better-BibTeX/export/CSL variables only recognized when in lowercase #408.biblatex")]
        [DataRow("Better-BibTeX/export/csquotes #302.biblatex")]
        [DataRow("Better-BibTeX/export/customized fields with curly brackets are not exported correctly anymore #775.biblatex")]
        [DataRow("Better-BibTeX/export/date and year are switched #406.biblatex")]
        [DataRow("Better-BibTeX/export/Date export to Better CSL-JSON #360 #811.biblatex")]
        [DataRow("Better-BibTeX/export/Date parses incorrectly with year 1000 when source Zotero field is in datetime format. #515.biblatex")]
        [DataRow("Better-BibTeX/export/date ranges #747+#746.biblatex")]
        [DataRow("Better-BibTeX/export/Dates incorrect when Zotero date field includes times #934.biblatex")]
        [DataRow("Better-BibTeX/export/Diacritics stripped from keys regardless of ascii or fold filters #266-fold.biblatex")]
        [DataRow("Better-BibTeX/export/Diacritics stripped from keys regardless of ascii or fold filters #266-nofold.biblatex")]
        [DataRow("Better-BibTeX/export/Do not caps-protect literal lists #391.biblatex")]
        [DataRow("Better-BibTeX/export/Do not caps-protect name fields #384 #565 #566.biber26.biblatex")]
        [DataRow("Better-BibTeX/export/Do not caps-protect name fields #384 #565 #566.biblatex")]
        [DataRow("Better-BibTeX/export/Do not use more than three initials in case of authshort key #1079.biblatex")]
        [DataRow("Better-BibTeX/export/DOI with underscores in extra field #108.biblatex")]
        [DataRow("Better-BibTeX/export/Dollar sign in title not properly escaped #485.biblatex")]
        [DataRow("Better-BibTeX/export/don't escape entry key fields for #296.biblatex")]
        [DataRow("Better-BibTeX/export/Don't title-case sup-subscripts #1037.biblatex")]
        [DataRow("Better-BibTeX/export/EDTF dates in BibLaTeX #590.biblatex")]
        [DataRow("Better-BibTeX/export/Error exporting duplicate eprinttype #1128.biblatex")]
        [DataRow("Better-BibTeX/export/Export error for items without publicationTitle and Preserve BibTeX variables enabled #201.biblatex")]
        [DataRow("Better-BibTeX/export/Export Forthcoming as Forthcoming.biblatex")]
        [DataRow("Better-BibTeX/export/Export mapping for reporter field #219.biblatex")]
        [DataRow("Better-BibTeX/export/export missing the a accent #691.biblatex")]
        [DataRow("Better-BibTeX/export/Export Newspaper Article misses section field #132.biblatex")]
        [DataRow("Better-BibTeX/export/Export of creator-type fields from embedded CSL variables #365 uppercase DOI #825.biblatex")]
        [DataRow("Better-BibTeX/export/Exporting of single-field author lacks braces #130.biblatex")]
        [DataRow("Better-BibTeX/export/Extra semicolon in biblatexadata causes export failure #133.biblatex")]
        [DataRow("Better-BibTeX/export/Fields in Extra should override defaults.biblatex")]
        [DataRow("Better-BibTeX/export/German Umlaut separated by brackets #146.biblatex")]
        [DataRow("Better-BibTeX/export/Hang on non-file attachment export #112 - URL export broken #114.biblatex")]
        [DataRow("Better-BibTeX/export/HTML Fragment separator escaped in url #140 #147.biblatex")]
        [DataRow("Better-BibTeX/export/Ignore HTML tags when generating citation key #264.biblatex")]
        [DataRow("Better-BibTeX/export/Ignoring upper cases in German titles #456.biblatex")]
        [DataRow("Better-BibTeX/export/italics in title - capitalization #541.biblatex")]
        [DataRow("Better-BibTeX/export/Japanese rendered as Chinese in Citekey #979.biblatex")]
        [DataRow("Better-BibTeX/export/Japanese rendered as Chinese in Citekey #979.juris-m.biblatex")]
        [DataRow("Better-BibTeX/export/Juris-M missing multi-lingual fields #482.biblatex")]
        [DataRow("Better-BibTeX/export/Juris-M missing multi-lingual fields #482.juris-m.biblatex")]
        [DataRow("Better-BibTeX/export/key migration.biblatex")]
        [DataRow("Better-BibTeX/export/Latex commands in extra-field treated differently #1207.biblatex")]
        [DataRow("Better-BibTeX/export/Malformed HTML.biblatex")]
        [DataRow("Better-BibTeX/export/map csl-json variables #293.biblatex")]
        [DataRow("Better-BibTeX/export/markup small-caps, superscript, italics #301.biblatex")]
        [DataRow("Better-BibTeX/export/Math parts in title #113.biblatex")]
        [DataRow("Better-BibTeX/export/Month showing up in year field on export #889.biblatex")]
        [DataRow("Better-BibTeX/export/Multiple locations and-or publishers and BibLaTeX export #689.biblatex")]
        [DataRow("Better-BibTeX/export/Non-ascii in dates is not matched by date parser #376.biblatex")]
        [DataRow("Better-BibTeX/export/Normalize date ranges in citekeys #356.biblatex")]
        [DataRow("Better-BibTeX/export/Omit URL export when DOI present. #131.default.biblatex")]
        [DataRow("Better-BibTeX/export/Omit URL export when DOI present. #131.groups3.biblatex")]
        [DataRow("Better-BibTeX/export/Omit URL export when DOI present. #131.prefer-DOI.biblatex")]
        [DataRow("Better-BibTeX/export/Omit URL export when DOI present. #131.prefer-url.biblatex")]
        [DataRow("Better-BibTeX/export/Oriental dates trip up date parser #389.biblatex")]
        [DataRow("Better-BibTeX/export/pre not working in Extra field #559.biblatex")]
        [DataRow("Better-BibTeX/export/preserve @strings between import-export #1162.biblatex")]
        [DataRow("Better-BibTeX/export/Protect math sections #1148.biblatex")]
        [DataRow("Better-BibTeX/export/Really Big whopping library.bib")]
        [DataRow("Better-BibTeX/export/References with multiple notes fail to export #174.biblatex")]
        [DataRow("Better-BibTeX/export/referencetype= does not work #278.biblatex")]
        [DataRow("Better-BibTeX/export/remove the field if the override is empty #303.biblatex")]
        [DataRow("Better-BibTeX/export/Season ranges should be exported as pseudo-months (13-16, or 21-24) #860.biblatex")]
        [DataRow("Better-BibTeX/export/Set IDS field when merging references with different citation keys #1221.biblatex")]
        [DataRow("Better-BibTeX/export/Setting the item type via the cheater syntax #587.biblatex")]
        [DataRow("Better-BibTeX/export/Shortjournal does not get exported to biblatex format #102 - biblatexcitekey #105.biblatex")]
        [DataRow("Better-BibTeX/export/Sorting and optional particle handling #411.off.biblatex")]
        [DataRow("Better-BibTeX/export/Sorting and optional particle handling #411.on.biblatex")]
        [DataRow("Better-BibTeX/export/Spaces not stripped from citation keys #294.biblatex")]
        [DataRow("Better-BibTeX/export/Suppress brace protection #1139.biblatex")]
        [DataRow("Better-BibTeX/export/suppressBraceProtection does not work for BibTeX export (non-English items) #1194.biblatex")]
        [DataRow("Better-BibTeX/export/thesis zotero entries always create @phdthesis bibtex entries #307.biblatex")]
        [DataRow("Better-BibTeX/export/Thin space in author name #859.biblatex")]
        [DataRow("Better-BibTeX/export/Title case of latex greek text on biblatex export #564.biblatex")]
        [DataRow("Better-BibTeX/export/transliteration for citekey #580.biblatex")]
        [DataRow("Better-BibTeX/export/Treat dash-connected words as a single word for citekey generation #619.biblatex")]
        [DataRow("Better-BibTeX/export/two ISSN number are freezing browser #110 + Generating keys and export broken #111.biblatex")]
        [DataRow("Better-BibTeX/export/typo stature-statute (zotero item type) #284.biblatex")]
        [DataRow("Better-BibTeX/export/underscores in URL fields should not be escaped #104.biblatex")]
        [DataRow("Better-BibTeX/export/urldate when only DOI is exported #869.biblatex")]
        [DataRow("Better-BibTeX/import/Async import, large library #720.bib")]
        [DataRow("Better-BibTeX/import/Author splitter failure.bib")]
        [DataRow("Better-BibTeX/import/Better BibLaTeX import improvements #549.bib")]
        [DataRow("Better-BibTeX/import/Better BibTeX Import 2.bib")]
        [DataRow("Better-BibTeX/import/Better BibTeX.001.bib")]
        [DataRow("Better-BibTeX/import/Better BibTeX.003.bib")]
        [DataRow("Better-BibTeX/import/Better BibTeX.004.bib")]
        [DataRow("Better-BibTeX/import/Better BibTeX.005.bib")]
        [DataRow("Better-BibTeX/import/Better BibTeX.006.bib")]
        [DataRow("Better-BibTeX/import/Better BibTeX.008.bib")]
        [DataRow("Better-BibTeX/import/Better BibTeX.009.bib")]
        [DataRow("Better-BibTeX/import/Better BibTeX.010.bib")]
        [DataRow("Better-BibTeX/import/Better BibTeX.011.bib")]
        [DataRow("Better-BibTeX/import/Better BibTeX.012.bib")]
        [DataRow("Better-BibTeX/import/Better BibTeX.014.bib")]
        [DataRow("Better-BibTeX/import/Better BibTeX.015.bib")]
        [DataRow("Better-BibTeX/import/Biblatex Annotation Import Bug #613.bib")]
        [DataRow("Better-BibTeX/import/BibLaTeX Patent author handling, type #1060.bib")]
        [DataRow("Better-BibTeX/import/BibTeX import; preamble with def create problems #732.bib")]
        [DataRow("Better-BibTeX/import/Endnote should parse.bib")]
        [DataRow("Better-BibTeX/import/eprinttype field dropped on import #959.bib")]
        [DataRow("Better-BibTeX/import/Failure to handle unparsed author names (92).bib")]
        [DataRow("Better-BibTeX/import/Import fails to perform @String substitutions #154.bib")]
        [DataRow("Better-BibTeX/import/Import Jabref fileDirectory, unexpected reference type #1058.bib")]
        [DataRow("Better-BibTeX/import/Import location to event-place for conference papers.bib")]
        [DataRow("Better-BibTeX/import/importing a title-cased bib #1246.bib")]
        [DataRow("Better-BibTeX/import/importing a title-cased bib #1246.roundtrip.bib")]
        [DataRow("Better-BibTeX/import/Issues with round instead of curly braces do not import correctly #871.bib")]
        [DataRow("Better-BibTeX/import/Jabref groups import does not work #717.2.10.bib")]
        [DataRow("Better-BibTeX/import/Jabref groups import does not work #717.3.8.bib")]
        [DataRow("Better-BibTeX/import/Literal names.bib")]
        [DataRow("Better-BibTeX/import/Maintain the JabRef group and subgroup structure when importing a BibTeX db #97.bib")]
        [DataRow("Better-BibTeX/import/Math formatting lost on import #627.bib")]
        [DataRow("Better-BibTeX/import/Math markup to unicode not always imported correctly #472.bib")]
        [DataRow("Better-BibTeX/import/Math markup to unicode not always imported correctly #472.roundtrip.bib")]
        [DataRow("Better-BibTeX/import/Problem when importing BibTeX entries with percent sign #95 or preamble #96.bib")]
        [DataRow("Better-BibTeX/import/Problem when importing BibTeX entries with square brackets #94.bib")]
        [DataRow("Better-BibTeX/import/Some bibtex entries quietly discarded on import from bib file #873.bib")]
        [DataRow("Better-BibTeX/import/space after citekey creates confusion #716.bib")]
        [DataRow("Better-BibTeX/import/Spaces lost when expanding string variables during import #1081.bib")]
        [DataRow("Better-BibTeX/import/support Local-Zo-Url-x field from BibDesk2Zotero_attachments #667.bib")]
        [DataRow("Better-BibTeX/import/Wrong ring-above import #1115.bib")]
        [DataRow("Better-BibTeX/import/zbb (quietly) chokes on this .bib #664.bib")]
        [DataRow("biber/annotations.bib")]
        [DataRow("biber/bibtex-aliases.bib")]
        [DataRow("biber/crossrefs.bib")]
        [DataRow("biber/datalists.bib")]
        [DataRow("biber/dateformats.bib")]
        [DataRow("biber/definitions.bib")]
        [DataRow("biber/dm-constraints.bib")]
        [DataRow("biber/encoding1.bib")]
        [DataRow("biber/encoding2.bib")]
        [DataRow("biber/encoding3.bib")]
        [DataRow("biber/encoding4.bib")]
        [DataRow("biber/encoding5.bib")]
        [DataRow("biber/encoding6.bib")]
        [DataRow("biber/examples.bib")]
        [DataRow("biber/extradate.bib")]
        [DataRow("biber/extratitle.bib")]
        [DataRow("biber/extratitleyear.bib")]
        [DataRow("biber/full-bbl.bib")]
        [DataRow("biber/full-bibtex_biber.bib")]
        [DataRow("biber/full-dot.bib")]
        [DataRow("biber/labelalpha.bib")]
        [DataRow("biber/labelalphaname.bib")]
        [DataRow("biber/names.bib")]
        [DataRow("biber/names_x.bib")]
        [DataRow("biber/options.bib")]
        [DataRow("biber/papers.bib")]
        [DataRow("biber/related.bib")]
        [DataRow("biber/sections1.bib")]
        [DataRow("biber/sections2.bib")]
        [DataRow("biber/sections3.bib")]
        [DataRow("biber/sections4.bib")]
        [DataRow("biber/sets.bib")]
        [DataRow("biber/skips.bib")]
        [DataRow("biber/skipsg.bib")]
        [DataRow("biber/sort-case.bib")]
        [DataRow("biber/sort-order.bib")]
        [DataRow("biber/sort-uc.bib")]
        [DataRow("biber/sort.bib")]
        [DataRow("biber/tool.bib")]
        [DataRow("biber/translit.bib")]
        [DataRow("biber/truncation.bib")]
        [DataRow("biber/tugboat.bib")]
        [DataRow("biber/uniqueness-nameparts.bib")]
        [DataRow("biber/uniqueness1.bib")]
        [DataRow("biber/uniqueness2.bib")]
        [DataRow("biber/uniqueness3.bib")]
        [DataRow("biber/uniqueness4.bib")]
        [DataRow("biber/uniqueness5.bib")]
        [DataRow("biber/uniqueness6.bib")]
        [DataRow("biber/xdata.bib")]
        [DataRow("biblatex-examples.bib")]
        [DataRow("biblatex/95-customlists.bib")]
        [DataRow("biblatex/97-annotations.bib")]
        [DataRow("biblatex/biblatex-examples.bib")]
        [DataRow("bibtex-original-btxdoc.bib")]
        [DataRow("bibtex-original-xampl.bib")]
        [DataRow("btparse/commas.bib")]
        [DataRow("btparse/comment.bib")]
        [DataRow("btparse/corpora.bib")]
        [DataRow("btparse/empty.bib")]
        [DataRow("btparse/errors.bib")]
        [DataRow("btparse/foreign.bib")]
        [DataRow("btparse/macro.bib")]
        [DataRow("btparse/preamble.bib")]
        [DataRow("btparse/regular.bib")]
        [DataRow("btparse/sample-0001.bib")]
        [DataRow("btparse/sample-0002.bib")]
        [DataRow("btparse/sample-0003.bib")]
        [DataRow("btparse/simple.bib")]
        [DataRow("btparse/unlimited.bib")]
        [DataRow("comment-0001.bib")]
        [DataRow("concatenation-0001.bib")]
        [DataRow("concatenation-0002.bib")]
        [DataRow("CrossTeX/comments.bib")]
        [DataRow("CrossTeX/diss.bib")]
        [DataRow("CrossTeX/sample-0001.bib")]
        [DataRow("CrossTeX/sample-0002.bib")]
        [DataRow("CrossTeX/sample-0003.bib")]
        [DataRow("CrossTeX/sample-0004.bib")]
        [DataRow("CrossTeX/sample-0005.bib")]
        [DataRow("CrossTeX/sample-0006.bib")]
        [DataRow("CrossTeX/sample-0007.bib")]
        [DataRow("CrossTeX/sample-0008.bib")]
        [DataRow("CrossTeX/sample-0009.bib")]
        [DataRow("CrossTeX/sample-comment-0001.bib")]
        [DataRow("CrossTeX/sample-comment-0002.bib")]
        [DataRow("CrossTeX/sample-comment-0003.bib")]
        [DataRow("CrossTeX/styles.bib")]
        [DataRow("CrossTeX/url.bib")]
        [DataRow("IEEEtran/IEEEabrv.bib")]
        [DataRow("IEEEtran/IEEEexample.bib")]
        [DataRow("IEEEtran/IEEEfull.bib")]
        [DataRow("macros-0001.bib")]
        [DataRow("macros-0002.bib")]
        [DataRow("macros-0003.bib")]
        [DataRow("macros-0004.bib")]
        [DataRow("macros-0005.bib")]
        [DataRow("misc-0001.bib")]
        [DataRow("misc-0002.bib")]
        [DataRow("misc-0003.bib")]
        [DataRow("misc-0004.bib")]
        [DataRow("misc-0005.bib")]
        [DataRow("misc-0006.bib")]
        [DataRow("misc-0007.bib")]
        [DataRow("misc-0008.bib")]
        [DataRow("multiple-records-0001.bib")]
        [DataRow("non-ASCII-characters-0001.bib")]
        [DataRow("non-ASCII-characters-0002.bib")]
        [DataRow("non-ASCII-characters-0003.bib")]
        [DataRow("non-ASCII-characters-0004.bib")]
        [DataRow("oddities-0001.bib")]
        [DataRow("oddities-0002.bib")]
        [DataRow("oddities-0003.bib")]
        [DataRow("oddities-0006.bib")]
        [DataRow("punctuation-0001.bib")]
        [DataRow("simple-0001.bib")]
        [DataRow("TeX-accented-letters-0001.bib")]
        [DataRow("TeX-accented-letters-0002.bib")]
        [DataRow("TeX-accented-letters-0003.bib")]
        [DataRow("TeX-accented-letters-0004.bib")]
        [DataRow("TeX-accented-letters-0005.bib")]
        [DataRow("TeX-accented-letters-0006.bib")]
        [DataRow("TeX-accented-letters-0007.bib")]
        [DataRow("TeX-accented-letters-0008.bib")]
        [DataRow("TeX-accented-letters-0009.bib")]
        [DataRow("TeX-accented-letters-0010.bib")]
        [DataRow("TeX-accented-letters-0011.bib")]
        [DataRow("whitespacing-0001.bib")]
        [DataRow("whitespacing-0002.bib")]
        [DataTestMethod]
        public void Do_TestFiles_Exist(string bibtex_filepath)
        {
            ASSERT.IsTrue(true);

            string path = GetNormalizedPathToBibTeXTestFile(bibtex_filepath);
            ASSERT.FileExists(path);
        }

        [DataRow("Utilities/BibTeX/TestFiles/Sample.bib")]
        [DataTestMethod]
        public void Do_Other_TestFiles_Exist_Outside_the_Test_Realm(string bibtex_filepath)
        {
            ASSERT.IsTrue(true);

            string path = GetNormalizedPathToAnyFile(bibtex_filepath);
            ASSERT.FileExists(path);
        }

        [DataRow("simple-0001.bib", DisplayName = "a simple BibTeX record")]
        [DataTestMethod]
        public void SimpleTest(string bibtex_filepath)
        {
            string path = GetNormalizedPathToBibTeXTestFile(bibtex_filepath);
            ASSERT.FileExists(path);

            string data_in = GetTestFileContent(path);
            BibTexParseResult rv = BibTexParser.Parse(data_in);

            // Serialize the result to JSON for easier comparison via ApprovalTests->BeyondCompare (that's what I use for *decades* now)
            string json_out = JsonConvert.SerializeObject(rv, Formatting.Indented).Replace("\r\n", "\n");
            //ApprovalTests.Approvals.VerifyJson(json_out);   --> becomes the code below:
            ApprovalTests.Approvals.Verify(
                new DataTestApprovalTextWriter(json_out, bibtex_filepath),
                new DataTestLocationNamer(bibtex_filepath) /* GetDefaultNamer() */,
                ApprovalTests.Approvals.GetReporter()
            );
        }

        [DataRow("TeX-accented-letters-0001.bib")]
        [DataRow("TeX-accented-letters-0002.bib")]
        [DataRow("TeX-accented-letters-0003.bib")]
        [DataRow("TeX-accented-letters-0004.bib")]
        [DataRow("TeX-accented-letters-0005.bib")]
        [DataRow("TeX-accented-letters-0006.bib")]
        [DataRow("TeX-accented-letters-0007.bib")]
        [DataRow("TeX-accented-letters-0008.bib")]
        [DataRow("TeX-accented-letters-0009.bib")]
        [DataRow("TeX-accented-letters-0010.bib")]
        [DataRow("TeX-accented-letters-0011.bib")]
        [DataTestMethod]
        public void Test_TeX_Accented_Letters(string bibtex_filepath)
        {
            string path = GetNormalizedPathToBibTeXTestFile(bibtex_filepath);
            ASSERT.FileExists(path);

            string data_in = GetTestFileContent(path);
            BibTexParseResult rv = BibTexParser.Parse(data_in);

            // Serialize the result to JSON for easier comparison via ApprovalTests->BeyondCompare (that's what I use for *decades* now)
            string json_out = JsonConvert.SerializeObject(rv, Formatting.Indented).Replace("\r\n", "\n");
            //ApprovalTests.Approvals.VerifyJson(json_out);   --> becomes the code below:
            ApprovalTests.Approvals.Verify(
                new DataTestApprovalTextWriter(json_out, bibtex_filepath),
                new DataTestLocationNamer(bibtex_filepath) /* GetDefaultNamer() */,
                ApprovalTests.Approvals.GetReporter()
            );
        }

        [TestMethod]
        public void Ensure_BibTeX_EntryTypes_DefList_Is_Loaded_And_Parsed()
        {
            // force a load of the types.
            EntryTypes.ResetForTesting();
            EntryTypes t = EntryTypes.Instance;
            ASSERT.IsNotNull(t);
            ASSERT.IsGreaterOrEqual(t.EntryTypeList.Count, 17, "expected to load a full set of BibTeX entry type specs");
            ASSERT.IsGreaterOrEqual(t.FieldTypeList.Count, 28, "expected to load a full set of BibTeX field types");
        }

        [DataRow("Utilities/BibTeX/TestFiles/Sample.bib")]
        [DataTestMethod]
        public void Test_Parser_On_Original_Qiqqa_TestSet_SampleBib(string bibtex_filepath)
        {
            ASSERT.IsTrue(true);

            string path = GetNormalizedPathToAnyFile(bibtex_filepath);
            ASSERT.FileExists(path);

            string data_in = GetTestFileContent(path);
            BibTexParseResult rv = BibTexParser.Parse(data_in);

            // Serialize the result to JSON for easier comparison via ApprovalTests->BeyondCompare (that's what I use for *decades* now)
            string json_out = JsonConvert.SerializeObject(rv, Formatting.Indented).Replace("\r\n", "\n");
            //ApprovalTests.Approvals.VerifyJson(json_out);   --> becomes the code below:
            ApprovalTests.Approvals.Verify(
                new DataTestApprovalTextWriter(json_out, bibtex_filepath),
                new DataTestLocationNamer(bibtex_filepath) /* GetDefaultNamer() */,
                ApprovalTests.Approvals.GetReporter()
            );
        }

<<<<<<< HEAD
=======
#if false
>>>>>>> 44a6af83
        [DataRow("API-test0001.input.bib")]
        [DataTestMethod]
        public void Test_BibTeXTools_API(string bibtex_filepath)
        {
            ASSERT.IsTrue(true);

            string path = GetNormalizedPathToAnyFile(bibtex_filepath);
            ASSERT.FileExists(path);

            string sample_bibtext = GetTestFileContent(path);

            Dictionary<string, string> datums = new Dictionary<string, string>();

            // parse the BibTeX input
            BibTexItem bibtex_item = BibTexParser.ParseOne(sample_bibtext, false);

            // exercise every "get" type API member function & property:
            datums["has_key"] = bibtex_item.HasKey() ? "true" : "false";
            datums["has_type"] = bibtex_item.HasType() ? "true" : "false";
            datums["has_title"] = bibtex_item.HasTitle() ? "true" : "false";
            datums["has_author"] = bibtex_item.HasAuthor() ? "true" : "false";
            datums["is_empty"] = bibtex_item.IsEmpty() ? "true" : "false";

            datums["key"] = bibtex_item.Key;
            datums["type"] = bibtex_item.Type;

            datums["title"] = bibtex_item.GetTitle();
            datums["author"] = bibtex_item.GetAuthor();
            datums["year"] = bibtex_item.GetYear();

            datums["field_keys"] = String.Join("; ", bibtex_item.FieldKeys);

            StringWriter sw = new StringWriter();
            foreach (var r in bibtex_item.Fields)
            {
                sw.WriteLine("  {0} = {1}", r.Key, r.Value);
            }
            datums["fields"] = sw.ToString();

            datums["has_author_field"] = bibtex_item.ContainsField("author") ? "true" : "false";

            datums["generic_publication"] = bibtex_item.GetGenericPublication();
            datums["unparseable_content"] = bibtex_item.UnparsableContent;

            datums["exceptions"] = bibtex_item.GetExceptionsString();
            datums["warnings"] = bibtex_item.GetWarningsString();

            datums["bibtex_record"] = bibtex_item.ToBibTex();

            // Serialize the result to JSON for easier comparison via ApprovalTests->BeyondCompare (that's what I use for *decades* now)
            string json_out = JsonConvert.SerializeObject(datums, Formatting.Indented).Replace("\r\n", "\n");
            //ApprovalTests.Approvals.VerifyJson(json_out);   --> becomes the code below:
            ApprovalTests.Approvals.Verify(
                new DataTestApprovalTextWriter(json_out, bibtex_filepath),
                new DataTestLocationNamer(bibtex_filepath) /* GetDefaultNamer() */,
                ApprovalTests.Approvals.GetReporter()
            );

            // set up reference for write-access comparison
            string write_filepath = path.Replace(".input.bib", ".edited.bib");

            // exercise every "set" type API member function & property:
            bibtex_item.Key = null;

            bibtex_item.SetTitle("New title");
            bibtex_item.SetAuthor("New author");
            bibtex_item.SetYear("New year");

            // Serialize the result to JSON for easier comparison via ApprovalTests->BeyondCompare (that's what I use for *decades* now)
            json_out = JsonConvert.SerializeObject(bibtex_item, Formatting.Indented).Replace("\r\n", "\n");
            //ApprovalTests.Approvals.VerifyJson(json_out);   --> becomes the code below:
            ApprovalTests.Approvals.Verify(
                new DataTestApprovalTextWriter(json_out, write_filepath),
                new DataTestLocationNamer(write_filepath) /* GetDefaultNamer() */,
                ApprovalTests.Approvals.GetReporter()
            );
        }
<<<<<<< HEAD
=======
#endif
>>>>>>> 44a6af83

        [TestMethod]
        public void Measure_Parse_Performance()
        {
            string path = GetNormalizedPathToBibTeXTestFile("");
            ASSERT.DirectoryExists(path);

            // collect all test files
            long charcount = 0;
            Dictionary<string, string> filelist = new Dictionary<string, string>();
            foreach (string file in Directory.EnumerateFiles(path, "*.bib", SearchOption.AllDirectories))
            {
                ASSERT.FileExists(file);
                string content = GetTestFileContent(file);
                filelist.Add(file, content);
                charcount += content.Length;
            }
            foreach (string file in Directory.EnumerateFiles(path, "*.bibtex", SearchOption.AllDirectories))
            {
                ASSERT.FileExists(file);
#if true
                // EnumerateFiles(*.bib) has also (unexpectedly) picked up the *.bibtex files. :-S
                // I consider that a .NET bug. Alas.
                ASSERT.IsTrue(filelist.ContainsKey(file), "EnumerateFiles(*.bib) is supposed to have already picked up the *.bibtex files.");
#else
                string content = GetTestFileContent(file);
                filelist.Add(file, content);
                charcount += content.Length;
#endif
            }

            // and then run them through the parser while we run the stopwatch
            int filecount = filelist.Count;
            BibTexParseResult rv;
            Stopwatch clock = Stopwatch.StartNew();
            foreach(var entry in filelist)
            {
                try
                {
                    rv = BibTexParser.Parse(entry.Value);

                    if (0 == rv.Items.Count)
                    {
                        Logging.Warn("testfile <{0}>: NO BibTeX record found. RAW record:\n  {1}", entry.Key, entry.Value);
                    }
                    else
                    {
                        int index = 0;
                        foreach (var record in rv.Items)
                        {
                            if (record.Exceptions.Count > 0)
                            {
                                string errors = record.GetExceptionsString();
                                Logging.Warn("testfile <{0}>, record index {1}: BibTeX parse error: {2}", entry.Key, index, errors);
                            }
                            index++;
                        }
                    }
                }
                catch (Exception ex)
                {
                    Logging.Error(ex, "testfile <{0}>: fatal BibTeX parse error while parsing...", entry.Key);
                }
            }
            double tt = charcount * 1.0 / clock.ElapsedMilliseconds;
            Logging.Info("BibTex parsing can do {0:0.000}K operations per second per character", tt);
        }
    }
}<|MERGE_RESOLUTION|>--- conflicted
+++ resolved
@@ -457,10 +457,7 @@
             );
         }
 
-<<<<<<< HEAD
-=======
 #if false
->>>>>>> 44a6af83
         [DataRow("API-test0001.input.bib")]
         [DataTestMethod]
         public void Test_BibTeXTools_API(string bibtex_filepath)
@@ -538,10 +535,7 @@
                 ApprovalTests.Approvals.GetReporter()
             );
         }
-<<<<<<< HEAD
-=======
 #endif
->>>>>>> 44a6af83
 
         [TestMethod]
         public void Measure_Parse_Performance()
